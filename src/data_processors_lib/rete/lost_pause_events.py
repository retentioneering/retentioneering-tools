from __future__ import annotations

import logging
<<<<<<< HEAD
from typing import Callable, Any, Tuple, Optional, List
=======
from typing import Any, Callable, List, Optional
>>>>>>> cd11e69d

import pandas as pd
from pandas import DataFrame

from src.data_processor.data_processor import DataProcessor
from src.data_processors_lib.rete.constants import UOM_DICT
from src.eventstream.eventstream import Eventstream
from src.eventstream.schema import EventstreamSchema
from src.params_model import ParamsModel

log = logging.getLogger(__name__)

EventstreamFilter = Callable[[DataFrame, EventstreamSchema], Any]

class LostPauseParams(ParamsModel):
<<<<<<< HEAD
    lost_cutoff: Optional[Tuple[float, str]]
    lost_users_list: Optional[List[int]]
=======
    lost_cutoff: Optional[List]
    lost_users_list: Optional[List]
    func: Optional[Callable]


def _custom_func_lost(eventstream: Eventstream):
    df = eventstream.to_dataframe(copy=True)
    user_col = eventstream.schema.user_id
    time_col = eventstream.schema.event_timestamp

    data_lost = (
        df.groupby(user_col, as_index=False)
        .apply(lambda group: group.nlargest(1, columns=time_col))
        .reset_index(drop=True)
    )
    return data_lost

>>>>>>> cd11e69d

class LostPauseEvents(DataProcessor):
    params: LostPauseParams

    def __init__(self, params: LostPauseParams):
        super().__init__(params=params)

    def apply(self, eventstream: Eventstream) -> Eventstream:
        user_col = eventstream.schema.user_id
        time_col = eventstream.schema.event_timestamp
        type_col = eventstream.schema.event_type
        event_col = eventstream.schema.event_name

        lost_cutoff = self.params.lost_cutoff
        lost_users_list = self.params.lost_users_list

<<<<<<< HEAD
        if lost_cutoff and lost_users_list:
            raise ValueError('lost_cutoff and lost_users_list parameters cannot be used at the same time!')
        # TODO dasha нужна сформулировать нормальную отбивку
        if not lost_cutoff and not lost_users_list:
            raise ValueError('lost_cutoff or lost_users_list should be specified!')
=======
        if lost_cutoff and func:
            raise ValueError("lost_cutoff and func parameters cannot be used at the same time!")
>>>>>>> cd11e69d

        df = eventstream.to_dataframe(copy=True)

        if lost_cutoff:
            data_lost = (
                df.groupby(user_col, as_index=False)
                .apply(lambda group: group.nlargest(1, columns=time_col))
                .reset_index(drop=True)
<<<<<<< HEAD
            data_lost['diff_end_to_end'] = data_lost[time_col].max() - data_lost[time_col]
            data_lost['diff_end_to_end'] = data_lost['diff_end_to_end'].dt.total_seconds()
            if lost_cutoff[1] != 's':
                data_lost['diff_end_to_end'] = data_lost['diff_end_to_end'] / UOM_DICT[
                    lost_cutoff[1]]
=======
            )
            data_lost["diff_end_to_end"] = data_lost[time_col].max() - data_lost[time_col]
            data_lost["diff_end_to_end"] = data_lost["diff_end_to_end"].dt.total_seconds()

            if lost_cutoff[1] != "s":
                data_lost["diff_end_to_end"] = data_lost["diff_end_to_end"] / UOM_DICT[lost_cutoff[1]]
>>>>>>> cd11e69d

            data_lost[type_col] = data_lost.apply(
                lambda x: "pause" if x["diff_end_to_end"] < lost_cutoff[0] else "lost", axis=1
            )
            data_lost[event_col] = data_lost[type_col]
<<<<<<< HEAD
            data_lost['ref'] = None
            del data_lost['diff_end_to_end']

        elif lost_users_list:
            data_lost = df[df[user_col].isin(lost_users_list)]
            data_lost = data_lost.groupby(user_col, as_index=False).apply(
                lambda group: group.nlargest(1, columns=time_col)) \
                .reset_index(drop=True)

            data_lost[type_col] = 'lost'
            data_lost[event_col] = 'lost'
            data_lost['ref'] = df[eventstream.schema.event_id]

            data_pause = df[~df[user_col].isin(data_lost[user_col].unique())]
            data_pause = data_pause.groupby(user_col, as_index=False).apply(lambda group: group.nlargest(1, columns=time_col)) \
=======
            data_lost["ref"] = df[eventstream.schema.event_id]
            del data_lost["diff_end_to_end"]

        elif func:
            data_lost = func(eventstream, lost_users_list)
            # TODO dasha добавить в пример пользоват функции, чтобы добавлялись только lost?
            data_lost[type_col] = "lost"
            data_lost[event_col] = "lost"
            data_lost["ref"] = df[eventstream.schema.event_id]

            data_pause = (
                df.groupby(user_col, as_index=False)
                .apply(lambda group: group.nlargest(1, columns=time_col))
>>>>>>> cd11e69d
                .reset_index(drop=True)
            )

<<<<<<< HEAD
            data_pause.loc[:, [type_col, event_col]] = 'pause'
            data_pause['ref'] = None
            data_lost = pd.concat([data_lost, data_pause])

        eventstream = Eventstream(
            raw_data=data_lost,
=======
            data_pause.loc[:, [type_col, event_col]] = "pause"
            data_pause["ref"] = df[eventstream.schema.event_id]
            df = pd.concat([df, data_pause])

        else:
            data_lost = (
                df.groupby(user_col, as_index=False)
                .apply(lambda group: group.nlargest(1, columns=time_col))
                .reset_index(drop=True)
            )
            data_lost[type_col] = "pause"
            data_lost[event_col] = "pause"
            data_lost["ref"] = df[eventstream.schema.event_id]

        result = pd.concat([df, data_lost])

        eventstream = Eventstream(
>>>>>>> cd11e69d
            raw_data_schema=eventstream.schema.to_raw_data_schema(),
            raw_data=result,
            relations=[{"raw_col": "ref", "eventstream": eventstream}],
        )
        return eventstream<|MERGE_RESOLUTION|>--- conflicted
+++ resolved
@@ -1,11 +1,7 @@
 from __future__ import annotations
 
 import logging
-<<<<<<< HEAD
 from typing import Callable, Any, Tuple, Optional, List
-=======
-from typing import Any, Callable, List, Optional
->>>>>>> cd11e69d
 
 import pandas as pd
 from pandas import DataFrame
@@ -21,28 +17,8 @@
 EventstreamFilter = Callable[[DataFrame, EventstreamSchema], Any]
 
 class LostPauseParams(ParamsModel):
-<<<<<<< HEAD
     lost_cutoff: Optional[Tuple[float, str]]
     lost_users_list: Optional[List[int]]
-=======
-    lost_cutoff: Optional[List]
-    lost_users_list: Optional[List]
-    func: Optional[Callable]
-
-
-def _custom_func_lost(eventstream: Eventstream):
-    df = eventstream.to_dataframe(copy=True)
-    user_col = eventstream.schema.user_id
-    time_col = eventstream.schema.event_timestamp
-
-    data_lost = (
-        df.groupby(user_col, as_index=False)
-        .apply(lambda group: group.nlargest(1, columns=time_col))
-        .reset_index(drop=True)
-    )
-    return data_lost
-
->>>>>>> cd11e69d
 
 class LostPauseEvents(DataProcessor):
     params: LostPauseParams
@@ -59,16 +35,11 @@
         lost_cutoff = self.params.lost_cutoff
         lost_users_list = self.params.lost_users_list
 
-<<<<<<< HEAD
         if lost_cutoff and lost_users_list:
-            raise ValueError('lost_cutoff and lost_users_list parameters cannot be used at the same time!')
+            raise ValueError("lost_cutoff and lost_users_list parameters cannot be used at the same time!")
         # TODO dasha нужна сформулировать нормальную отбивку
         if not lost_cutoff and not lost_users_list:
             raise ValueError('lost_cutoff or lost_users_list should be specified!')
-=======
-        if lost_cutoff and func:
-            raise ValueError("lost_cutoff and func parameters cannot be used at the same time!")
->>>>>>> cd11e69d
 
         df = eventstream.to_dataframe(copy=True)
 
@@ -77,28 +48,18 @@
                 df.groupby(user_col, as_index=False)
                 .apply(lambda group: group.nlargest(1, columns=time_col))
                 .reset_index(drop=True)
-<<<<<<< HEAD
-            data_lost['diff_end_to_end'] = data_lost[time_col].max() - data_lost[time_col]
-            data_lost['diff_end_to_end'] = data_lost['diff_end_to_end'].dt.total_seconds()
-            if lost_cutoff[1] != 's':
-                data_lost['diff_end_to_end'] = data_lost['diff_end_to_end'] / UOM_DICT[
-                    lost_cutoff[1]]
-=======
             )
             data_lost["diff_end_to_end"] = data_lost[time_col].max() - data_lost[time_col]
             data_lost["diff_end_to_end"] = data_lost["diff_end_to_end"].dt.total_seconds()
-
             if lost_cutoff[1] != "s":
                 data_lost["diff_end_to_end"] = data_lost["diff_end_to_end"] / UOM_DICT[lost_cutoff[1]]
->>>>>>> cd11e69d
 
             data_lost[type_col] = data_lost.apply(
                 lambda x: "pause" if x["diff_end_to_end"] < lost_cutoff[0] else "lost", axis=1
             )
             data_lost[event_col] = data_lost[type_col]
-<<<<<<< HEAD
-            data_lost['ref'] = None
-            del data_lost['diff_end_to_end']
+            data_lost["ref"] = None
+            del data_lost["diff_end_to_end"]
 
         elif lost_users_list:
             data_lost = df[df[user_col].isin(lost_users_list)]
@@ -106,56 +67,23 @@
                 lambda group: group.nlargest(1, columns=time_col)) \
                 .reset_index(drop=True)
 
-            data_lost[type_col] = 'lost'
-            data_lost[event_col] = 'lost'
-            data_lost['ref'] = df[eventstream.schema.event_id]
-
-            data_pause = df[~df[user_col].isin(data_lost[user_col].unique())]
-            data_pause = data_pause.groupby(user_col, as_index=False).apply(lambda group: group.nlargest(1, columns=time_col)) \
-=======
-            data_lost["ref"] = df[eventstream.schema.event_id]
-            del data_lost["diff_end_to_end"]
-
-        elif func:
-            data_lost = func(eventstream, lost_users_list)
-            # TODO dasha добавить в пример пользоват функции, чтобы добавлялись только lost?
             data_lost[type_col] = "lost"
             data_lost[event_col] = "lost"
             data_lost["ref"] = df[eventstream.schema.event_id]
 
             data_pause = (
-                df.groupby(user_col, as_index=False)
+                df[~df[user_col].isin(data_lost[user_col].unique())]
+            data_pause = data_pause.groupby(user_col, as_index=False)
                 .apply(lambda group: group.nlargest(1, columns=time_col))
->>>>>>> cd11e69d
                 .reset_index(drop=True)
             )
 
-<<<<<<< HEAD
             data_pause.loc[:, [type_col, event_col]] = 'pause'
             data_pause['ref'] = None
             data_lost = pd.concat([data_lost, data_pause])
 
         eventstream = Eventstream(
             raw_data=data_lost,
-=======
-            data_pause.loc[:, [type_col, event_col]] = "pause"
-            data_pause["ref"] = df[eventstream.schema.event_id]
-            df = pd.concat([df, data_pause])
-
-        else:
-            data_lost = (
-                df.groupby(user_col, as_index=False)
-                .apply(lambda group: group.nlargest(1, columns=time_col))
-                .reset_index(drop=True)
-            )
-            data_lost[type_col] = "pause"
-            data_lost[event_col] = "pause"
-            data_lost["ref"] = df[eventstream.schema.event_id]
-
-        result = pd.concat([df, data_lost])
-
-        eventstream = Eventstream(
->>>>>>> cd11e69d
             raw_data_schema=eventstream.schema.to_raw_data_schema(),
             raw_data=result,
             relations=[{"raw_col": "ref", "eventstream": eventstream}],
