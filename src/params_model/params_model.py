from __future__ import annotations

from collections.abc import Iterable
from dataclasses import asdict
<<<<<<< HEAD
from typing import Any, Callable, Dict, Optional, TypedDict

from pydantic import BaseModel, Field, ValidationError, validator
from pydantic.fields import ModelField
=======
from typing import Any, Callable, Dict, Optional

from pydantic import BaseModel, validator
from typing_extensions import TypedDict
>>>>>>> ab815174

from src.widget import WIDGET_MAPPING, WIDGET_TYPE

CUSTOM_WIDGET = Optional[Dict[str, Dict]]


class CustomWidgetDataType(TypedDict):
    @classmethod  # type: ignore
    def __get_validators__(cls):
        yield cls.validate

    @classmethod  # type: ignore
    def validate(cls, value, field: ModelField):
        custom_widgets = field.field_info.extra["custom_widgets"]
        custom_fields = custom_widgets.keys()
        required_params_for_widget = ["widget", "serialize", "parse"]
        for custom_field in custom_fields:
            widget_params = custom_widgets[custom_field]
            if not all([x in required_params_for_widget for x in widget_params]):
                raise ValidationError("Not all fields in <%s>" % custom_field)
        return custom_widgets


class CustomWidgetProperties(TypedDict):
    widget: str
    serialize: Callable
    parse: Callable


class CustomWidgetDataType(dict):
    custom_widgets: dict[str, CustomWidgetProperties]


class ParamsModel(BaseModel):
<<<<<<< HEAD
    custom_widgets: CustomWidgetDataType = Field(custom_widgets=None)

    @classmethod
    def _validate_custom_widgets(cls, value: Any) -> bool:
        if isinstance(value, dict) and all(
            [x in inner.keys() for x in ["widget", "serialize", "parse"] for inner in value.values()]
        ):
            return True
        return False
=======
    class Options:
        custom_widgets: Optional[CustomWidgetDataType]
>>>>>>> ab815174

    @validator("*")
    def validate_subiterable(cls, value: Any) -> Any:
        if cls._validate_custom_widgets(value):
            return value
        array_types = (Iterable, dict)
        if isinstance(value, array_types):
            try:
                if isinstance(value, dict):
                    subvalue = list(value.values())[0]
                else:
                    subvalue = next(iter(value))
                if (isinstance(subvalue, array_types) or hasattr(subvalue, "__getitem__")) and not isinstance(
                    subvalue, str
                ):
                    raise ValueError("Inner iterable or hashable not allowed!")
            except TypeError:
                pass
        return value

    def __init__(
        self,
        **data: Dict[str, Any],
    ) -> None:
        super().__init__(**data)

    def _parse_schemas(self) -> dict[str, Any]:
        params_schema: dict[str, Any] = self.schema()
        properties: dict[str, dict] = params_schema.get("properties", {})
        required: list[str] = params_schema.get("required", [])
        optionals = {name: name not in required for name in properties.keys()}
        definitions = params_schema.get("definitions", {})
        widgets = {}
        for name, params in properties.items():
            widget = None
            if name == "custom_widgets":
                pass
<<<<<<< HEAD
            elif name in self.custom_widgets:
                custom_widget = self.custom_widgets[name]  # type: ignore
                _widget = WIDGET_MAPPING[custom_widget["widget"]]
=======
            elif name in self.Options.custom_widgets:  # type: ignore
                widget = self._parse_custom_widget(name=name, optional=optionals[name])
>>>>>>> ab815174
            elif "$ref" in params:
                widget = self._parse_schema_definition(params, definitions, optional=optionals[name])
            elif "allOf" in params:
                default = params["default"]
                widget = self._parse_schema_definition(params, definitions, default=default, optional=optionals[name])

            else:
                widget = self._parse_simple_widget(name, params, optional=optionals[name])

            if widget:
                widgets[name] = asdict(widget)
        return widgets

    def _parse_schema_definition(
        self,
        params: dict[str, dict[str, Any]] | Any,
        definitions: dict[str, Any],
        default: Any | None = None,
        optional: bool = True,
    ) -> WIDGET_TYPE:
        ref: str = params.get("$ref", "") or params.get("allOf", [{}])[0].get("$ref", "")  # type: ignore
        definition_name = ref.split("/")[-1]
        definition = definitions[definition_name]
        params = definition.get("enum", [])
        kwargs = {"name": definition_name, "widget": "enum", "default": default, "optional": optional, "params": params}
        return WIDGET_MAPPING["enum"](**kwargs)

    def _parse_simple_widget(self, name: str, params: dict[str, Any], optional: bool = False) -> WIDGET_TYPE:
        widget_type = params.get("type")
        value = getattr(self, name, None)
        try:
            widget: Callable = WIDGET_MAPPING[widget_type]  # type: ignore
            return widget(optional=optional, name=name, widget=widget_type, value=value)

        except KeyError:
            raise Exception("Not found widget. Define new widget for %s and add it to mapping." % widget_type)

<<<<<<< HEAD
    def _parse_custom_widget(self, name: str, params: dict[str, Any]) -> WIDGET_TYPE:
        pass
=======
    def _parse_custom_widget(self, name: str, optional: bool = False) -> WIDGET_TYPE:
        custom_widget = self.Options.custom_widgets[name]  # type: ignore
        _widget = WIDGET_MAPPING[custom_widget["widget"]]
        current_value = getattr(self, name)
        serialized_value = custom_widget["serialize"](current_value)
        return _widget(optional=optional, name=name, widget=custom_widget["widget"], value=serialized_value)
>>>>>>> ab815174

    def get_widgets(self):
        return self._parse_schemas()<|MERGE_RESOLUTION|>--- conflicted
+++ resolved
@@ -2,38 +2,12 @@
 
 from collections.abc import Iterable
 from dataclasses import asdict
-<<<<<<< HEAD
-from typing import Any, Callable, Dict, Optional, TypedDict
-
-from pydantic import BaseModel, Field, ValidationError, validator
-from pydantic.fields import ModelField
-=======
 from typing import Any, Callable, Dict, Optional
 
 from pydantic import BaseModel, validator
 from typing_extensions import TypedDict
->>>>>>> ab815174
 
 from src.widget import WIDGET_MAPPING, WIDGET_TYPE
-
-CUSTOM_WIDGET = Optional[Dict[str, Dict]]
-
-
-class CustomWidgetDataType(TypedDict):
-    @classmethod  # type: ignore
-    def __get_validators__(cls):
-        yield cls.validate
-
-    @classmethod  # type: ignore
-    def validate(cls, value, field: ModelField):
-        custom_widgets = field.field_info.extra["custom_widgets"]
-        custom_fields = custom_widgets.keys()
-        required_params_for_widget = ["widget", "serialize", "parse"]
-        for custom_field in custom_fields:
-            widget_params = custom_widgets[custom_field]
-            if not all([x in required_params_for_widget for x in widget_params]):
-                raise ValidationError("Not all fields in <%s>" % custom_field)
-        return custom_widgets
 
 
 class CustomWidgetProperties(TypedDict):
@@ -47,25 +21,11 @@
 
 
 class ParamsModel(BaseModel):
-<<<<<<< HEAD
-    custom_widgets: CustomWidgetDataType = Field(custom_widgets=None)
-
-    @classmethod
-    def _validate_custom_widgets(cls, value: Any) -> bool:
-        if isinstance(value, dict) and all(
-            [x in inner.keys() for x in ["widget", "serialize", "parse"] for inner in value.values()]
-        ):
-            return True
-        return False
-=======
     class Options:
         custom_widgets: Optional[CustomWidgetDataType]
->>>>>>> ab815174
 
     @validator("*")
     def validate_subiterable(cls, value: Any) -> Any:
-        if cls._validate_custom_widgets(value):
-            return value
         array_types = (Iterable, dict)
         if isinstance(value, array_types):
             try:
@@ -98,14 +58,8 @@
             widget = None
             if name == "custom_widgets":
                 pass
-<<<<<<< HEAD
-            elif name in self.custom_widgets:
-                custom_widget = self.custom_widgets[name]  # type: ignore
-                _widget = WIDGET_MAPPING[custom_widget["widget"]]
-=======
             elif name in self.Options.custom_widgets:  # type: ignore
                 widget = self._parse_custom_widget(name=name, optional=optionals[name])
->>>>>>> ab815174
             elif "$ref" in params:
                 widget = self._parse_schema_definition(params, definitions, optional=optionals[name])
             elif "allOf" in params:
@@ -143,17 +97,12 @@
         except KeyError:
             raise Exception("Not found widget. Define new widget for %s and add it to mapping." % widget_type)
 
-<<<<<<< HEAD
-    def _parse_custom_widget(self, name: str, params: dict[str, Any]) -> WIDGET_TYPE:
-        pass
-=======
     def _parse_custom_widget(self, name: str, optional: bool = False) -> WIDGET_TYPE:
         custom_widget = self.Options.custom_widgets[name]  # type: ignore
         _widget = WIDGET_MAPPING[custom_widget["widget"]]
         current_value = getattr(self, name)
         serialized_value = custom_widget["serialize"](current_value)
         return _widget(optional=optional, name=name, widget=custom_widget["widget"], value=serialized_value)
->>>>>>> ab815174
 
     def get_widgets(self):
         return self._parse_schemas()