from __future__ import annotations

import inspect
import types
from dataclasses import dataclass, field
from typing import Any, Callable, Type, Union
<<<<<<< HEAD

from src.exceptions.widget import ParseReteFuncError
=======
>>>>>>> eea14a6e


@dataclass
class StringWidget:
    name: str
    optional: bool
    default: str
    widget: str = "string"

    @classmethod
    def from_dict(cls: Type[StringWidget], **kwargs: Any) -> "StringWidget":
        return cls(**{k: v for k, v in kwargs.items() if k in inspect.signature(cls).parameters})


@dataclass
class IntegerWidget:
    name: str
    optional: bool
    default: int
    widget: str = "integer"

    @classmethod
    def from_dict(cls: Type[IntegerWidget], **kwargs: Any) -> "IntegerWidget":
        return cls(**{k: v for k, v in kwargs.items() if k in inspect.signature(cls).parameters})


@dataclass
class EnumWidget:
    name: str
    optional: bool
    params: list[str]
    default: Any
    widget: str = "enum"

    @classmethod
    def from_dict(cls: Type[EnumWidget], **kwargs: Any) -> "EnumWidget":
        return cls(**{k: v for k, v in kwargs.items() if k in inspect.signature(cls).parameters})


@dataclass
class ArrayWidget:
    name: str
    optional: bool
    default: list
    widget: str = "array"

    @classmethod
    def from_dict(cls: Type[ArrayWidget], **kwargs: Any) -> "ArrayWidget":
        return cls(**{k: v for k, v in kwargs.items() if k in inspect.signature(cls).parameters})


@dataclass
class BooleanWidget:
    name: str
    optional: bool
    default: bool
    widget: str = "boolean"

    @classmethod
    def from_dict(cls: Type[BooleanWidget], **kwargs: Any) -> "BooleanWidget":
        return cls(**{k: v for k, v in kwargs.items() if k in inspect.signature(cls).parameters})


@dataclass
class ReteTimeWidget:
    name: str
    optional: bool
    default: tuple[float, str]
    widget: str = "time_widget"

    params: list = field(default_factory=list)

    @classmethod
    def from_dict(cls: Type[ReteTimeWidget], **kwargs: Any) -> "ReteTimeWidget":
        kwargs["params"] = [
            {"widget": "float"},
            {"widget": "enum", "params": ["Y", "M", "W", "D", "h", "m", "s", "ms", "us", "μs", "ns", "ps", "fs", "as"]},
        ]
        return cls(**{k: v for k, v in kwargs.items() if k in inspect.signature(cls).parameters})

    @classmethod
<<<<<<< HEAD
    def _serialize(cls, value: tuple[float, str]) -> tuple[float, str]:
        return value
=======
    def _serialize(cls: Type[ReteTimeWidget], value: tuple[float, str]) -> str:
        return ",".join([str(x) for x in value])
>>>>>>> eea14a6e

    @classmethod
    def _parse(cls: Type[ReteTimeWidget], value: str) -> tuple[float, str]:  # type: ignore
        if type(value) is tuple:
            return value  # type: ignore

        TIME, QUANT = 0, 1
        data = value.split(",")
        if len(data) > 2:
            raise Exception("Incorrect input")
        return float(data[TIME]), str(data[QUANT])


@dataclass
class ReteFunction:
    name: str
    optional: bool
    default: Callable
    widget: str = "function"

    @classmethod
    def from_dict(cls: Type[ReteFunction], **kwargs: Any) -> "ReteFunction":
        return cls(**{k: v for k, v in kwargs.items() if k in inspect.signature(cls).parameters})

    @classmethod
    def _serialize(cls: Type[ReteFunction], value: Callable) -> str:
        try:
            code = inspect.getsource(value)
            return code
        except OSError:
            return ""

    @classmethod
<<<<<<< HEAD
    def _parse(cls, value: str) -> Callable:  # type: ignore
        try:
            code_obj = compile(value, "<string>", "exec")
        except:
            raise ParseReteFuncError("parsing error. You must implement a python function here")

        new_func_type = None

        for i in code_obj.co_consts:
            try:
                new_func_type = types.FunctionType(i, {})
            except Exception as err:
                continue

        if new_func_type is None:
            raise ParseReteFuncError("parsing error. You must implement a python function here")

=======
    def _parse(cls: Type[ReteFunction], value: str) -> Callable:  # type: ignore
        code_obj = compile(value, "<string>", "exec")
        new_func_type = types.FunctionType(code_obj.co_consts[2], {})
        cls._source_code = value
>>>>>>> eea14a6e
        return new_func_type


@dataclass
class ListOfInt:
    name: str
    optional: bool
    default: list[int]
    widget: str = "list_of_int"

    @classmethod
    def from_dict(cls: Type[ListOfInt], **kwargs: Any) -> "ListOfInt":
        return cls(**{k: v for k, v in kwargs.items() if k in inspect.signature(cls).parameters})

    @classmethod
    def _serialize(cls: Type[ListOfInt], value: list[int] | None) -> list[int] | None:
        return value

    @classmethod
    def _parse(cls: Type[ListOfInt], value: list[int]) -> list[int] | None:  # type: ignore
        return value


@dataclass
class ListOfIntNewUsers:
    # @TODO: remove this widget and make his functionality in ListOfInt. Vladimir Makhanov
    name: str
    optional: bool
    params: list[str]
    default: list[int]

    widget: str = "list_of_int"

    @classmethod
    def from_dict(cls: Type[ListOfIntNewUsers], **kwargs: Any) -> "ListOfIntNewUsers":
        kwargs["params"] = {"disable_value": "all"}
        return cls(**{k: v for k, v in kwargs.items() if k in inspect.signature(cls).parameters})

    @classmethod
    def _serialize(cls: Type[ListOfIntNewUsers], value: list[int] | None) -> list[int] | None:
        return value

    @classmethod
    def _parse(cls: Type[ListOfIntNewUsers], value: list[int]) -> list[int] | None:  # type: ignore
        return value


@dataclass
class ListOfString:
    name: str
    optional: bool
    default: list[str]

    widget: str = "list_of_string"

    @classmethod
    def from_dict(cls: Type[ListOfString], **kwargs: Any) -> "ListOfString":
        return cls(**{k: v for k, v in kwargs.items() if k in inspect.signature(cls).parameters})

    @classmethod
    def _serialize(cls: Type[ListOfString], value: list[str] | None) -> list[str] | None:
        return value

    @classmethod
    def _parse(cls: Type[ListOfString], value: list[str]) -> list[str] | None:  # type: ignore
        return value


WIDGET_TYPE = Union[
    Type[StringWidget],
    Type[IntegerWidget],
    Type[EnumWidget],
    Type[ArrayWidget],
    Type[BooleanWidget],
    Type[ReteTimeWidget],
    Type[ReteFunction],
]
WIDGET = Union[StringWidget, IntegerWidget, EnumWidget, ArrayWidget, BooleanWidget, ReteTimeWidget, ReteFunction]

# @TODO: make default dict. Vladimir Makhanov
WIDGET_MAPPING: dict[str, WIDGET_TYPE] = {
    "string": StringWidget,
    "integer": IntegerWidget,
    "enum": EnumWidget,
    "array": ArrayWidget,
    "boolean": BooleanWidget,
    "tuple": ReteTimeWidget,
    "callable": ReteFunction,
}<|MERGE_RESOLUTION|>--- conflicted
+++ resolved
@@ -4,11 +4,8 @@
 import types
 from dataclasses import dataclass, field
 from typing import Any, Callable, Type, Union
-<<<<<<< HEAD
 
 from src.exceptions.widget import ParseReteFuncError
-=======
->>>>>>> eea14a6e
 
 
 @dataclass
@@ -90,13 +87,8 @@
         return cls(**{k: v for k, v in kwargs.items() if k in inspect.signature(cls).parameters})
 
     @classmethod
-<<<<<<< HEAD
     def _serialize(cls, value: tuple[float, str]) -> tuple[float, str]:
         return value
-=======
-    def _serialize(cls: Type[ReteTimeWidget], value: tuple[float, str]) -> str:
-        return ",".join([str(x) for x in value])
->>>>>>> eea14a6e
 
     @classmethod
     def _parse(cls: Type[ReteTimeWidget], value: str) -> tuple[float, str]:  # type: ignore
@@ -130,7 +122,6 @@
             return ""
 
     @classmethod
-<<<<<<< HEAD
     def _parse(cls, value: str) -> Callable:  # type: ignore
         try:
             code_obj = compile(value, "<string>", "exec")
@@ -148,12 +139,6 @@
         if new_func_type is None:
             raise ParseReteFuncError("parsing error. You must implement a python function here")
 
-=======
-    def _parse(cls: Type[ReteFunction], value: str) -> Callable:  # type: ignore
-        code_obj = compile(value, "<string>", "exec")
-        new_func_type = types.FunctionType(code_obj.co_consts[2], {})
-        cls._source_code = value
->>>>>>> eea14a6e
         return new_func_type
 
 
