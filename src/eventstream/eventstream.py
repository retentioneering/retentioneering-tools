# flake8: noqa
from __future__ import annotations

import uuid
from collections.abc import Collection
<<<<<<< HEAD
from typing import Any, List, Literal, Optional, Union
=======
from typing import Any, List, Literal, Optional, Tuple, Union
>>>>>>> c839089d

import matplotlib
import numpy as np
import pandas as pd
import plotly.graph_objects as go

from src.eventstream.schema import EventstreamSchema, RawDataSchema
from src.eventstream.types import EventstreamType, RawDataSchemaType, Relation
from src.tooling.funnel import Funnel
<<<<<<< HEAD
from src.tooling.sankey import Sankey
=======
from src.tooling.step_matrix import StepMatrix
>>>>>>> c839089d
from src.utils import get_merged_col
from src.utils.list import find_index

from .helpers import (
    CollapseLoopsHelperMixin,
    DeleteUsersByPathLengthHelperMixin,
    FilterHelperMixin,
    GroupHelperMixin,
    LostUsersHelperMixin,
    NegativeTargetHelperMixin,
    NewUsersHelperMixin,
    PositiveTargetHelperMixin,
    SplitSessionsHelperMixin,
    StartEndHelperMixin,
    TruncatedEventsHelperMixin,
    TruncatePathHelperMixin,
)

IndexOrder = List[Optional[str]]

DEFAULT_INDEX_ORDER: IndexOrder = [
    "profile",
    "path_start",
    "new_user",
    "existing_user",
    "truncated_left",
    "session_start",
    "session_start_truncated",
    "group_alias",
    "raw",
    "raw_sleep",
    None,
    "synthetic",
    "synthetic_sleep",
    "positive_target",
    "negative_target",
    "session_end_truncated",
    "session_end",
    "session_sleep",
    "truncated_right",
    "absent_user",
    "lost_user",
    "path_end",
]

RAW_COL_PREFIX = "raw_"
DELETE_COL_NAME = "_deleted"


# TODO проработать резервирование колонок


class Eventstream(
    CollapseLoopsHelperMixin,
    DeleteUsersByPathLengthHelperMixin,
    FilterHelperMixin,
    GroupHelperMixin,
    LostUsersHelperMixin,
    NegativeTargetHelperMixin,
    NewUsersHelperMixin,
    PositiveTargetHelperMixin,
    SplitSessionsHelperMixin,
    StartEndHelperMixin,
    TruncatedEventsHelperMixin,
    TruncatePathHelperMixin,
    EventstreamType,
):
    schema: EventstreamSchema
    index_order: IndexOrder
    relations: List[Relation]
    __raw_data_schema: RawDataSchemaType
    __events: pd.DataFrame | pd.Series[Any]

    def __init__(
        self,
        raw_data_schema: RawDataSchemaType,
        raw_data: pd.DataFrame | pd.Series[Any],
        schema: EventstreamSchema | None = None,
        prepare: bool = True,
        index_order: Optional[IndexOrder] = None,
        relations: Optional[List[Relation]] = None,
    ) -> None:
        self.schema = schema if schema else EventstreamSchema()

        if not index_order:
            self.index_order = DEFAULT_INDEX_ORDER
        else:
            self.index_order = index_order
        if not relations:
            self.relations = []
        else:
            self.relations = relations
        self.__raw_data_schema = raw_data_schema
        self.__events = self.__prepare_events(raw_data) if prepare else raw_data
        self.index_events()

    def copy(self) -> Eventstream:
        return Eventstream(
            raw_data_schema=self.__raw_data_schema.copy(),
            raw_data=self.__events.copy(),
            schema=self.schema.copy(),
            prepare=False,
            index_order=self.index_order.copy(),
            relations=self.relations.copy(),
        )

    def append_eventstream(self, eventstream: Eventstream) -> None:  # type: ignore
        if not self.schema.is_equal(eventstream.schema):
            raise ValueError("invalid schema: joined eventstream")

        curr_events = self.to_dataframe(raw_cols=True, show_deleted=True)
        new_events = eventstream.to_dataframe(raw_cols=True, show_deleted=True)

        curr_deleted_events = curr_events[curr_events[DELETE_COL_NAME] == True]
        new_deleted_events = new_events[new_events[DELETE_COL_NAME] == True]
        deleted_events = pd.concat([curr_deleted_events, new_deleted_events])
        deleted_events = deleted_events.drop_duplicates(subset=[self.schema.event_id])

        merged_events = pd.merge(
            curr_events,
            new_events,
            left_on=self.schema.event_id,
            right_on=self.schema.event_id,
            how="outer",
            indicator=True,
        )

        left_events = merged_events[(merged_events["_merge"] == "left_only") | (merged_events["_merge"] == "both")]
        right_events = merged_events[(merged_events["_merge"] == "right_only")]

        left_raw_cols = self.get_raw_cols()
        right_raw_cols = eventstream.get_raw_cols()
        cols = self.schema.get_cols()

        result_left_part = pd.DataFrame()
        result_right_part = pd.DataFrame()

        for col in cols:
            result_left_part[col] = get_merged_col(df=left_events, colname=col, suffix="_x")
            result_right_part[col] = get_merged_col(df=right_events, colname=col, suffix="_y")

        for col in left_raw_cols:
            result_left_part[col] = get_merged_col(df=left_events, colname=col, suffix="_x")

        for col in right_raw_cols:
            result_right_part[col] = get_merged_col(df=right_events, colname=col, suffix="_y")

        result_left_part[DELETE_COL_NAME] = get_merged_col(df=left_events, colname=DELETE_COL_NAME, suffix="_x")
        result_right_part[DELETE_COL_NAME] = get_merged_col(df=right_events, colname=DELETE_COL_NAME, suffix="_y")

        self.__events = pd.concat([result_left_part, result_right_part])
        self.soft_delete(deleted_events)
        self.index_events()

    def join_eventstream(self, eventstream: Eventstream) -> None:  # type: ignore
        if not self.schema.is_equal(eventstream.schema):
            raise ValueError("invalid schema: joined eventstream")

        relation_i = find_index(
            input_list=eventstream.relations,
            cond=lambda rel: rel["eventstream"] == self,
        )

        if relation_i == -1:
            raise ValueError("relation not found!")

        relation_col_name = f"ref_{relation_i}"

        curr_events = self.to_dataframe(raw_cols=True, show_deleted=True)
        joined_events = eventstream.to_dataframe(raw_cols=True, show_deleted=True)
        not_related_events = joined_events[joined_events[relation_col_name].isna()]
        not_related_events_ids = not_related_events[self.schema.event_id]

        merged_events = pd.merge(
            curr_events,
            joined_events,
            left_on=self.schema.event_id,
            right_on=relation_col_name,
            how="outer",
            indicator=True,
        )

        left_id_colname = f"{self.schema.event_id}_y"

        both_events = merged_events[(merged_events["_merge"] == "both")]
        left_events = merged_events[(merged_events["_merge"] == "left_only")]
        right_events = merged_events[
            (merged_events["_merge"] == "both") | (merged_events[left_id_colname].isin(not_related_events_ids))
        ]

        left_raw_cols = self.get_raw_cols()
        right_raw_cols = eventstream.get_raw_cols()
        cols = self._get_both_cols(eventstream)

        result_left_part = pd.DataFrame()
        result_right_part = pd.DataFrame()
        result_deleted_events = pd.DataFrame()

        for col in cols:
            result_left_part[col] = get_merged_col(df=left_events, colname=col, suffix="_x")
            result_deleted_events[col] = get_merged_col(df=both_events, colname=col, suffix="_x")
            result_right_part[col] = get_merged_col(df=right_events, colname=col, suffix="_y")

        for col in left_raw_cols:
            result_left_part[col] = get_merged_col(df=left_events, colname=col, suffix="_x")
            result_deleted_events[col] = get_merged_col(df=both_events, colname=col, suffix="_x")

        for col in right_raw_cols:
            result_right_part[col] = get_merged_col(df=right_events, colname=col, suffix="_y")

        result_left_part[DELETE_COL_NAME] = get_merged_col(df=left_events, colname=DELETE_COL_NAME, suffix="_x")

        result_deleted_events[DELETE_COL_NAME] = True

        left_delete_col = f"{DELETE_COL_NAME}_x"
        right_delete_col = f"{DELETE_COL_NAME}_y"
        result_right_part[DELETE_COL_NAME] = right_events[left_delete_col] | right_events[right_delete_col]

        self.__events = pd.concat([result_left_part, result_right_part, result_deleted_events])
        self.schema.custom_cols = self._get_both_custom_cols(eventstream)
        self.index_events()

    def _get_both_custom_cols(self, eventstream):
        self_custom_cols = set(self.schema.custom_cols)
        eventstream_custom_cols = set(eventstream.schema.custom_cols)
        all_custom_cols = self_custom_cols.union(eventstream_custom_cols)
        return list(all_custom_cols)

    def _get_both_cols(self, eventstream):
        self_cols = set(self.schema.get_cols())
        eventstream_cols = set(eventstream.schema.get_cols())
        all_cols = self_cols.union(eventstream_cols)
        return list(all_cols)

    def to_dataframe(self, raw_cols=False, show_deleted=False, copy=False) -> pd.DataFrame:
        cols = self.schema.get_cols() + self.get_relation_cols()

        if raw_cols:
            cols += self.get_raw_cols()

        if show_deleted:
            cols.append(DELETE_COL_NAME)

        events = self.__events if show_deleted else self.__get_not_deleted_events()
        view = pd.DataFrame(events, columns=cols, copy=copy)
        return view

    def index_events(self) -> None:
        order_temp_col_name = "order"
        indexed = self.__events

        indexed[order_temp_col_name] = indexed[self.schema.event_type].apply(lambda e: self.__get_event_priority(e))
        indexed = indexed.sort_values([self.schema.event_timestamp, order_temp_col_name])  # type: ignore
        indexed = indexed.drop([order_temp_col_name], axis=1)
        # indexed[id_col_col_name] = range(1, len(indexed) + 1)
        indexed.reset_index(inplace=True, drop=True)
        indexed[self.schema.event_index] = indexed.index
        self.__events = indexed

    def get_raw_cols(self) -> list[str]:
        cols = self.__events.columns
        raw_cols: list[str] = []
        for col in cols:
            if col.startswith(RAW_COL_PREFIX):
                raw_cols.append(col)
        return raw_cols

    def get_relation_cols(self) -> list[str]:
        cols = self.__events.columns
        relation_cols: list[str] = []
        for col in cols:
            if col.startswith("ref_"):
                relation_cols.append(col)
        return relation_cols

    def add_custom_col(self, name: str, data: pd.Series[Any] | None) -> None:
        self.__raw_data_schema.custom_cols.extend([{"custom_col": name, "raw_data_col": name}])
        self.schema.custom_cols.extend([name])
        self.__events[name] = data

    def soft_delete(self, events: pd.DataFrame) -> None:
        """
        method deletes events either by event_id or by the last relation
        :param events:
        :return:
        """
        deleted_events = events.copy()
        deleted_events[DELETE_COL_NAME] = True
        merged = pd.merge(
            left=self.__events,
            right=deleted_events,
            left_on=self.schema.event_id,
            right_on=self.schema.event_id,
            indicator=True,
            how="left",
        )
        if relation_cols := self.get_relation_cols():
            last_relation_col = relation_cols[-1]
            self.__events[DELETE_COL_NAME] = self.__events[DELETE_COL_NAME] | merged[f"{DELETE_COL_NAME}_y"] == True
            merged = pd.merge(
                left=self.__events,
                right=deleted_events,
                left_on=last_relation_col,
                right_on=self.schema.event_id,
                indicator=True,
                how="left",
            )

        self.__events[DELETE_COL_NAME] = self.__events[DELETE_COL_NAME] | merged[f"{DELETE_COL_NAME}_y"] == True

    def __get_not_deleted_events(self) -> pd.DataFrame | pd.Series[Any]:
        events = self.__events
        return events[events[DELETE_COL_NAME] == False]

    def __prepare_events(self, raw_data: pd.DataFrame | pd.Series[Any]) -> pd.DataFrame | pd.Series[Any]:
        events = raw_data.copy()
        # add "raw_" prefix for raw cols
        events.rename(lambda col: f"raw_{col}", axis="columns", inplace=True)

        events[DELETE_COL_NAME] = False
        events[self.schema.event_id] = [uuid.uuid4() for x in range(len(events))]
        events[self.schema.event_name] = self.__get_col_from_raw_data(
            raw_data=raw_data,
            colname=self.__raw_data_schema.event_name,
        )
        events[self.schema.event_timestamp] = pd.to_datetime(
            self.__get_col_from_raw_data(
                raw_data=raw_data,
                colname=self.__raw_data_schema.event_timestamp,
            ),
        )
        events[self.schema.user_id] = self.__get_col_from_raw_data(
            raw_data=raw_data,
            colname=self.__raw_data_schema.user_id,
        )

        if self.__raw_data_schema.event_type is not None:
            events[self.schema.event_type] = self.__get_col_from_raw_data(
                raw_data=raw_data,
                colname=self.__raw_data_schema.event_type,
            )
        else:
            events[self.schema.event_type] = "raw"

        for custom_col_schema in self.__raw_data_schema.custom_cols:
            raw_data_col = custom_col_schema["raw_data_col"]
            custom_col = custom_col_schema["custom_col"]
            if custom_col not in self.schema.custom_cols:
                self.schema.custom_cols.append(custom_col)

            events[custom_col] = self.__get_col_from_raw_data(
                raw_data=raw_data,
                colname=raw_data_col,
            )

        for custom_col in self.schema.custom_cols:
            if custom_col in events.columns:
                continue
            events[custom_col] = np.nan

        # add relations
        for i in range(len(self.relations)):
            rel_col_name = f"ref_{i}"
            relation = self.relations[i]
            col = raw_data[relation["raw_col"]] if relation["raw_col"] is not None else np.nan
            events[rel_col_name] = col

        return events

    def __get_col_from_raw_data(
        self, raw_data: pd.DataFrame | pd.Series[Any], colname: str, create=False
    ) -> pd.Series | float:
        if colname in raw_data.columns:
            return raw_data[colname]
        else:
            if create:
                return np.nan
            else:
                raise ValueError(f'invald raw data. Column "{colname}" does not exists!')

    def __get_event_priority(self, event_type: Optional[str]) -> int:
        if event_type in self.index_order:
            return self.index_order.index(event_type)
        return len(self.index_order)

    def funnel(
        self,
        stages: list[str],
        stage_names: list[str] | None = None,
        funnel_type: Literal["open", "closed"] = "open",
        segments: Collection[Collection[int]] | None = None,
        segment_names: list[str] | None = None,
        sequence: bool = False,
    ) -> go.Figure:
        """
        See Also
        --------
        :py:func:`src.tooling.funnel.funnel`

        """
        funnel = Funnel(
            eventstream=self,
            stages=stages,
            stage_names=stage_names,
            funnel_type=funnel_type,
            segments=segments,
            segment_names=segment_names,
            sequence=sequence,
        )
        plot = funnel.draw_plot()
        return plot

<<<<<<< HEAD
    def step_sankey(
        self,
        max_steps: int = 10,
        thresh: Union[int, float] = 0.05,
        sorting: list | None = None,
        target: Union[list[str], str] | None = None,
        autosize: bool | None = True,
        width: int | None = None,
        height: int | None = None,
    ) -> go.Figure:
        return Sankey(
            eventstream=self,
            max_steps=max_steps,
            thresh=thresh,
            sorting=sorting,
            target=target,
            autosize=autosize,
            width=width,
            height=height,
=======
    def step_matrix(
        self,
        max_steps: int = 20,
        weight_col: Optional[str] = None,
        precision: int = 2,
        targets: Optional[list[str] | str] = None,
        accumulated: Optional[Union[Literal["both", "only"], None]] = None,
        sorting: Optional[list[str]] = None,
        thresh: float = 0,
        centered: Optional[dict] = None,
        groups: Optional[Tuple[list, list]] = None,
    ) -> matplotlib.figure.Figure:
        return StepMatrix(
            eventstream=self,
            max_steps=max_steps,
            weight_col=weight_col,
            precision=precision,
            targets=targets,
            accumulated=accumulated,
            sorting=sorting,
            thresh=thresh,
            centered=centered,
            groups=groups,
>>>>>>> c839089d
        ).plot()<|MERGE_RESOLUTION|>--- conflicted
+++ resolved
@@ -3,11 +3,7 @@
 
 import uuid
 from collections.abc import Collection
-<<<<<<< HEAD
-from typing import Any, List, Literal, Optional, Union
-=======
 from typing import Any, List, Literal, Optional, Tuple, Union
->>>>>>> c839089d
 
 import matplotlib
 import numpy as np
@@ -17,11 +13,8 @@
 from src.eventstream.schema import EventstreamSchema, RawDataSchema
 from src.eventstream.types import EventstreamType, RawDataSchemaType, Relation
 from src.tooling.funnel import Funnel
-<<<<<<< HEAD
 from src.tooling.sankey import Sankey
-=======
 from src.tooling.step_matrix import StepMatrix
->>>>>>> c839089d
 from src.utils import get_merged_col
 from src.utils.list import find_index
 
@@ -434,27 +427,6 @@
         plot = funnel.draw_plot()
         return plot
 
-<<<<<<< HEAD
-    def step_sankey(
-        self,
-        max_steps: int = 10,
-        thresh: Union[int, float] = 0.05,
-        sorting: list | None = None,
-        target: Union[list[str], str] | None = None,
-        autosize: bool | None = True,
-        width: int | None = None,
-        height: int | None = None,
-    ) -> go.Figure:
-        return Sankey(
-            eventstream=self,
-            max_steps=max_steps,
-            thresh=thresh,
-            sorting=sorting,
-            target=target,
-            autosize=autosize,
-            width=width,
-            height=height,
-=======
     def step_matrix(
         self,
         max_steps: int = 20,
@@ -478,5 +450,25 @@
             thresh=thresh,
             centered=centered,
             groups=groups,
->>>>>>> c839089d
+        ).plot()
+
+    def step_sankey(
+        self,
+        max_steps: int = 10,
+        thresh: Union[int, float] = 0.05,
+        sorting: list | None = None,
+        target: Union[list[str], str] | None = None,
+        autosize: bool | None = True,
+        width: int | None = None,
+        height: int | None = None,
+    ) -> go.Figure:
+        return Sankey(
+            eventstream=self,
+            max_steps=max_steps,
+            thresh=thresh,
+            sorting=sorting,
+            target=target,
+            autosize=autosize,
+            width=width,
+            height=height,
         ).plot()