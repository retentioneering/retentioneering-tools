from __future__ import annotations

import pandas as pd

from src.data_processors_lib.rete import FilterEvents, FilterEventsParams
from src.eventstream.schema import EventstreamSchema, RawDataSchema
from tests.data_processors_lib.common import ApplyTestBase, GraphTestBase


class TestFilterEvents(ApplyTestBase):
    _Processor = FilterEvents
    _source_df = pd.DataFrame(
        [
            [1, "pageview", "2021-10-26 12:00"],
            [1, "cart_btn_click", "2021-10-26 12:02"],
            [1, "pageview", "2021-10-26 12:03"],
            [2, "plus_icon_click", "2021-10-26 12:04"],
        ],
        columns=["user_id", "event", "timestamp"],
    )
    _raw_data_schema = RawDataSchema(
        user_id="user_id",
        event_name="event",
        event_timestamp="timestamp",
    )

    def test_filter_events_apply_1_some_filtered(self) -> None:
        def _filter(df: pd.DataFrame, schema: EventstreamSchema):
            return df[schema.event_name].isin(["cart_btn_click", "plus_icon_click"])

        original, actual = self._apply(FilterEventsParams(filter=_filter), return_with_original=True)
        expected = pd.DataFrame(
            [
                [1, "pageview", "2021-10-26 12:00:00"],
                [1, "pageview", "2021-10-26 12:03:00"],
            ],
            columns=["user_id", "event_name", "event_timestamp"],
        )
        assert actual[expected.columns].compare(expected).shape == (0, 0)

    def test_filter_events_apply_2_none_filtered(self) -> None:
        def _filter(df: pd.DataFrame, schema: EventstreamSchema):
            return df[schema.event_name].isin([])

        original, actual = self._apply(FilterEventsParams(filter=_filter), return_with_original=True)
        expected = pd.DataFrame(
            [
                [1, "pageview", "2021-10-26 12:00"],
                [1, "cart_btn_click", "2021-10-26 12:02"],
                [1, "pageview", "2021-10-26 12:03"],
                [2, "plus_icon_click", "2021-10-26 12:04"],
            ],
            columns=["user_id", "event_name", "event_timestamp"],
        )
        assert actual[expected.columns].compare(expected).shape == (0, 0)

    def test_filter_events_apply_3_all_filtered(self) -> None:
        def _filter(df: pd.DataFrame, schema: EventstreamSchema):
            return df[schema.event_name].isin(["pageview", "cart_btn_click", "plus_icon_click"])

        original, actual = self._apply(FilterEventsParams(filter=_filter), return_with_original=True)
        expected = pd.DataFrame([], columns=["user_id", "event_name", "event_timestamp"])
        assert actual[expected.columns].compare(expected).shape == (0, 0)


class TestFilterEventsGraph(GraphTestBase):
    _Processor = FilterEvents
    _source_df = pd.DataFrame(
        [
            [1, "pageview", "2021-10-26 12:00"],
            [1, "cart_btn_click", "2021-10-26 12:02"],
            [1, "pageview", "2021-10-26 12:03"],
            [2, "plus_icon_click", "2021-10-26 12:04"],
        ],
        columns=["user_id", "event", "timestamp"],
    )
    _raw_data_schema = RawDataSchema(
        user_id="user_id",
        event_name="event",
        event_timestamp="timestamp",
    )

    def test_filter_events_graph_1_some_filtered(self) -> None:
        def _filter(df: pd.DataFrame, schema: EventstreamSchema):
            return (df[schema.user_id].isin([2])) | (df.event_name.str.contains("cart_btn_click"))

        original, actual = self._apply(FilterEventsParams(filter=_filter), return_with_original=True)
        expected = pd.DataFrame(
            [
                [1, "cart_btn_click", "raw", "2021-10-26 12:02:00"],
                [2, "plus_icon_click", "raw", "2021-10-26 12:04:00"],
            ],
            columns=["user_id", "event_name", "event_type", "event_timestamp"],
        )
        assert actual[expected.columns].compare(expected).shape == (0, 0)

    def test_filter_events_graph_2_none_filtered(self) -> None:
        def _filter(df: pd.DataFrame, schema: EventstreamSchema):
            return df[schema.event_name].isin([])

        original, actual = self._apply(FilterEventsParams(filter=_filter), return_with_original=True)
        expected = pd.DataFrame(
<<<<<<< HEAD
            [
                [1, "pageview", "2021-10-26 12:00"],
                [1, "cart_btn_click", "2021-10-26 12:02"],
                [1, "pageview", "2021-10-26 12:03"],
                [2, "plus_icon_click", "2021-10-26 12:04"],
            ],
=======
            [],
>>>>>>> 1b6f1e13
            columns=["user_id", "event_name", "event_timestamp"],
        )
        assert actual[expected.columns].compare(expected).shape == (0, 0)

    def test_filter_events_graph_3_all_filtered(self) -> None:
        def _filter(df: pd.DataFrame, schema: EventstreamSchema):
            return df[schema.event_name].isin(["pageview", "cart_btn_click", "plus_icon_click"])

        original, actual = self._apply(FilterEventsParams(filter=_filter), return_with_original=True)
<<<<<<< HEAD
        expected = pd.DataFrame([], columns=["user_id", "event_name", "event_timestamp"])
=======
        expected = pd.DataFrame(
            [
                [1, "pageview", "2021-10-26 12:00"],
                [1, "cart_btn_click", "2021-10-26 12:02"],
                [1, "pageview", "2021-10-26 12:03"],
                [2, "plus_icon_click", "2021-10-26 12:04"],
            ],
            columns=["user_id", "event_name", "event_timestamp"],
        )
>>>>>>> 1b6f1e13
        assert actual[expected.columns].compare(expected).shape == (0, 0)<|MERGE_RESOLUTION|>--- conflicted
+++ resolved
@@ -100,16 +100,7 @@
 
         original, actual = self._apply(FilterEventsParams(filter=_filter), return_with_original=True)
         expected = pd.DataFrame(
-<<<<<<< HEAD
-            [
-                [1, "pageview", "2021-10-26 12:00"],
-                [1, "cart_btn_click", "2021-10-26 12:02"],
-                [1, "pageview", "2021-10-26 12:03"],
-                [2, "plus_icon_click", "2021-10-26 12:04"],
-            ],
-=======
             [],
->>>>>>> 1b6f1e13
             columns=["user_id", "event_name", "event_timestamp"],
         )
         assert actual[expected.columns].compare(expected).shape == (0, 0)
@@ -119,9 +110,6 @@
             return df[schema.event_name].isin(["pageview", "cart_btn_click", "plus_icon_click"])
 
         original, actual = self._apply(FilterEventsParams(filter=_filter), return_with_original=True)
-<<<<<<< HEAD
-        expected = pd.DataFrame([], columns=["user_id", "event_name", "event_timestamp"])
-=======
         expected = pd.DataFrame(
             [
                 [1, "pageview", "2021-10-26 12:00"],
@@ -131,5 +119,4 @@
             ],
             columns=["user_id", "event_name", "event_timestamp"],
         )
->>>>>>> 1b6f1e13
         assert actual[expected.columns].compare(expected).shape == (0, 0)