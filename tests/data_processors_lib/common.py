import pandas as pd

from src.data_processor.data_processor import DataProcessor
from src.eventstream.eventstream import Eventstream
from src.eventstream.schema import EventstreamSchema, RawDataSchema
from src.graph.p_graph import EventsNode, PGraph
<<<<<<< HEAD
=======
from src.params_model.params_model import ParamsModel
>>>>>>> cb1c609d

_default_raw_data_schema = RawDataSchema(
    user_id="user_id",
    event_name="event_name",
    event_type="event_type",
    event_timestamp="event_timestamp",
)


def apply_processor(
    data_processor: DataProcessor, source_df: pd.DataFrame, raw_data_schema: RawDataSchema = _default_raw_data_schema
) -> (pd.DataFrame, pd.DataFrame):
    stream = Eventstream(
        raw_data_schema=raw_data_schema,
        raw_data=source_df.copy(),
        schema=EventstreamSchema(),
    )
    original_df = stream.to_dataframe(show_deleted=True).reset_index(drop=True)
    result = data_processor.apply(stream)
    result_df = result.to_dataframe(show_deleted=True).reset_index(drop=True)
    return original_df, result_df


def apply_processor_with_graph(
    data_processor: DataProcessor, source_df: pd.DataFrame, raw_data_schema: RawDataSchema = _default_raw_data_schema
) -> (pd.DataFrame, pd.DataFrame):
    stream = Eventstream(
        raw_data_schema=raw_data_schema,
        raw_data=source_df.copy(),
        schema=EventstreamSchema(),
    )
    original_df = stream.to_dataframe().reset_index(drop=True)
    graph = PGraph(source_stream=stream)
    node = EventsNode(data_processor)
    graph.add_node(node=node, parents=[graph.root])
    result = graph.combine(node=node)
    result_df = result.to_dataframe().reset_index(drop=True)
    return original_df, result_df


class ApplyTestBase:

    _Processor: DataProcessor

    def _apply(self, params: ParamsModel, source_df: pd.DataFrame = None, return_with_original: bool = False):
        original, actual = apply_processor(
            self._Processor(params),
            self._source_df if source_df is None else source_df,
            raw_data_schema=self._raw_data_schema,
        )
        if return_with_original:
            return original, actual
        else:
            return actual


class GraphTestBase:

    _Processor: DataProcessor

    def _apply(self, params: ParamsModel, source_df: pd.DataFrame = None, return_with_original: bool = False):
        original, actual = apply_processor_with_graph(
            self._Processor(params),
            self._source_df if source_df is None else source_df,
            raw_data_schema=self._raw_data_schema,
        )
        if return_with_original:
            return original, actual
        else:
            return actual
<|MERGE_RESOLUTION|>--- conflicted
+++ resolved
@@ -1,80 +1,77 @@
-import pandas as pd
-
-from src.data_processor.data_processor import DataProcessor
-from src.eventstream.eventstream import Eventstream
-from src.eventstream.schema import EventstreamSchema, RawDataSchema
-from src.graph.p_graph import EventsNode, PGraph
-<<<<<<< HEAD
-=======
-from src.params_model.params_model import ParamsModel
->>>>>>> cb1c609d
-
-_default_raw_data_schema = RawDataSchema(
-    user_id="user_id",
-    event_name="event_name",
-    event_type="event_type",
-    event_timestamp="event_timestamp",
-)
-
-
-def apply_processor(
-    data_processor: DataProcessor, source_df: pd.DataFrame, raw_data_schema: RawDataSchema = _default_raw_data_schema
-) -> (pd.DataFrame, pd.DataFrame):
-    stream = Eventstream(
-        raw_data_schema=raw_data_schema,
-        raw_data=source_df.copy(),
-        schema=EventstreamSchema(),
-    )
-    original_df = stream.to_dataframe(show_deleted=True).reset_index(drop=True)
-    result = data_processor.apply(stream)
-    result_df = result.to_dataframe(show_deleted=True).reset_index(drop=True)
-    return original_df, result_df
-
-
-def apply_processor_with_graph(
-    data_processor: DataProcessor, source_df: pd.DataFrame, raw_data_schema: RawDataSchema = _default_raw_data_schema
-) -> (pd.DataFrame, pd.DataFrame):
-    stream = Eventstream(
-        raw_data_schema=raw_data_schema,
-        raw_data=source_df.copy(),
-        schema=EventstreamSchema(),
-    )
-    original_df = stream.to_dataframe().reset_index(drop=True)
-    graph = PGraph(source_stream=stream)
-    node = EventsNode(data_processor)
-    graph.add_node(node=node, parents=[graph.root])
-    result = graph.combine(node=node)
-    result_df = result.to_dataframe().reset_index(drop=True)
-    return original_df, result_df
-
-
-class ApplyTestBase:
-
-    _Processor: DataProcessor
-
-    def _apply(self, params: ParamsModel, source_df: pd.DataFrame = None, return_with_original: bool = False):
-        original, actual = apply_processor(
-            self._Processor(params),
-            self._source_df if source_df is None else source_df,
-            raw_data_schema=self._raw_data_schema,
-        )
-        if return_with_original:
-            return original, actual
-        else:
-            return actual
-
-
-class GraphTestBase:
-
-    _Processor: DataProcessor
-
-    def _apply(self, params: ParamsModel, source_df: pd.DataFrame = None, return_with_original: bool = False):
-        original, actual = apply_processor_with_graph(
-            self._Processor(params),
-            self._source_df if source_df is None else source_df,
-            raw_data_schema=self._raw_data_schema,
-        )
-        if return_with_original:
-            return original, actual
-        else:
-            return actual
+import pandas as pd
+
+from src.data_processor.data_processor import DataProcessor
+from src.eventstream.eventstream import Eventstream
+from src.eventstream.schema import EventstreamSchema, RawDataSchema
+from src.graph.p_graph import EventsNode, PGraph
+from src.params_model.params_model import ParamsModel
+
+_default_raw_data_schema = RawDataSchema(
+    user_id="user_id",
+    event_name="event_name",
+    event_type="event_type",
+    event_timestamp="event_timestamp",
+)
+
+
+def apply_processor(
+    data_processor: DataProcessor, source_df: pd.DataFrame, raw_data_schema: RawDataSchema = _default_raw_data_schema
+) -> (pd.DataFrame, pd.DataFrame):
+    stream = Eventstream(
+        raw_data_schema=raw_data_schema,
+        raw_data=source_df.copy(),
+        schema=EventstreamSchema(),
+    )
+    original_df = stream.to_dataframe(show_deleted=True).reset_index(drop=True)
+    result = data_processor.apply(stream)
+    result_df = result.to_dataframe(show_deleted=True).reset_index(drop=True)
+    return original_df, result_df
+
+
+def apply_processor_with_graph(
+    data_processor: DataProcessor, source_df: pd.DataFrame, raw_data_schema: RawDataSchema = _default_raw_data_schema
+) -> (pd.DataFrame, pd.DataFrame):
+    stream = Eventstream(
+        raw_data_schema=raw_data_schema,
+        raw_data=source_df.copy(),
+        schema=EventstreamSchema(),
+    )
+    original_df = stream.to_dataframe().reset_index(drop=True)
+    graph = PGraph(source_stream=stream)
+    node = EventsNode(data_processor)
+    graph.add_node(node=node, parents=[graph.root])
+    result = graph.combine(node=node)
+    result_df = result.to_dataframe().reset_index(drop=True)
+    return original_df, result_df
+
+
+class ApplyTestBase:
+
+    _Processor: DataProcessor
+
+    def _apply(self, params: ParamsModel, source_df: pd.DataFrame = None, return_with_original: bool = False):
+        original, actual = apply_processor(
+            self._Processor(params),
+            self._source_df if source_df is None else source_df,
+            raw_data_schema=self._raw_data_schema,
+        )
+        if return_with_original:
+            return original, actual
+        else:
+            return actual
+
+
+class GraphTestBase:
+
+    _Processor: DataProcessor
+
+    def _apply(self, params: ParamsModel, source_df: pd.DataFrame = None, return_with_original: bool = False):
+        original, actual = apply_processor_with_graph(
+            self._Processor(params),
+            self._source_df if source_df is None else source_df,
+            raw_data_schema=self._raw_data_schema,
+        )
+        if return_with_original:
+            return original, actual
+        else:
+            return actual