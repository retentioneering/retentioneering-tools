# flake8: noqa
from __future__ import annotations

import uuid
from collections.abc import Collection
from typing import Any, Callable, List, Literal, Optional, Tuple, Union

import numpy as np
import pandas as pd

from retentioneering.constants import DATETIME_UNITS
from retentioneering.eventstream.schema import EventstreamSchema, RawDataSchema
from retentioneering.eventstream.types import (
    EventstreamType,
    RawDataCustomColSchema,
    RawDataSchemaType,
    Relation,
)
from retentioneering.graph import PGraph
from retentioneering.tooling.clusters import Clusters
from retentioneering.tooling.cohorts import Cohorts
from retentioneering.tooling.constants import BINS_ESTIMATORS
from retentioneering.tooling.describe import Describe
from retentioneering.tooling.describe_events import DescribeEvents
from retentioneering.tooling.event_timestamp_hist import EventTimestampHist
from retentioneering.tooling.funnel import Funnel
from retentioneering.tooling.stattests import TEST_NAMES, StatTests
from retentioneering.tooling.step_matrix import StepMatrix
from retentioneering.tooling.step_sankey import StepSankey
from retentioneering.tooling.timedelta_hist import (
    AGGREGATION_NAMES,
    EVENTSTREAM_GLOBAL_EVENTS,
    TimedeltaHist,
)
from retentioneering.tooling.transition_matrix import TransitionMatrix
from retentioneering.tooling.typing.transition_graph import NormType, Threshold
from retentioneering.tooling.user_lifetime_hist import UserLifetimeHist
from retentioneering.transition_graph import TransitionGraph
from retentioneering.utils import get_merged_col
from retentioneering.utils.list import find_index

from .helpers import (
    CollapseLoopsHelperMixin,
    DeleteUsersByPathLengthHelperMixin,
    FilterHelperMixin,
    GroupHelperMixin,
    LostUsersHelperMixin,
    NegativeTargetHelperMixin,
    NewUsersHelperMixin,
    PositiveTargetHelperMixin,
    RenameHelperMixin,
    SplitSessionsHelperMixin,
    StartEndHelperMixin,
    TruncatedEventsHelperMixin,
    TruncatePathHelperMixin,
)

IndexOrder = List[Optional[str]]
FeatureType = Literal["tfidf", "count", "frequency", "binary", "time", "time_fraction", "external"]
NgramRange = Tuple[int, int]
Method = Literal["kmeans", "gmm"]


DEFAULT_INDEX_ORDER: IndexOrder = [
    "profile",
    "path_start",
    "new_user",
    "existing_user",
    "truncated_left",
    "session_start",
    "session_start_truncated",
    "group_alias",
    "raw",
    "raw_sleep",
    None,
    "synthetic",
    "synthetic_sleep",
    "positive_target",
    "negative_target",
    "session_end_truncated",
    "session_end",
    "session_sleep",
    "truncated_right",
    "absent_user",
    "lost_user",
    "path_end",
]

RAW_COL_PREFIX = "raw_"
DELETE_COL_NAME = "_deleted"


# TODO проработать резервирование колонок


class Eventstream(
    CollapseLoopsHelperMixin,
    DeleteUsersByPathLengthHelperMixin,
    FilterHelperMixin,
    GroupHelperMixin,
    LostUsersHelperMixin,
    NegativeTargetHelperMixin,
    NewUsersHelperMixin,
    PositiveTargetHelperMixin,
    SplitSessionsHelperMixin,
    StartEndHelperMixin,
    TruncatedEventsHelperMixin,
    TruncatePathHelperMixin,
    RenameHelperMixin,
    EventstreamType,
):
    """
    Collection of tools for storing and processing clickstream data.

    Parameters
    ----------
    raw_data : pd.DataFrame or pd.Series
        Raw clickstream data.
    raw_data_schema : RawDataSchema, optional
        Should be specified as an instance of class ``RawDataSchema``:

        - If ``raw_data`` column names are different from default :py:func:`retentioneering.eventstream.schema.RawDataSchema`.
        - If there is at least one ``custom_col`` in ``raw_data``.

    schema : EventstreamSchema, optional
        Schema of created ``eventstream``.
        See default schema% :py:func:`retentioneering.eventstream.schema.EventstreamSchema`.
    prepare : bool, default True

        - If ``True`` input data will be transformed in the following way:
            - Convert column ``event_timestamp`` to pandas datetime format.
            - | Adds ``event_type`` column and fills with ``raw`` value.
              | if that column already exists it will remain unchanged.
        - If ``False`` - ``raw_data`` will be remained as is.

    index_order : list of str, default DEFAULT_INDEX_ORDER
        Sorting order for ``event_type`` column.
    relations : list, optional
    user_sample_size : int of float, optional
        Number (``int``) or share (``float``) of all users trajectories which will be randomly chosen
        and remained in final sample.
        See :numpy_random_choice:`numpy documentation<>`.
    user_sample_seed : int, optional
        Random seed value to generate repeated random users sample.
        See :numpy_random_seed:`numpy documentation<>`.

    """

    schema: EventstreamSchema
    index_order: IndexOrder
    relations: List[Relation]
    __raw_data_schema: RawDataSchemaType
    __events: pd.DataFrame | pd.Series[Any]
    __clusters: Clusters | None = None
    __funnel: Funnel | None = None
    __cohorts: Cohorts | None = None
    __step_matrix: StepMatrix | None = None
    __sankey: StepSankey | None = None
    __stattests: StatTests | None = None
    __transition_graph: TransitionGraph | None = None
    __p_graph: PGraph | None = None
    __transition_matrix: TransitionMatrix | None = None
<<<<<<< HEAD
    __timedelta_hist: TimedeltaHist | None = None
=======
    __user_lifetime_hist: UserLifetimeHist | None = None
    __event_timestamp_hist: EventTimestampHist | None = None
>>>>>>> 2c9242e0

    def __init__(
        self,
        raw_data: pd.DataFrame | pd.Series[Any],
        raw_data_schema: RawDataSchema
        | RawDataSchemaType
        | dict[str, str | list[RawDataCustomColSchema]]
        | None = None,
        schema: EventstreamSchema | None = None,
        prepare: bool = True,
        index_order: Optional[IndexOrder] = None,
        relations: Optional[List[Relation]] = None,
        user_sample_size: Optional[int | float] = None,
        user_sample_seed: Optional[int] = None,
    ) -> None:

        self.__clusters = None
        self.__funnel = None
        self.schema = schema if schema else EventstreamSchema()

        if not raw_data_schema:
            raw_data_schema = RawDataSchema()
            if "event_type" in raw_data.columns:
                raw_data_schema.event_type = "event_type"
        elif isinstance(raw_data_schema, dict):
            raw_data_schema = RawDataSchema(**raw_data_schema)  # type: ignore
        self.__raw_data_schema = raw_data_schema

        if user_sample_size is not None:
            raw_data = self.__sample_user_paths(raw_data, raw_data_schema, user_sample_size, user_sample_seed)
        if not index_order:
            self.index_order = DEFAULT_INDEX_ORDER
        else:
            self.index_order = index_order
        if not relations:
            self.relations = []
        else:
            self.relations = relations
        self.__events = self.__prepare_events(raw_data) if prepare else raw_data
        self.index_events()

    def copy(self) -> Eventstream:
        """
        Make a copy of current ``eventstream``.

        Returns
        -------
        Eventstream

        """
        return Eventstream(
            raw_data_schema=self.__raw_data_schema.copy(),
            raw_data=self.__events.copy(),
            schema=self.schema.copy(),
            prepare=False,
            index_order=self.index_order.copy(),
            relations=self.relations.copy(),
        )

    def append_eventstream(self, eventstream: Eventstream) -> None:  # type: ignore
        """
        Append ``eventstream`` with the same schema.

        Parameters
        ----------
        eventstream : Eventstream

        Returns
        -------
        eventstream

        Raises
        ------
        ValueError
            If ``EventstreamSchemas`` of two ``eventstreams`` are not equal.
        """
        if not self.schema.is_equal(eventstream.schema):
            raise ValueError("invalid schema: joined eventstream")

        curr_events = self.to_dataframe(raw_cols=True, show_deleted=True)
        new_events = eventstream.to_dataframe(raw_cols=True, show_deleted=True)

        curr_deleted_events = curr_events[curr_events[DELETE_COL_NAME] == True]
        new_deleted_events = new_events[new_events[DELETE_COL_NAME] == True]
        deleted_events = pd.concat([curr_deleted_events, new_deleted_events])
        deleted_events = deleted_events.drop_duplicates(subset=[self.schema.event_id])

        merged_events = pd.merge(
            curr_events,
            new_events,
            left_on=self.schema.event_id,
            right_on=self.schema.event_id,
            how="outer",
            indicator=True,
        )

        left_events = merged_events[(merged_events["_merge"] == "left_only") | (merged_events["_merge"] == "both")]
        right_events = merged_events[(merged_events["_merge"] == "right_only")]

        left_raw_cols = self._get_raw_cols()
        right_raw_cols = eventstream._get_raw_cols()
        cols = self.schema.get_cols()

        result_left_part = pd.DataFrame()
        result_right_part = pd.DataFrame()

        for col in cols:
            result_left_part[col] = get_merged_col(df=left_events, colname=col, suffix="_x")
            result_right_part[col] = get_merged_col(df=right_events, colname=col, suffix="_y")

        for col in left_raw_cols:
            result_left_part[col] = get_merged_col(df=left_events, colname=col, suffix="_x")

        for col in right_raw_cols:
            result_right_part[col] = get_merged_col(df=right_events, colname=col, suffix="_y")

        result_left_part[DELETE_COL_NAME] = get_merged_col(df=left_events, colname=DELETE_COL_NAME, suffix="_x")
        result_right_part[DELETE_COL_NAME] = get_merged_col(df=right_events, colname=DELETE_COL_NAME, suffix="_y")

        self.__events = pd.concat([result_left_part, result_right_part])
        self._soft_delete(deleted_events)
        self.index_events()

    def _join_eventstream(self, eventstream: Eventstream) -> None:  # type: ignore
        if not self.schema.is_equal(eventstream.schema):
            raise ValueError("invalid schema: joined eventstream")

        relation_i = find_index(
            input_list=eventstream.relations,
            cond=lambda rel: rel["eventstream"] == self,
        )

        if relation_i == -1:
            raise ValueError("relation not found!")

        relation_col_name = f"ref_{relation_i}"

        curr_events = self.to_dataframe(raw_cols=True, show_deleted=True)
        joined_events = eventstream.to_dataframe(raw_cols=True, show_deleted=True)
        not_related_events = joined_events[joined_events[relation_col_name].isna()]
        not_related_events_ids = not_related_events[self.schema.event_id]
        user_id_type = curr_events.dtypes[self.schema.user_id]

        merged_events = pd.merge(
            curr_events,
            joined_events,
            left_on=self.schema.event_id,
            right_on=relation_col_name,
            how="outer",
            indicator=True,
        )

        left_id_colname = f"{self.schema.event_id}_y"

        both_events = merged_events[(merged_events["_merge"] == "both")]
        left_events = merged_events[(merged_events["_merge"] == "left_only")]
        right_events = merged_events[
            (merged_events["_merge"] == "both") | (merged_events[left_id_colname].isin(not_related_events_ids))
        ]

        left_raw_cols = self._get_raw_cols()
        right_raw_cols = eventstream._get_raw_cols()
        cols = self._get_both_cols(eventstream)

        result_left_part = pd.DataFrame()
        result_right_part = pd.DataFrame()
        result_deleted_events = pd.DataFrame()

        for col in cols:
            result_left_part[col] = get_merged_col(df=left_events, colname=col, suffix="_x")
            result_deleted_events[col] = get_merged_col(df=both_events, colname=col, suffix="_x")
            result_right_part[col] = get_merged_col(df=right_events, colname=col, suffix="_y")

        for col in left_raw_cols:
            result_left_part[col] = get_merged_col(df=left_events, colname=col, suffix="_x")
            result_deleted_events[col] = get_merged_col(df=both_events, colname=col, suffix="_x")

        for col in right_raw_cols:
            result_right_part[col] = get_merged_col(df=right_events, colname=col, suffix="_y")

        result_left_part[DELETE_COL_NAME] = get_merged_col(df=left_events, colname=DELETE_COL_NAME, suffix="_x")

        result_deleted_events[DELETE_COL_NAME] = True

        left_delete_col = f"{DELETE_COL_NAME}_x"
        right_delete_col = f"{DELETE_COL_NAME}_y"
        result_right_part[DELETE_COL_NAME] = right_events[left_delete_col] | right_events[right_delete_col]

        self.__events = pd.concat([result_left_part, result_right_part, result_deleted_events])
        self.__events[self.schema.user_id] = self.__events[self.schema.user_id].astype(user_id_type)

        self.schema.custom_cols = self._get_both_custom_cols(eventstream)
        self.index_events()

    def _get_both_custom_cols(self, eventstream: Eventstream) -> list[str]:
        self_custom_cols = set(self.schema.custom_cols)
        eventstream_custom_cols = set(eventstream.schema.custom_cols)
        all_custom_cols = self_custom_cols.union(eventstream_custom_cols)
        return list(all_custom_cols)

    def _get_both_cols(self, eventstream: Eventstream) -> list[str]:
        self_cols = set(self.schema.get_cols())
        eventstream_cols = set(eventstream.schema.get_cols())
        all_cols = self_cols.union(eventstream_cols)
        return list(all_cols)

    def to_dataframe(self, raw_cols: bool = False, show_deleted: bool = False, copy: bool = False) -> pd.DataFrame:
        """
        Convert ``eventstream`` to ``pd.Dataframe``

        Parameters
        ----------
        raw_cols : bool, default False
            If ``True`` - original columns of the input ``raw_data`` will be shown.
        show_deleted : bool, default False
            If ``True`` - show all rows in ``eventstream``
        copy : bool, default False
            If ``True`` - copy data from current ``eventstream``.
            See details :pandas_copy:`pandas documentation<>`

        Returns
        -------
        pd.DataFrame

        """
        cols = self.schema.get_cols() + self._get_relation_cols()

        if raw_cols:
            cols += self._get_raw_cols()
        if show_deleted:
            cols.append(DELETE_COL_NAME)

        events = self.__events if show_deleted else self.__get_not_deleted_events()
        view = pd.DataFrame(events, columns=cols, copy=copy)
        return view

    def index_events(self) -> None:
        """
        Sort and index eventstream using DEFAULT_INDEX_ORDER.

        Returns
        -------
        None

        """
        order_temp_col_name = "order"
        indexed = self.__events

        indexed[order_temp_col_name] = indexed[self.schema.event_type].apply(lambda e: self.__get_event_priority(e))
        indexed = indexed.sort_values([self.schema.event_timestamp, order_temp_col_name])  # type: ignore
        indexed = indexed.drop([order_temp_col_name], axis=1)
        # indexed[id_col_col_name] = range(1, len(indexed) + 1)
        indexed.reset_index(inplace=True, drop=True)
        indexed[self.schema.event_index] = indexed.index
        self.__events = indexed

    def _get_raw_cols(self) -> list[str]:
        cols: list[str] | pd.Index = self.__events.columns
        raw_cols: list[str] = []
        for col in cols:
            if col.startswith(RAW_COL_PREFIX):  # type: ignore
                raw_cols.append(col)  # type: ignore
        return raw_cols

    def _get_relation_cols(self) -> list[str]:
        cols = self.__events.columns
        relation_cols: list[str] = []
        for col in cols:
            if col.startswith("ref_"):  # type: ignore
                relation_cols.append(col)  # type: ignore
        return relation_cols

    def add_custom_col(self, name: str, data: pd.Series[Any] | None) -> None:
        """
        Add custom column to existing ``eventstream``.

        Parameters
        ----------
        name : str
            New column name.
        data : pd.Series

            - If ``pd.Series`` - new column with given values will be added.
            - If ``None`` - new column will be filled with ``np.nan``

        Returns
        -------
        Eventstream
        """
        self.__raw_data_schema.custom_cols.extend([{"custom_col": name, "raw_data_col": name}])
        self.schema.custom_cols.extend([name])
        self.__events[name] = data

    def _soft_delete(self, events: pd.DataFrame) -> None:
        """
        Delete events either by event_id or by the last relation.
        """
        deleted_events = events.copy()
        deleted_events[DELETE_COL_NAME] = True
        merged = pd.merge(
            left=self.__events,
            right=deleted_events,
            left_on=self.schema.event_id,
            right_on=self.schema.event_id,
            indicator=True,
            how="left",
        )
        if relation_cols := self._get_relation_cols():
            last_relation_col = relation_cols[-1]
            self.__events[DELETE_COL_NAME] = self.__events[DELETE_COL_NAME] | merged[f"{DELETE_COL_NAME}_y"] == True
            merged = pd.merge(
                left=self.__events,
                right=deleted_events,
                left_on=last_relation_col,
                right_on=self.schema.event_id,
                indicator=True,
                how="left",
            )

        self.__events[DELETE_COL_NAME] = self.__events[DELETE_COL_NAME] | merged[f"{DELETE_COL_NAME}_y"] == True

    def __get_not_deleted_events(self) -> pd.DataFrame | pd.Series[Any]:
        events = self.__events
        return events[events[DELETE_COL_NAME] == False]

    def __prepare_events(self, raw_data: pd.DataFrame | pd.Series[Any]) -> pd.DataFrame | pd.Series[Any]:
        events = raw_data.copy()
        # add "raw_" prefix for raw cols
        events.rename(lambda col: f"raw_{col}", axis="columns", inplace=True)

        events[DELETE_COL_NAME] = False
        events[self.schema.event_id] = [uuid.uuid4() for x in range(len(events))]
        events[self.schema.event_name] = self.__get_col_from_raw_data(
            raw_data=raw_data,
            colname=self.__raw_data_schema.event_name,
        )
        events[self.schema.event_timestamp] = pd.to_datetime(
            self.__get_col_from_raw_data(
                raw_data=raw_data,
                colname=self.__raw_data_schema.event_timestamp,
            ),
        )
        events[self.schema.user_id] = self.__get_col_from_raw_data(
            raw_data=raw_data,
            colname=self.__raw_data_schema.user_id,
        )

        if self.__raw_data_schema.event_type is not None:
            events[self.schema.event_type] = self.__get_col_from_raw_data(
                raw_data=raw_data,
                colname=self.__raw_data_schema.event_type,
            )
        else:
            events[self.schema.event_type] = "raw"

        for custom_col_schema in self.__raw_data_schema.custom_cols:
            raw_data_col = custom_col_schema["raw_data_col"]
            custom_col = custom_col_schema["custom_col"]
            if custom_col not in self.schema.custom_cols:
                self.schema.custom_cols.append(custom_col)

            events[custom_col] = self.__get_col_from_raw_data(
                raw_data=raw_data,
                colname=raw_data_col,
            )

        for custom_col in self.schema.custom_cols:
            if custom_col in events.columns:
                continue
            events[custom_col] = np.nan

        # add relations
        for i in range(len(self.relations)):
            rel_col_name = f"ref_{i}"
            relation = self.relations[i]
            col = raw_data[relation["raw_col"]] if relation["raw_col"] is not None else np.nan
            events[rel_col_name] = col

        return events

    def __get_col_from_raw_data(
        self, raw_data: pd.DataFrame | pd.Series[Any], colname: str, create: bool = False
    ) -> pd.Series | float:
        if colname in raw_data.columns:
            return raw_data[colname]
        else:
            if create:
                return np.nan
            else:
                raise ValueError(f'invalid raw data. Column "{colname}" does not exists!')

    def __get_event_priority(self, event_type: Optional[str]) -> int:
        if event_type in self.index_order:
            return self.index_order.index(event_type)
        return len(self.index_order)

    def __sample_user_paths(
        self,
        raw_data: pd.DataFrame | pd.Series[Any],
        raw_data_schema: RawDataSchemaType,
        user_sample_size: Optional[int | float] = None,
        user_sample_seed: Optional[int] = None,
    ) -> pd.DataFrame | pd.Series[Any]:
        if type(user_sample_size) is not float and type(user_sample_size) is not int:
            raise TypeError('"user_sample_size" has to be a number(float for user share or int for user amount)')
        if user_sample_size < 0:
            raise ValueError("User sample size/share cannot be negative!")
        if type(user_sample_size) is float:
            if user_sample_size > 1:
                raise ValueError("User sample share cannot exceed 1!")
        user_col_name = raw_data_schema.user_id
        unique_users = raw_data[user_col_name].unique()
        if type(user_sample_size) is int:
            sample_size = user_sample_size
        elif type(user_sample_size) is float:
            sample_size = int(user_sample_size * len(unique_users))
        else:
            return raw_data
        if user_sample_seed is not None:
            np.random.seed(user_sample_seed)
        sample_users = np.random.choice(unique_users, sample_size, replace=False)
        raw_data_sampled = raw_data.loc[raw_data[user_col_name].isin(sample_users), :]  # type: ignore
        return raw_data_sampled

    def funnel(
        self,
        stages: list[str],
        stage_names: list[str] | None = None,
        funnel_type: Literal["open", "closed"] = "open",
        segments: Collection[Collection[int]] | None = None,
        segment_names: list[str] | None = None,
        sequence: bool = False,
        show_plot: bool = True,
    ) -> Funnel:

        """
        Show a visualization of the user sequential events represented as a funnel.

        See parameters description :py:func:`retentioneering.tooling.funnel.funnel`

        Returns
        -------
        Funnel
            A ``Funnel`` class instance fitted to the given parameters.

        """
        self.__funnel = Funnel(
            eventstream=self,
            stages=stages,
            stage_names=stage_names,
            funnel_type=funnel_type,
            segments=segments,
            segment_names=segment_names,
            sequence=sequence,
        )
        self.__funnel.fit()
        if show_plot:
            figure = self.__funnel.plot()
            figure.show()
        return self.__funnel

    @property
    def clusters(self) -> Clusters:
        """
        Return a blank (not fitted) instance of ``Clusters`` class to be used for cluster analysis.
        See :py:func:`retentioneering.tooling.clusters.clusters`

        Returns
        -------
        Clusters
        """
        if self.__clusters is None:
            self.__clusters = Clusters(eventstream=self)
        return self.__clusters

    def step_matrix(
        self,
        max_steps: int = 20,
        weight_col: Optional[str] = None,
        precision: int = 2,
        targets: Optional[list[str] | str] = None,
        accumulated: Optional[Union[Literal["both", "only"], None]] = None,
        sorting: Optional[list[str]] = None,
        thresh: float = 0,
        centered: Optional[dict] = None,
        groups: Optional[Tuple[list, list]] = None,
        show_plot: bool = True,
    ) -> StepMatrix:
        """
        Show a heatmap visualization of the step matrix.

        See parameters description :py:func:`retentioneering.tooling.step_matrix.step_matrix`

        Returns
        -------
        StepMatrix
            A ``StepMatrix`` class instance fitted to the given parameters.

        """
        self.__step_matrix = StepMatrix(
            eventstream=self,
            max_steps=max_steps,
            weight_col=weight_col,
            precision=precision,
            targets=targets,
            accumulated=accumulated,
            sorting=sorting,
            thresh=thresh,
            centered=centered,
            groups=groups,
        )

        self.__step_matrix.fit()
        if show_plot:
            figure = self.__step_matrix.plot()
            figure.show()
        return self.__step_matrix

    def step_sankey(
        self,
        max_steps: int = 10,
        thresh: Union[int, float] = 0.05,
        sorting: list | None = None,
        target: Union[list[str], str] | None = None,
        autosize: bool = True,
        width: int | None = None,
        height: int | None = None,
        show_plot: bool = True,
    ) -> StepSankey:
        """
        Show a Sankey diagram visualizing the user paths in step-wise manner.

        See parameters description :py:func:`retentioneering.tooling.step_sankey.step_sankey`

        Returns
        -------
        StepSankey
            A ``StepSankey`` class instance fitted to the given parameters.

        """
        self.__sankey = StepSankey(
            eventstream=self,
            max_steps=max_steps,
            thresh=thresh,
            sorting=sorting,
            target=target,
            autosize=autosize,
            width=width,
            height=height,
        )

        self.__sankey.fit()
        if show_plot:
            figure = self.__sankey.plot()
            figure.show()
        return self.__sankey

    def cohorts(
        self,
        cohort_start_unit: DATETIME_UNITS,
        cohort_period: Tuple[int, DATETIME_UNITS],
        average: bool = True,
        cut_bottom: int = 0,
        cut_right: int = 0,
        cut_diagonal: int = 0,
        figsize: Tuple[float, float] = (10, 10),
        show_plot: bool = True,
    ) -> Cohorts:

        """
        Show a heatmap visualization of the user appearance grouped by cohorts.

        See parameters description :py:func:`retentioneering.tooling.cohorts.cohorts`

        Returns
        -------
        Cohorts
            A ``Cohorts`` class instance fitted to the given parameters.
        """

        self.__cohorts = Cohorts(
            eventstream=self,
            cohort_start_unit=cohort_start_unit,
            cohort_period=cohort_period,
            average=average,
            cut_bottom=cut_bottom,
            cut_right=cut_right,
            cut_diagonal=cut_diagonal,
        )

        self.__cohorts.fit()
        if show_plot:
            self.__cohorts.heatmap(figsize)
        return self.__cohorts

    def stattests(
        self,
        test: TEST_NAMES,
        groups: Tuple[list[str | int], list[str | int]],
        func: Callable,
        group_names: Tuple[str, str] = ("group_1", "group_2"),
        alpha: float = 0.05,
    ) -> StatTests:
        """
        Determine the statistical difference between the metric values in two user groups.

        See parameters description :py:func:`retentioneering.tooling.stattests.stattests`

        Returns
        -------
        StatTests
            A ``StatTest`` class instance fitted to the given parameters.
        """
        self.__stattests = StatTests(
            eventstream=self, groups=groups, func=func, test=test, group_names=group_names, alpha=alpha
        )
        self.__stattests.fit()
        self.__stattests.display_results()
        return self.__stattests

    def timedelta_hist(
        self,
        event_pair: Optional[list[str | Literal[EVENTSTREAM_GLOBAL_EVENTS]]] = None,
        only_adjacent_event_pairs: bool = True,
        weight_col: str = "user_id",
        aggregation: Optional[AGGREGATION_NAMES] = None,
        timedelta_unit: DATETIME_UNITS = "s",
        log_scale: bool | tuple[bool, bool] | None = None,
        lower_cutoff_quantile: Optional[float] = None,
        upper_cutoff_quantile: Optional[float] = None,
        bins: int | Literal[BINS_ESTIMATORS] = 20,
        figsize: tuple[float, float] = (12.0, 7.0),
        show_plot: bool = True,
    ) -> TimedeltaHist:
        """
        Plot the distribution of the time deltas between two events. Support various
        distribution types, such as distribution of time for adjacent consecutive events, or
        for a pair of pre-defined events, or median transition time from event to event per user/session.

        See parameters description :py:func:`retentioneering.tooling.timedelta_hist.timedelta_hist`

        Returns
        -------
        TimedeltaHist
            A ``TimedeltaHist`` class instance fitted with given parameters.

        """
        self.__timedelta_hist = TimedeltaHist(
            eventstream=self,
            event_pair=event_pair,
            only_adjacent_event_pairs=only_adjacent_event_pairs,
            aggregation=aggregation,
            weight_col=weight_col,
            timedelta_unit=timedelta_unit,
            log_scale=log_scale,
            lower_cutoff_quantile=lower_cutoff_quantile,
            upper_cutoff_quantile=upper_cutoff_quantile,
            bins=bins,
            figsize=figsize,
        )

        self.__timedelta_hist.fit()
        if show_plot:
            self.__timedelta_hist.plot()

        return self.__timedelta_hist

    def user_lifetime_hist(
        self,
        timedelta_unit: DATETIME_UNITS = "s",
        log_scale: bool | tuple[bool, bool] | None = None,
        lower_cutoff_quantile: Optional[float] = None,
        upper_cutoff_quantile: Optional[float] = None,
        bins: int | Literal[BINS_ESTIMATORS] = 20,
        figsize: tuple[float, float] = (12.0, 7.0),
        show_plot: bool = True,
    ) -> UserLifetimeHist:
        """
        Plot the distribution of user lifetimes. A ``users' lifetime`` is the timedelta between the first and the last
        events of the user. Can be useful for finding suitable parameters of various data processors, such as
        :py:func:`DeleteUsersByPathLength<retentioneering.data_processors_lib.delete_users_by_path_length.DeleteUsersByPathLength>`
        or
        :py:func:`TruncatedEvents<retentioneering.data_processors_lib.truncated_events.TruncatedEvents>`.

        See parameters description :py:func:`retentioneering.tooling.user_lifetime_hist.user_lifetime_hist`

        Returns
        -------
        UserLifetimeHist
            A ``UserLifetimeHist`` class instance with given parameters.
        """
        self.__user_lifetime_hist = UserLifetimeHist(
            eventstream=self,
            timedelta_unit=timedelta_unit,
            log_scale=log_scale,
            lower_cutoff_quantile=lower_cutoff_quantile,
            upper_cutoff_quantile=upper_cutoff_quantile,
            bins=bins,
            figsize=figsize,
        )
        self.__user_lifetime_hist.fit()
        if show_plot:
            self.__user_lifetime_hist.plot()
        return self.__user_lifetime_hist

    def event_timestamp_hist(
        self,
        event_list: list[str] | None = None,
        raw_events_only: bool = True,
        lower_cutoff_quantile: Optional[float] = None,
        upper_cutoff_quantile: Optional[float] = None,
        bins: int | Literal[BINS_ESTIMATORS] = 20,
        figsize: tuple[float, float] = (12.0, 7.0),
        show_plot: bool = True,
    ) -> EventTimestampHist:
        """
        Plot the distribution of events over time. Can be useful for detecting time-based anomalies, and visualising
        general timespan of the eventstream.

        See parameters description :py:func:`retentioneering.tooling.event_timestamp_hist.event_timestamp_hist`

        Returns
        -------
        EventTimestampHist
            A ``EventTimestampHist`` class instance with given parameters.
        """
        self.__event_timestamp_hist = EventTimestampHist(
            eventstream=self,
            event_list=event_list,
            raw_events_only=raw_events_only,
            lower_cutoff_quantile=lower_cutoff_quantile,
            upper_cutoff_quantile=upper_cutoff_quantile,
            bins=bins,
            figsize=figsize,
        )

        self.__event_timestamp_hist.fit()
        if show_plot:
            self.__event_timestamp_hist.plot()
        return self.__event_timestamp_hist

    def describe(self, session_col: str = "session_id", raw_events_only: bool = False) -> pd.DataFrame:
        """
        Display general eventstream information. If ``session_col`` is presented in eventstream, also
        output session statistics.

        Parameters
        ----------
        session_col : str, default 'session_id'
            Specify name of the session column. If the column is presented in the eventstream,
            session statistics will be added to the output.

        raw_events_only : bool, default False
            If ``True`` - statistics will be shown only for raw events.
            If ``False`` - for all events presented in your data.

        Notes
        -----
        - All ``float`` values are rounded to 2.
        - All ``datetime`` values are rounded to seconds.

        Returns
        -------
        pd.DataFrame
            A dataframe containing descriptive statistics on the eventstream.

        """
        describer = Describe(eventstream=self, session_col=session_col, raw_events_only=raw_events_only)
        return describer._describe()

    def describe_events(
        self, session_col: str = "session_id", raw_events_only: bool = False, event_list: list[str] | None = None
    ) -> pd.DataFrame:
        """
        Display general information on the eventstream events. If ``session_col`` is presented in eventstream, also
        output session statistics.

        Parameters
        ----------
        session_col : str, default 'session_id'
            Specify name of the session column. If the column is presented in the eventstream,
            output session statistics.

        raw_events_only : bool, default False
            If ``True`` - statistics will be shown only for raw events.
            If ``False`` - for all events presented in your data.

        event_list : list of str, optional
            Specify the events to be displayed.

        Returns
        -------
        pd.DataFrame
            **Eventstream statistics**:

            - | The following metrics are calculated for each event represented in the eventstream
              | (or the narrowed eventstream if parameters ``event_list`` or ``raw_events_only`` are used).
              | Let all_events, all_users, all_sessions be the number of all events, users,
              | and sessions represented in the eventstream. Then:

                - *number_of_occurrences* - the number of occurrences of a particular event in the eventstream
                - *unique_users* - the number of unique users who experienced a particular event
                - *unique_sessions* - the number of unique sessions with each event
                - *number_of_occurrences_shared* - number_of_occurrences / all_events (raw_events_only, if this parameter = ``True``)
                - *unique_users_shared* - unique_users / all_users
                - *unique_sessions_shared* - unique_sessions / all_sessions

            - | **time_to_FO_user_wise** category - timedelta between ``path_start``
              | and the first occurrence (FO) of a specified event in each user path.
            - | **steps_to_FO_user_wise** category - the number of steps (events) from
              | ``path_start`` to the first occurrence (FO) of a specified event in each user path.
              | If ``raw_events_only=True`` only raw events will be counted.
            - | **time_to_FO_session_wise** category - timedelta  between ``session_start``
              | and the first occurrence (FO) of a specified event in each session.
            - | **steps_to_FO_session_wise** category - the number of steps (events) from
              | ``session_start`` to the first occurrence (FO) of a specified event in each session.
              | If ``raw_events_only=True`` only raw events will be counted.

            Agg functions for each ``first_occurrence*`` category are: mean, std, median, min, max

        Notes
        -----
        - All ``float`` values rounded to 2.
        - All ``datetime`` values are rounded to seconds.

        """
        describer = DescribeEvents(
            eventstream=self, session_col=session_col, event_list=event_list, raw_events_only=raw_events_only
        )
        return describer._describe()

    def transition_graph(
        self,
        thresholds: dict[str, Threshold] | None = None,
        norm_type: NormType = None,
        weights: dict[str, str] | None = None,
        targets: dict[str, str | None] | None = None,
        width: int = 960,
        height: int = 900,
    ) -> TransitionGraph:
        """
        Create interactive graph visualization with callback to input ``eventstream``.
        See parameters description :py:func:`retentioneering.transition_graph.transition_graph`

        Returns
        -------
        TransitionGraph
            A ``TransitionGraph`` class instance fitted to the given parameters.
        """
        self.__transition_graph = TransitionGraph(
            eventstream=self,
            graph_settings={},  # type: ignore
            norm_type=norm_type,
            weights=weights,
            thresholds=thresholds,
            targets=targets,
        )
        self.__transition_graph.plot_graph(
            thresholds=thresholds, targets=targets, weights=weights, width=width, height=height, norm_type=norm_type
        )
        return self.__transition_graph

    def processing_graph(self) -> PGraph:
        if self.__p_graph is None:
            self.__p_graph = PGraph(source_stream=self)
        self.__p_graph.display()
        return self.__p_graph

    def transition_matrix(self, weights: list[str] | None = None, norm_type: NormType = None) -> TransitionMatrix:
        """
        Create edge graph in the matrix format. Row indexes are events, from which the transition occurred,
        and columns are events, to which the transition occurred.
        The values are weights of the edges defined with weights and ``norm_type`` parameters.

        Parameters
        ----------

        weights :
        norm_type : {"full", "node", None}, default None

        Returns
        -------
        pd.DataFrame

        """
        if self.__transition_matrix is None:
            self.__transition_matrix = TransitionMatrix(
                eventstream=self,
            )
        self.__transition_matrix.display(weights=weights, norm_type=norm_type)
        return self.__transition_matrix<|MERGE_RESOLUTION|>--- conflicted
+++ resolved
@@ -160,12 +160,9 @@
     __transition_graph: TransitionGraph | None = None
     __p_graph: PGraph | None = None
     __transition_matrix: TransitionMatrix | None = None
-<<<<<<< HEAD
     __timedelta_hist: TimedeltaHist | None = None
-=======
     __user_lifetime_hist: UserLifetimeHist | None = None
     __event_timestamp_hist: EventTimestampHist | None = None
->>>>>>> 2c9242e0
 
     def __init__(
         self,
