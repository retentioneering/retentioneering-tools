--- conflicted
+++ resolved
@@ -760,38 +760,7 @@
             eventstream=self, groups=groups, func=func, test=test, group_names=group_names, alpha=alpha
         )
         self.__stattests.fit()
-<<<<<<< HEAD
-        values = self.__stattests.values
-        if test in ["ztest", "ttest", "mannwhitneyu", "ks_2samp"]:
-            print(
-                self.__stattests.output_template_numerical.format(
-                    values["group_one_name"], values["group_one_mean"], values["group_one_SD"], values["group_one_size"]
-                )
-            )
-            print(
-                self.__stattests.output_template_numerical.format(
-                    values["group_two_name"], values["group_two_mean"], values["group_two_SD"], values["group_two_size"]
-                )
-            )
-            print(
-                "'{0}' is greater than '{1}' with P-value: {2:.5f}".format(
-                    values["greatest_group_name"], values["least_group_name"], values["p_val"]
-                )
-            )
-            print("power of the test: {0:.2f}%".format(100 * values["power_estimated"]))
-        elif test in ["chi2_contingency", "fisher_exact"]:
-            print(
-                self.__stattests.output_template_categorical.format(values["group_one_name"], values["group_one_size"])
-            )
-            print(
-                self.__stattests.output_template_categorical.format(values["group_two_name"], values["group_two_size"])
-            )
-            print("Group difference test with P-value: {:.5f}".format(values["p_val"]))
-        else:
-            raise ValueError("Wrong test passed")
-=======
         self.__stattests.display_results()
->>>>>>> 45978eb5
         return self.__stattests
 
     def timedelta_hist(
