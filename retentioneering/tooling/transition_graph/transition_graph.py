from __future__ import annotations

import copy
import json
import random
import string
from typing import Any, Dict, List, MutableMapping, MutableSequence, Union, cast

import networkx as nx
import pandas as pd
from IPython.core.display import HTML, display

from retentioneering.backend import ServerManager
from retentioneering.edgelist import Edgelist
from retentioneering.eventstream.types import EventstreamType
from retentioneering.nodelist import Nodelist
from retentioneering.templates.transition_graph import TransitionGraphRenderer
from retentioneering.tooling.typing.transition_graph import (
    GraphSettings,
    LayoutNode,
    NodeParams,
    NormType,
    Position,
    PreparedLink,
    PreparedNode,
    Threshold,
    Weight,
)
from retentioneering.utils.dict import clear_dict

RenameRule = Dict[str, Union[List[str], str]]
SESSION_ID_COL = "session_id"


class TransitionGraph:
    """
    A class that holds methods for transition graph visualization.

    Parameters
    ----------
    eventstream: EventstreamType
        Source eventstream.

    edges_norm_type: {"full", "node", None}, default None
        Type of normalization that is used to calculate weights for graph edges.
        Based on ``edges_weight_col`` parameter the weight values are calculated.

        - If ``None``, normalization is not used, the absolute values are taken.
        - If ``full``, normalization across the whole eventstream.
        - If ``node``, normalization across each node (or outgoing transitions from each node).

        See :ref:`Transition graph user guide <transition_graph_weights>` for the details.

    targets: dict, optional
        Events mapping that defines which nodes and edges should be colored for better visualization.

        - Possible keys: "positive" (green), "negative" (red), "source" (orange).
        - Possible values: list of events of a given type.

        See :ref:`Transition graph user guide<transition_graph_targets>` for the details.

    nodes_threshold: dict, optional
        Threshold mapping that defines the minimal weights for nodes displayed on the canvas.

        - Keys should be of type str and contain the weight column names (the values from the
          :py:class:`.EventstreamSchema`).
        - Values of the dict are the thresholds for the nodes that will be displayed.
          They should be of type int or float.

        Support multiple weighting columns. In that case, logical OR will be applied.
        Nodes with value less than at least one of thresholds will be hidden.
        Example: {'event_id': 100, user_id: 50}.

        See :ref:`Transition graph user guide<transition_graph_thresholds>` for the details.

    edges_threshold: dict, optional
        Threshold mapping that defines the minimal weights for edges displayed on the canvas.

        - Keys should be of type str and contain the weight column names (the values from the
          :py:class:`.EventstreamSchema`).
        - Values of the dict are the thresholds for the edges that will be displayed.

        Support multiple weighting columns. In that case, logical OR will be applied.
        Edges with value less than at least one of thresholds will be hidden.
        Example: {'event_id': 100, user_id: 50}.

        See :ref:`Transition graph user guide<transition_graph_thresholds>` for the details.

    nodes_weight_col: str, optional
        A column name from the :py:class:`.EventstreamSchema` which values control the final
        nodes' weights and displayed diameter as well.

        For each node is calculated:
        - If ``None`` or ``event_id`` - the number of events.
        - If ``user_id`` - the number of unique users.
        - If ``session_id`` - the number of unique sessions.
        - If ``custom_col`` - the number of unique values in selected column.

        See :ref:`Transition graph user guide <transition_graph_weights>` for the details.

    edges_weight_col: str, optional
        A column name from the :py:class:`.EventstreamSchema` which values will control the final
        edges' weights and displayed width as well.

        For each edge is calculated:
        - If ``None`` or ``event_id`` - the number of transitions.
        - If ``user_id`` - the number of unique users.
        - If ``session_id`` - the number of unique sessions.
        - If ``custom_col`` - the number of unique values in selected column.

        See :ref:`Transition graph user guide <transition_graph_weights>` for the details.

    custom_weight_cols: list of str, optional
        Custom columns from the :py:class:`.EventstreamSchema` that can be selected in ``edges_weight_col``
        and ``nodes_weight_col`` parameters. If ``session_col=session_id`` exists,
        it is added by default to this list.

    graph_settings: dict, optional
        Visual boolean settings related to :ref:`Settings block <transition_graph_settings>`
        in the control of transition graph interface.

        Possible keys:

        - show_weights,
        - show_percents,
        - show_nodes_names,
        - show_all_edges_for_targets,
        - show_nodes_without_links.

        To get the definition of those visual parameters see :ref:`Settings block <transition_graph_settings>`
        in the control of transition graph interface.

    See Also
    --------
    .Eventstream.transition_graph : Call TransitionGraph tool as an eventstream method.
    .Eventstream.transition_matrix : Matrix representation of transition graph.
    .EventstreamSchema : Schema of eventstream columns, that could be used as weights.

    Notes
    -----
    1. If all the edges connected to a node are hidden, the node becomes hidden as well.
       In order to avoid it - use ``show_nodes_without_links`` parameter in code or in the interface.
    2. The thresholds may use their own weighting columns both for nodes and for edges independently
       of weighting columns defined in ``edges_weight_col`` and ``nodes_weight_col`` arguments.

    See :doc:`transition graph user guide</user_guides/transition_graph>` for the details.
    """

    _weights: MutableMapping[str, str] | None = None
    _edges_norm_type: NormType = None
    _nodes_threshold: Threshold
    _edges_threshold: Threshold

    @property
    def nodes_thresholds(self) -> Threshold:
        return self._nodes_threshold

    @nodes_thresholds.setter
    def nodes_thresholds(self, value: Threshold) -> None:
        if self._check_thresholds_for_norm_type(value):
            self._nodes_threshold = value

    @property
    def edges_thresholds(self) -> Threshold:
        return self._edges_threshold

    @edges_thresholds.setter
    def edges_thresholds(self, value: Threshold) -> None:
        if self._check_thresholds_for_norm_type(value):
            self._edges_threshold = value

    def _check_thresholds_for_norm_type(self, value: Threshold) -> bool:
        if self.edges_norm_type is None:
            if not all(map(lambda x: x is None or x >= 0, value.values())):
                raise ValueError(
                    f"For normalization type {self.edges_norm_type} all thresholds must be positive or None"
                )
        else:
            if not all(map(lambda x: x is None or 0 <= x <= 1, value.values())):
                raise ValueError(
                    f"For normalization type {self.edges_norm_type} all thresholds must be between 0 and 1 or None"
                )

        return True

    def __init__(
        self,
        eventstream: EventstreamType,  # graph: dict,  # preprocessed graph
<<<<<<< HEAD
        edges_norm_type: NormType = None,
        targets: MutableMapping[str, str | None] | None = None,
        nodes_threshold: Threshold | None = None,
        edges_threshold: Threshold | None = None,
        nodes_weight_col: str | None = None,
        edges_weight_col: str | None = None,
        custom_weight_cols: list[str] | None = None,
=======
>>>>>>> 0b57bd78
        graph_settings: GraphSettings | dict[str, Any] | None = None,
    ) -> None:
        from retentioneering.eventstream.eventstream import Eventstream

        if graph_settings is None:
            graph_settings = {}  # type: ignore

        sm = ServerManager()
        self.env = sm.check_env()
        self.server = sm.create_server()

        self.server.register_action("save-nodelist", lambda n: self._on_nodelist_updated(n))
        self.server.register_action("save-layout", lambda n: self._on_layout_request(n))
        self.server.register_action("save-graph-settings", lambda n: self._on_graph_settings_request(n))
        self.server.register_action("recalculate", lambda n: self._on_recalc_request(n))

        self.eventstream: Eventstream = eventstream  # type: ignore

        self.event_col = self.eventstream.schema.event_name
        self.event_time_col = self.eventstream.schema.event_timestamp
        self.user_col = self.eventstream.schema.user_id

        self.spring_layout_config = {"k": 0.1, "iterations": 300, "nx_threshold": 1e-4}

        self.layout: pd.DataFrame | None = None
        self.graph_settings = graph_settings

        self.render: TransitionGraphRenderer = TransitionGraphRenderer()

    def _define_weight_cols(self, custom_weight_cols: list[str] | None) -> list[str]:
        weight_cols = [
            self.eventstream.schema.event_id,
            self.eventstream.schema.user_id,
        ]
        if SESSION_ID_COL in self.eventstream.schema.custom_cols:
            weight_cols.append(SESSION_ID_COL)
        if isinstance(custom_weight_cols, list):
            for col in custom_weight_cols:
                if col not in weight_cols:
                    if col not in self.eventstream.schema.custom_cols:
                        raise ValueError(f"Custom weights column {col} not found in eventstream schema")
                    else:
                        weight_cols.append(col)
        return weight_cols

    @property
    def weights(self) -> MutableMapping[str, str] | None:
        return self._weights

    @weights.setter
    def weights(self, value: MutableMapping[str, str] | None) -> None:
        available_cols = self.__get_nodelist_cols()

        if value and ("edges" not in value or "nodes" not in value):
            raise ValueError("Allowed only: %s" % {"edges": "col_name", "nodes": "col_name"})

        if value and (value["edges"] not in available_cols or value["nodes"] not in available_cols):
            raise ValueError("Allowed only: %s" % {"edges": "col_name", "nodes": "col_name"})

        self._weights = value

    @property
    def edges_norm_type(self) -> NormType:  # type: ignore
        return self._edges_norm_type

    @edges_norm_type.setter
    def edges_norm_type(self, edges_norm_type: NormType) -> None:  # type: ignore
        allowed_edges_norm_types: list[str | None] = [None, "full", "node"]
        if edges_norm_type in allowed_edges_norm_types:
            self._edges_norm_type = edges_norm_type
        else:
            raise ValueError("Norm type should be one of: %s" % allowed_edges_norm_types)

    def _on_recalc_request(
        self, rename_rules: list[RenameRule]
    ) -> dict[str, MutableSequence[PreparedNode] | MutableSequence[PreparedLink] | list]:
        try:
            self._recalculate(rename_rules=rename_rules)

            nodes, nodes_set = self._prepare_nodes(
                nodelist=self.nodelist.nodelist_df,
            )
            self._on_nodelist_updated(nodes)
            edgelist = self.edgelist.edgelist_df
            edgelist["type"] = "suit"
            links = self._prepare_edges(edgelist=edgelist, nodes_set=nodes_set)
            result: dict[str, MutableSequence[PreparedNode] | MutableSequence[PreparedLink] | list] = {
                "nodes": nodes,
                "links": links,
            }

            return result
        except Exception as err:
            raise ValueError("error! %s" % err)

    def _recalculate(self, rename_rules: list[RenameRule]) -> None:
        eventstream = self.eventstream.copy()
        # frontend can ask recalculate without grouping or renaming
        if len(rename_rules) > 0:
            eventstream = eventstream.rename(rules=rename_rules)  # type: ignore
        renamed_df = eventstream.to_dataframe()

        # save norm type
        recalculated_nodelist = self.nodelist.calculate_nodelist(data=renamed_df)
        self.edgelist.eventstream = eventstream
        recalculated_edgelist = self.edgelist.calculate_edgelist(
            weight_cols=self.weight_cols, norm_type=self.edges_norm_type
        )

        curr_nodelist = self.nodelist.nodelist_df

        self.nodelist.nodelist_df = curr_nodelist.apply(
            lambda x: self._update_node_after_recalc(recalculated_nodelist, x), axis=1
        )
        self.edgelist.edgelist_df = recalculated_edgelist

    def _replace_grouped_events(self, grouped: pd.Series, row: pd.Series) -> pd.Series:
        event_name = row[self.event_col]
        mathced = grouped[grouped[self.event_col] == event_name]

        if len(mathced) > 0:
            parent_node_name = mathced.iloc[0]["parent"]
            row[self.event_col] = parent_node_name

        return row

    def _update_node_after_recalc(self, recalculated_nodelist: pd.DataFrame, row: pd.Series) -> pd.Series:
        cols = self.__get_nodelist_cols()
        node_name = row[self.event_col]
        matched: pd.Series[Any] = recalculated_nodelist[recalculated_nodelist[self.event_col] == node_name]

        if len(matched) > 0:
            recalculated_node = matched.iloc[0]
            for col in cols:
                row[col] = recalculated_node[col]
        return row.copy()

    def _on_graph_settings_request(self, settings: GraphSettings) -> None:
        self.graph_settings = settings

    def _on_layout_request(self, layout_nodes: MutableSequence[LayoutNode]) -> None:
        self.graph_updates = layout_nodes
        self.layout = pd.DataFrame(layout_nodes)

    def _on_nodelist_updated(self, nodes: MutableSequence[PreparedNode]) -> None:
        # prepare data, map cols
        mapped_nodes = []
        for i, n in enumerate(nodes):
            source_node = cast(dict, n)
            mapped_node = {}
            for key, source_value in source_node.items():
                if key == "degree":
                    for col_name, deg in source_value.items():
                        mapped_node[col_name] = deg["source"]
                    continue
                if key == "name":
                    mapped_node[self.event_col] = source_value
                    continue
                if key == "index":
                    mapped_node["index"] = source_value
                    continue
                # filter fields
                if key not in self.nodelist.nodelist_df.columns:
                    continue
                mapped_node[key] = source_value
            mapped_nodes.append(mapped_node)

        self.nodelist.nodelist_df = pd.DataFrame(data=mapped_nodes)
        self.nodelist.nodelist_df.set_index("index")
        self.nodelist.nodelist_df = self.nodelist.nodelist_df.drop(columns=["index"])

    def _make_node_params(
        self, targets: MutableMapping[str, str | None] | None = None
    ) -> MutableMapping[str, str | None] | dict[str, str | None]:
        if targets is not None:
            return self._map_targets(targets)  # type: ignore
        else:
            return self._map_targets(self.targets)  # type: ignore

    def _get_norm_link_threshold(self, links_threshold: Threshold | None = None) -> dict[str, float] | None:
        nodelist_default_col = self.nodelist_default_col
        edgelist_default_col = self.edgelist_default_col
        scale = float(cast(float, self.edgelist.edgelist_df[edgelist_default_col].abs().max()))
        norm_links_threshold = None

        if links_threshold is not None:
            norm_links_threshold = {}
            for key in links_threshold:
                if key == nodelist_default_col:
                    norm_links_threshold[nodelist_default_col] = links_threshold[nodelist_default_col] / scale
                else:
                    s = float(cast(float, self.edgelist.edgelist_df[key].abs().max()))
                    norm_links_threshold[key] = links_threshold[key] / s
        return norm_links_threshold

    def _get_norm_node_threshold(self, nodes_threshold: Threshold | None = None) -> Threshold | None:
        norm_nodes_threshold = None
        if nodes_threshold is not None:
            norm_nodes_threshold = {}
            for key in nodes_threshold:
                scale = float(cast(float, self.nodelist.nodelist_df[key].abs().max()))
                norm_nodes_threshold[key] = nodes_threshold[key] / scale

        return norm_nodes_threshold

    def _calc_layout(self, edgelist: pd.DataFrame, width: int, height: int) -> Position:
        G = nx.DiGraph()
        source_col = edgelist.columns[0]
        target_col = edgelist.columns[1]
        weight_col = edgelist.columns[2]

        G.add_weighted_edges_from(edgelist.loc[:, [source_col, target_col, weight_col]].values)

        pos = nx.layout.spring_layout(
            G,
            k=self.spring_layout_config["k"],
            iterations=self.spring_layout_config["iterations"],
            threshold=self.spring_layout_config["nx_threshold"],
            seed=0,
        )

        all_x_coords: list[float] = []
        all_y_coords: list[float] = []

        for j in pos.values():
            all_x_coords.append(j[0])
            all_y_coords.append(j[1])

        min_x = min(all_x_coords)
        min_y = min(all_y_coords)
        max_x = max(all_x_coords)
        max_y = max(all_y_coords)

        pos_new: Position = {
            i: [
                (j[0] - min_x) / (max_x - min_x) * (width - 150) + 75,
                (j[1] - min_y) / (max_y - min_y) * (height - 100) + 50,
            ]
            for i, j in pos.items()
        }
        return pos_new

    def __get_nodelist_cols(self) -> list[str]:
        default_col = self.nodelist_default_col
        custom_cols = self.weight_cols
        return list([default_col]) + list(custom_cols)

    def __round_value(self, value: float) -> float:
        if self.edges_norm_type in ["full", "node"]:
            # @TODO: make this magical number as constant or variable from config dict. Vladimir Makhanov
            return round(value, 5)
        else:
            return value

    def _prepare_nodes(
        self, nodelist: pd.DataFrame, node_params: NodeParams | None = None, pos: Position | None = None
    ) -> tuple[list, MutableMapping]:
        node_names = set(nodelist[self.event_col])

        cols = self.__get_nodelist_cols()

        nodes_set: MutableMapping[str, PreparedNode] = {}
        for idx, node_name in enumerate(node_names):
            row = nodelist.loc[nodelist[self.event_col] == node_name]
            degree = {}
            for weight_col in cols:
                max_degree = cast(float, nodelist[weight_col].max())
                r = row[weight_col]
                r = r.tolist()
                value = r[0]
                curr_degree = {}
                curr_degree["degree"] = self.__round_value((abs(value)) / abs(max_degree) * 30 + 4)
                curr_degree["source"] = self.__round_value(value)
                degree[weight_col] = curr_degree

            node_pos = pos.get(node_name) if pos is not None else None
            active = cast(bool, row["active"].tolist()[0])
            alias = cast(str, row["alias"].to_list()[0])
            parent = cast(str, row["parent"].to_list()[0])

            type = node_params.get(node_name) or "suit" if node_params is not None else "suit"

            node: PreparedNode = {
                "index": idx,
                "name": node_name,
                "degree": degree,
                "type": type + "_node",
                "active": active,
                "alias": alias,
                "parent": parent,
                "changed_name": None,
                "x": None,
                "y": None,
            }

            if node_pos is not None:
                node["x"] = node_pos[0]
                node["y"] = node_pos[1]

            nodes_set.update({node_name: node})

        return list(nodes_set.values()), nodes_set

    def _prepare_edges(
        self, edgelist: pd.DataFrame, nodes_set: MutableMapping[str, PreparedNode]
    ) -> MutableSequence[PreparedLink]:
        default_col = self.nodelist_default_col
        source_col = edgelist.columns[0]
        target_col = edgelist.columns[1]
        weight_col = edgelist.columns[2]
        custom_cols: list[str] = self.weight_cols
        edges: MutableSequence[PreparedLink] = []

        edgelist["weight_norm"] = edgelist[weight_col] / edgelist[weight_col].abs().max()
        for _, row in edgelist.iterrows():
            default_col_weight: Weight = {
                "weight_norm": self.__round_value(row.weight_norm),
                "weight": self.__round_value(cast(float, row[weight_col])),  # type: ignore
            }
            weights = {
                default_col: default_col_weight,
            }
            for custom_weight_col in custom_cols:
                weight = self.__round_value(cast(float, row[custom_weight_col]))
                max_weight = cast(float, edgelist[custom_weight_col].abs().max())
                weight_norm = self.__round_value(weight / max_weight)
                col_weight: Weight = {
                    "weight_norm": weight_norm,
                    "weight": weight,
                }
                weights[custom_weight_col] = col_weight

            source_node_name = str(row[source_col])  # type: ignore
            target_node_name = str(row[target_col])  # type: ignore

            source_node = nodes_set.get(source_node_name)
            target_node = nodes_set.get(target_node_name)

            if source_node is not None:
                if target_node is not None:
                    edges.append(
                        {
                            "sourceIndex": source_node["index"],
                            "targetIndex": target_node["index"],
                            "weights": weights,
                            "type": cast(str, row["type"]),
                        }
                    )

        return edges

    def _make_template_data(
        self, node_params: NodeParams, width: int, height: int
    ) -> tuple[MutableSequence, MutableSequence[PreparedLink]]:
        edgelist = self.edgelist.edgelist_df.copy()
        nodelist = self.nodelist.nodelist_df.copy()

        source_col = edgelist.columns[0]
        target_col = edgelist.columns[1]

        # calc edge type
        edgelist["type"] = edgelist.apply(
            lambda x: node_params.get(x[source_col])  # type: ignore
            if node_params.get(x[source_col]) == "source"
            else node_params.get(x[target_col]) or "suit",
            1,  # type: ignore
        )
        pos = self._use_layout(self._calc_layout(edgelist=edgelist, width=width, height=height))

        nodes, nodes_set = self._prepare_nodes(nodelist=nodelist, pos=pos, node_params=node_params)

        links = self._prepare_edges(edgelist=edgelist, nodes_set=nodes_set)
        return nodes, links

    def _use_layout(self, position: Position) -> Position:
        if self.layout is None:
            return position
        for node_name in position:
            matched = self.layout[self.layout["name"] == node_name]
            if not matched.empty:
                x = cast(float, matched["x"].item())
                y = cast(float, matched["y"].item())
                position[node_name] = [x, y]

        return position

    def _to_json(self, data: Any) -> str:
        return json.dumps(data).encode("latin1").decode("utf-8")

    def _to_json_links(self, data: MutableSequence[PreparedLink]) -> str:
        # We need to remove links with zero weight
        cleaned_data = []
        for link in data:
            cleaned_link = copy.deepcopy(link)
            cleaned_link["weights"] = {
                weight_col: weight for weight_col, weight in link["weights"].items() if weight["weight"] > 0
            }
            cleaned_data.append(cleaned_link)
        return self._to_json(cleaned_data)

    def _apply_settings(
        self,
        show_weights: bool | None = None,
        show_percents: bool | None = None,
        show_nodes_names: bool | None = None,
        show_all_edges_for_targets: bool | None = None,
        show_nodes_without_links: bool | None = None,
    ) -> dict[str, Any]:
        settings = {
            "show_weights": show_weights,
            "show_percents": show_percents,
            "show_nodes_names": show_nodes_names,
            "show_all_edges_for_targets": show_all_edges_for_targets,
            "show_nodes_without_links": show_nodes_without_links,
        }
        # @FIXME: idk why pyright doesn't like this. Vladimir Makhanov
        merged = {**self.graph_settings, **clear_dict(settings)}  # type: ignore

        return clear_dict(merged)

    def _map_targets(self, targets: dict[str, str | list[str]]) -> dict[str, str]:
        targets_mapping = {
            "positive": "nice",
            "negative": "bad",
            "source": "source",
        }
        mapped_targets = {}

        for target, nodes in targets.items():
            if nodes is None:
                pass
            if isinstance(nodes, list):
                for node in nodes:
                    mapped_targets[node] = targets_mapping[target]
            else:
                mapped_targets[nodes] = targets_mapping[target]

        return mapped_targets

    def _to_js_val(self, val: Any = None) -> str:
        return self._to_json(val) if val is not None else "undefined"

    @staticmethod
    def generateId(size: int = 6, chars: str = string.ascii_uppercase + string.digits) -> str:
        return "el" + "".join(random.choice(chars) for _ in range(size))

    def _edges_norm_type_to_json_value(self, edges_norm_type: NormType) -> str:
        return "none" if edges_norm_type is None else str(edges_norm_type).lower()

    def plot(
        self,
        edges_norm_type: NormType | None = None,
<<<<<<< HEAD
        weight_template: str | None = None,
=======
        edges_weight_col: str | None = None,
        edges_threshold: Threshold | None = None,
        nodes_weight_col: str | None = None,
        nodes_threshold: Threshold | None = None,
        targets: MutableMapping[str, str | None] | None = None,
        custom_weight_cols: list[str] | None = None,
        width: int = 960,
        height: int = 900,
>>>>>>> 0b57bd78
        show_weights: bool | None = None,
        show_percents: bool | None = None,
        show_nodes_names: bool | None = None,
        show_all_edges_for_targets: bool | None = None,
        show_nodes_without_links: bool | None = None,
        width: int = 960,
        height: int = 900,
    ) -> None:
        """
        Create interactive transition graph visualization with callback to sourcing eventstream.

        Parameters
        ----------
        edges_norm_type: {"full", "node", None}, default None
            See .:py:class:`.TransitionGraph`.
        targets: dict, optional
<<<<<<< HEAD
            See .:py:class:`.TransitionGraph`.
=======
            Events mapping that defines which nodes and edges should be colored for better visualization.

            - Possible keys: "positive" (green), "negative" (red), "source" (orange).
            - Possible values: list of events of a given type.

        width : int, default 960
            Width of plot in pixels.
        height : int, default 960
            Height of plot in pixels.
>>>>>>> 0b57bd78
        show_weights : bool, optional
        show_percents : bool, optional
        show_nodes_names : bool, optional
        show_all_edges_for_targets : bool, optional
        show_nodes_without_links : bool, optional
        width : int, default 960
            Width of plot in pixels.
        height : int, default 960
            Height of plot in pixels.

        Returns
        -------
            Rendered IFrame graph.

        Notes
        -----
        To get the definition of ``show_*`` visual parameters see
        :ref:`Settings block <transition_graph_settings>` in the control of transition graph interface.

        """
        self.__prepare_graph_for_plot(
            edges_weight_col=edges_weight_col,
            edges_threshold=edges_threshold,
            edges_norm_type=edges_norm_type,
            nodes_weight_col=nodes_weight_col,
            nodes_threshold=nodes_threshold,
            targets=targets,
            custom_weight_cols=custom_weight_cols,
        )

        norm_nodes_threshold = (
            self.nodes_thresholds if self.nodes_thresholds else self._get_norm_node_threshold(self.nodes_thresholds)
        )
        norm_links_threshold = (
            self.edges_thresholds if self.edges_thresholds else self._get_norm_link_threshold(self.edges_thresholds)
        )

        node_params = self._make_node_params(targets)
        cols = self.__get_nodelist_cols()

        settings = self._apply_settings(
            show_weights=show_weights,
            show_percents=show_percents,
            show_nodes_names=show_nodes_names,
            show_all_edges_for_targets=show_all_edges_for_targets,
            show_nodes_without_links=show_nodes_without_links,
        )

        nodes, links = self._make_template_data(
            node_params=node_params,
            width=width,
            height=height,
        )

        shown_nodes_col = self.nodes_weight_col
        shown_links_weight = self.edges_weight_col
        selected_nodes_col_for_thresholds = shown_nodes_col
        selected_links_weight_for_thresholds = shown_links_weight

        init_graph_js = self.render.init(
            **dict(
                server_id=self.server.pk,
                env=self.env,
                norm_type=self._edges_norm_type_to_json_value(self.edges_norm_type),
                links=self._to_json_links(links),
                nodes=self._to_json(nodes),
                node_params=self._to_json(node_params),
                layout_dump=1 if self.layout is not None else 0,
                links_weights_names=cols,
                node_cols_names=cols,
                shown_nodes_col=shown_nodes_col,
                shown_links_weight=shown_links_weight,
                selected_nodes_col_for_thresholds=selected_nodes_col_for_thresholds,
                selected_links_weight_for_thresholds=selected_links_weight_for_thresholds,
                show_weights=self._get_option("show_weights", settings),
                show_percents=self._get_option("show_percents", settings),
                show_nodes_names=self._get_option("show_nodes_names", settings),
                show_all_edges_for_targets=self._get_option("show_all_edges_for_targets", settings),
                show_nodes_without_links=self._get_option("show_nodes_without_links", settings),
                nodes_threshold=self._to_js_val(norm_nodes_threshold),
                links_threshold=self._to_js_val(norm_links_threshold),
                weight_template="undefined",
            )
        )

        graph_body = self.render.body()

        graph_script_src = (
            "https://static.server.retentioneering.com/viztools/transition-graph/v3/transition-graph.umd.js?id="
            + self.generateId()
        )

        init_graph_template = self.render.init(
            **dict(
                server_id=self.server.pk,
                env=self.env,
                norm_type=self._edges_norm_type_to_json_value(self.edges_norm_type),
                node_params=self._to_json(node_params),
                links="<%= links %>",
                nodes="<%= nodes %>",
                layout_dump=1,
                links_weights_names=cols,
                node_cols_names=cols,
                shown_nodes_col="<%= shown_nodes_col %>",
                shown_links_weight="<%= shown_links_weight %>",
                selected_nodes_col_for_thresholds="<%= selected_nodes_col_for_thresholds %>",
                selected_links_weight_for_thresholds="<%= selected_links_weight_for_thresholds %>",
                show_weights="<%= show_weights %>",
                show_percents="<%= show_percents %>",
                show_nodes_names="<%= show_nodes_names %>",
                show_all_edges_for_targets="<%= show_all_edges_for_targets %>",
                show_nodes_without_links="<%= show_nodes_without_links %>",
                nodes_threshold="<%= nodes_threshold %>",
                links_threshold="<%= links_threshold %>",
                weight_template="undefined",
            )
        )

        html_template = self.render.full(
            **dict(
                content=self.render.inner_iframe(
                    **dict(
                        id=self.generateId(),
                        width=width,
                        height=height,
                        graph_body=graph_body,
                        graph_script_src=graph_script_src,
                        init_graph_js=init_graph_template,
                        template="",
                    )
                ),
            )
        )

        html = self.render.inner_iframe(
            **dict(
                id=self.generateId(),
                width=width,
                height=height,
                graph_body=graph_body,
                graph_script_src=graph_script_src,
                init_graph_js=init_graph_js,
                template=html_template,
            )
        )
        display(HTML(html))

    def __prepare_graph_for_plot(
        self,
        edges_weight_col: str | None = None,
        edges_threshold: Threshold | None = None,
        nodes_weight_col: str | None = None,
        nodes_threshold: Threshold | None = None,
        edges_norm_type: NormType | None = None,
        targets: MutableMapping[str, str | None] | None = None,
        custom_weight_cols: list[str] | None = None,
    ) -> None:
        if targets:
            self.targets = targets
        self.edges_norm_type = edges_norm_type
        if nodes_threshold is None:
            nodes_threshold = {"user_id": 0.0, "event_id": 0.0}
        self.nodes_thresholds = nodes_threshold
        if edges_threshold is None:
            edges_threshold = {"user_id": 0.0, "event_id": 0.0}
        self.edges_thresholds = edges_threshold
        self.nodelist_default_col = self.eventstream.schema.event_id
        self.edgelist_default_col = self.eventstream.schema.event_id
        self.targets = targets if targets else {"positive": None, "negative": None, "source": None}
        self.weight_cols = self._define_weight_cols(custom_weight_cols)
        self.nodes_weight_col = nodes_weight_col if nodes_weight_col else self.eventstream.schema.event_id
        self.edges_weight_col = edges_weight_col if edges_weight_col else self.eventstream.schema.event_id

        self.edges_weight_col = self.eventstream.schema.event_id
        self.edges_norm_type: NormType | None = edges_norm_type
        self.nodelist: Nodelist = Nodelist(
            weight_cols=self.weight_cols,
            time_col=self.event_time_col,
            event_col=self.event_col,
        )
        self.nodelist.calculate_nodelist(data=self.eventstream.to_dataframe())
        self.edgelist: Edgelist = Edgelist(eventstream=self.eventstream)
        self.edgelist.calculate_edgelist(
            weight_cols=self.weight_cols,
            norm_type=self.edges_norm_type,
        )

    def _get_option(self, name: str, settings: dict[str, Any]) -> str:
        if name in settings:
            return self._to_json(settings[name])
        return "undefined"<|MERGE_RESOLUTION|>--- conflicted
+++ resolved
@@ -120,7 +120,6 @@
         in the control of transition graph interface.
 
         Possible keys:
-
         - show_weights,
         - show_percents,
         - show_nodes_names,
@@ -144,6 +143,7 @@
        of weighting columns defined in ``edges_weight_col`` and ``nodes_weight_col`` arguments.
 
     See :doc:`transition graph user guide</user_guides/transition_graph>` for the details.
+
     """
 
     _weights: MutableMapping[str, str] | None = None
@@ -186,16 +186,6 @@
     def __init__(
         self,
         eventstream: EventstreamType,  # graph: dict,  # preprocessed graph
-<<<<<<< HEAD
-        edges_norm_type: NormType = None,
-        targets: MutableMapping[str, str | None] | None = None,
-        nodes_threshold: Threshold | None = None,
-        edges_threshold: Threshold | None = None,
-        nodes_weight_col: str | None = None,
-        edges_weight_col: str | None = None,
-        custom_weight_cols: list[str] | None = None,
-=======
->>>>>>> 0b57bd78
         graph_settings: GraphSettings | dict[str, Any] | None = None,
     ) -> None:
         from retentioneering.eventstream.eventstream import Eventstream
@@ -648,9 +638,6 @@
     def plot(
         self,
         edges_norm_type: NormType | None = None,
-<<<<<<< HEAD
-        weight_template: str | None = None,
-=======
         edges_weight_col: str | None = None,
         edges_threshold: Threshold | None = None,
         nodes_weight_col: str | None = None,
@@ -659,14 +646,11 @@
         custom_weight_cols: list[str] | None = None,
         width: int = 960,
         height: int = 900,
->>>>>>> 0b57bd78
         show_weights: bool | None = None,
         show_percents: bool | None = None,
         show_nodes_names: bool | None = None,
         show_all_edges_for_targets: bool | None = None,
         show_nodes_without_links: bool | None = None,
-        width: int = 960,
-        height: int = 900,
     ) -> None:
         """
         Create interactive transition graph visualization with callback to sourcing eventstream.
@@ -676,19 +660,7 @@
         edges_norm_type: {"full", "node", None}, default None
             See .:py:class:`.TransitionGraph`.
         targets: dict, optional
-<<<<<<< HEAD
             See .:py:class:`.TransitionGraph`.
-=======
-            Events mapping that defines which nodes and edges should be colored for better visualization.
-
-            - Possible keys: "positive" (green), "negative" (red), "source" (orange).
-            - Possible values: list of events of a given type.
-
-        width : int, default 960
-            Width of plot in pixels.
-        height : int, default 960
-            Height of plot in pixels.
->>>>>>> 0b57bd78
         show_weights : bool, optional
         show_percents : bool, optional
         show_nodes_names : bool, optional
