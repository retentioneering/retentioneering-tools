from __future__ import annotations

from collections.abc import Iterable
from dataclasses import asdict
from typing import Any, Callable, Dict, Optional

from pydantic import BaseModel, validator
from typing_extensions import TypedDict

from src.params_model.registry import register_params_model
from src.widget import WIDGET, WIDGET_MAPPING, WIDGET_TYPE


class CustomWidgetProperties(TypedDict):
    widget: str
    serialize: Callable
    parse: Callable


class CustomWidgetDataType(dict):
    custom_widgets: dict[str, CustomWidgetProperties]


class ParamsModel(BaseModel):
    @classmethod
    def __init_subclass__(cls, **kwargs):
        super().__init_subclass__(**kwargs)
        obj = cls.__new__(cls)
        register_params_model(obj)

    class Options:
        custom_widgets: Optional[CustomWidgetDataType]

    @validator("*")
    def validate_subiterable(cls, value: Any) -> Any:
        array_types = (Iterable, dict)
        if isinstance(value, array_types):
            try:
                if isinstance(value, dict):
                    subvalue = list(value.values())[0]
                else:
                    subvalue = next(iter(value))
                if (isinstance(subvalue, array_types) or hasattr(subvalue, "__getitem__")) and not isinstance(
                    subvalue, str
                ):
                    raise ValueError("Inner iterable or hashable not allowed!")
            except TypeError:
                pass
        return value

    def __init__(
        self,
        **data: Dict[str, Any],
    ) -> None:
        super().__init__(**data)

<<<<<<< HEAD
    def __call__(self, **data: Dict[str, Any]) -> None:
        super().__init__(**data)

    def _parse_schemas(self) -> dict[str, Any]:
        params_schema: dict[str, Any] = self.schema()
=======
    @classmethod
    def _parse_schemas(cls) -> dict[str, str | dict | list]:
        params_schema: dict[str, Any] = cls.schema()
>>>>>>> 34de0c74
        properties: dict[str, dict] = params_schema.get("properties", {})
        required: list[str] = params_schema.get("required", [])
        optionals = {name: name not in required for name in properties.keys()}
        definitions = params_schema.get("definitions", {})
        widgets = {}
        custom_widgets = getattr(getattr(cls, "Options", None), "custom_widgets", [])
        for name, params in properties.items():
            widget = None
            default = params.get("default")
            if name in custom_widgets:  # type: ignore
                widget = cls._parse_custom_widget(name=name, optional=optionals[name])
            elif "$ref" in params or "allOf" in params:
                widget = cls._parse_schema_definition(params, definitions, default=default, optional=optionals[name])
            elif "anyOf" in params:
                widget = cls._parse_anyof_schema_definition(
                    params, definitions, default=default, optional=optionals[name]
                )
            else:
                widget = cls._parse_simple_widget(name, params, optional=optionals[name], default=default)

            if widget:
                widgets[name] = asdict(widget)
        return widgets  # type: ignore

    @classmethod
    def _parse_schema_definition(
        cls,
        params: dict[str, dict[str, Any]] | Any,
        definitions: dict[str, Any],
        default: Any | None = None,
        optional: bool = True,
    ) -> WIDGET:
        ref: str = params.get("$ref", "") or params.get("allOf", [{}])[0].get("$ref", "")  # type: ignore
        definition_name = ref.split("/")[-1]
        definition = definitions[definition_name]
        params = definition.get("enum", [])
        kwargs = {"name": definition_name, "widget": "enum", "default": default, "optional": optional, "params": params}
        return WIDGET_MAPPING["enum"].from_dict(**kwargs)

    @classmethod
    def _parse_anyof_schema_definition(
        cls,
        params: dict[str, dict[str, Any]] | Any,
        definitions: dict[str, Any],
        default: Any | None = None,
        optional: bool = True,
    ) -> WIDGET:
        definition_name = params.get("title")
        kwargs = {"name": definition_name, "widget": "array", "default": default, "optional": optional, "type": str}
        return WIDGET_MAPPING["array"].from_dict(**kwargs)

    @classmethod
    def _parse_simple_widget(
        cls, name: str, params: dict[str, Any], default: Any | None = None, optional: bool = False
    ) -> WIDGET:
        widget_type = params.get("type")
        try:
            items = params.get("items", [{}])[-1]
        except KeyError:
            items = params.get("items", [{}])
        widget_params = dict(optional=optional, name=name, widget=widget_type)
        widget_params["type"] = widget_type
        widget_params["default"] = default
        if "enum" in items and widget_type != "enum":
            widget_type = "enum"
            widget_params["params"] = items["enum"]  # type: ignore

        try:
            widget: WIDGET_TYPE = WIDGET_MAPPING[widget_type]  # type: ignore
            return widget.from_dict(**widget_params)

        except KeyError:
            raise Exception("Not found widget. Define new widget for <%s> and add it to mapping." % widget_type)

    @classmethod
    def _parse_custom_widget(cls, name: str, optional: bool = False) -> WIDGET:
        custom_widget = cls.Options.custom_widgets[name]  # type: ignore
        _widget = WIDGET_MAPPING[custom_widget["widget"]]
        return _widget.from_dict(**dict(optional=optional, name=name, widget=custom_widget["widget"], value=None))

    @classmethod
    def get_widgets(cls) -> dict[str, str | dict | list]:
        return cls._parse_schemas()<|MERGE_RESOLUTION|>--- conflicted
+++ resolved
@@ -54,17 +54,12 @@
     ) -> None:
         super().__init__(**data)
 
-<<<<<<< HEAD
     def __call__(self, **data: Dict[str, Any]) -> None:
         super().__init__(**data)
 
-    def _parse_schemas(self) -> dict[str, Any]:
-        params_schema: dict[str, Any] = self.schema()
-=======
     @classmethod
     def _parse_schemas(cls) -> dict[str, str | dict | list]:
         params_schema: dict[str, Any] = cls.schema()
->>>>>>> 34de0c74
         properties: dict[str, dict] = params_schema.get("properties", {})
         required: list[str] = params_schema.get("required", [])
         optionals = {name: name not in required for name in properties.keys()}
