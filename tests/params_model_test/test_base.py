from __future__ import annotations

<<<<<<< HEAD
from typing import Any, Callable
=======
from typing import Callable, List, Dict, Optional
>>>>>>> 9e01fb7c

import pytest

from src.params_model import ParamsModel


class TestParamsModel:
    def test_create_correct_model(self) -> None:
        class ExampleCorrectModel(ParamsModel):
            a: str
            b: int
            c: Callable[[int], bool]

        def f(x: int) -> bool:
            return x > 10

        correct_data: dict[str, Any] = {"a": "asdasd", "b": 100500, "c": f}
        cor: ExampleCorrectModel = ExampleCorrectModel(**correct_data)
        assert cor.a == "asdasd"
        assert cor.b == 100500
        assert callable(cor.c)

    def test_nested_list(self) -> None:
        with pytest.raises(ValueError):
<<<<<<< HEAD
            # cant create incorrect params model
            class ExampleWrongModel(ReteParamsModel):  # pyright: ignore [reportUnusedClass]
                a: list[int]
=======
            class ArrayModel(ParamsModel):
                a: List[List[str]]
>>>>>>> 9e01fb7c

            model = ArrayModel(a=[['123123']])

<<<<<<< HEAD
        class ModelWithList(ReteParamsModel):
            a: list[int]

        data = {"a": [1, 2, 3]}
        model: ModelWithList = ModelWithList(**data)
        assert model.a == [1, 2, 3]
        AllowedTypes.discard(list)

    def test_custom_list_with_type(self) -> None:
        with pytest.raises(TypeError):
            AllowedTypes.add(list[int])  # pyright: ignore
=======
    def test_optional_none(self) -> None:
        class ArrayModel(ParamsModel):
            a: Optional[List[str]]

        model = ArrayModel()
        assert None is model.a

    def test_optional_with_value(self) -> None:
        class ArrayModel(ParamsModel):
            a: Optional[List[str]]

        model = ArrayModel(a=['1', '2'])
        assert ['1', '2'] == model.a

    def test_nested_dict(self) -> None:
        with pytest.raises(ValueError):
            class ArrayModel(ParamsModel):
                a: Dict[str, Dict[str, str]]

            model = ArrayModel(a={'a': {'b': 'c'}})

>>>>>>> 9e01fb7c
<|MERGE_RESOLUTION|>--- conflicted
+++ resolved
@@ -1,10 +1,6 @@
 from __future__ import annotations
 
-<<<<<<< HEAD
-from typing import Any, Callable
-=======
-from typing import Callable, List, Dict, Optional
->>>>>>> 9e01fb7c
+from typing import Callable, Dict, List, Optional
 
 import pytest
 
@@ -18,41 +14,20 @@
             b: int
             c: Callable[[int], bool]
 
-        def f(x: int) -> bool:
-            return x > 10
-
-        correct_data: dict[str, Any] = {"a": "asdasd", "b": 100500, "c": f}
-        cor: ExampleCorrectModel = ExampleCorrectModel(**correct_data)
+        # correct_data = {"a": "asdasd", "b": 100500, "c": lambda x: x > 10}
+        cor: ExampleCorrectModel = ExampleCorrectModel(a="asdasd", b=100500, c=lambda x: x > 10)
         assert cor.a == "asdasd"
         assert cor.b == 100500
         assert callable(cor.c)
 
     def test_nested_list(self) -> None:
         with pytest.raises(ValueError):
-<<<<<<< HEAD
-            # cant create incorrect params model
-            class ExampleWrongModel(ReteParamsModel):  # pyright: ignore [reportUnusedClass]
-                a: list[int]
-=======
+
             class ArrayModel(ParamsModel):
                 a: List[List[str]]
->>>>>>> 9e01fb7c
 
-            model = ArrayModel(a=[['123123']])
+            ArrayModel(a=[["123123"]])
 
-<<<<<<< HEAD
-        class ModelWithList(ReteParamsModel):
-            a: list[int]
-
-        data = {"a": [1, 2, 3]}
-        model: ModelWithList = ModelWithList(**data)
-        assert model.a == [1, 2, 3]
-        AllowedTypes.discard(list)
-
-    def test_custom_list_with_type(self) -> None:
-        with pytest.raises(TypeError):
-            AllowedTypes.add(list[int])  # pyright: ignore
-=======
     def test_optional_none(self) -> None:
         class ArrayModel(ParamsModel):
             a: Optional[List[str]]
@@ -64,14 +39,13 @@
         class ArrayModel(ParamsModel):
             a: Optional[List[str]]
 
-        model = ArrayModel(a=['1', '2'])
-        assert ['1', '2'] == model.a
+        model = ArrayModel(a=["1", "2"])
+        assert ["1", "2"] == model.a
 
     def test_nested_dict(self) -> None:
         with pytest.raises(ValueError):
+
             class ArrayModel(ParamsModel):
                 a: Dict[str, Dict[str, str]]
 
-            model = ArrayModel(a={'a': {'b': 'c'}})
-
->>>>>>> 9e01fb7c
+            ArrayModel(a={"a": {"b": "c"}})