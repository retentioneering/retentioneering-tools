from __future__ import annotations

from typing import Literal, Union

import pandas as pd

from src.data_processor.data_processor import DataProcessor
from src.eventstream.eventstream import Eventstream
from src.params_model import ParamsModel


class CollapseLoopsParams(ParamsModel):
<<<<<<< HEAD
    """
    Class with parameters for class :py:func:`CollapseLoops`.
    """

    full_collapse: bool = True
=======
    suffix: Union[Literal["loop", "count"], None] = "loop"
>>>>>>> fecad5b5
    timestamp_aggregation_type: Literal["max", "min", "mean"] = "max"


class CollapseLoops(DataProcessor):
    """
    Groups and replaces loops in each user's path with new synthetic events.

    Loop - is the sequence of repetitive events in user's path.
    For example *"event1 -> event1"*

    Parameters
    ----------
    full_collapse: bool, default=True
        If ``True`` event_name will be event_name_loop.

    timestamp_aggregation_type : {"max", "min", "mean"}, default="max"
        Aggregation method to define timestamp for new group.

    Returns
    -------
    Eventstream
        Eventstream with:
        raw events: that should be soft-deleted from original Eventstream

        new synthetic events: that can be added to the original Eventstream with columns below.

        +-----------------------+--------------+--------------------------------------------+
        | event_name            | event_type   | timestamp                                  |
        +-----------------------+--------------+--------------------------------------------+
        | event_name_loop       | group_alias  | min/max/mean(group of repetitive events))  |
        +-----------------------+--------------+--------------------------------------------+
        | event_name_loop_count | group_alias  | (min/max/mean(group of repetitive events)) |
        +-----------------------+--------------+--------------------------------------------+


    See Also
    -------

    """

    params: CollapseLoopsParams

    def __init__(self, params: CollapseLoopsParams):
        super().__init__(params=params)

    def apply(self, eventstream: Eventstream) -> Eventstream:
        user_col = eventstream.schema.user_id
        time_col = eventstream.schema.event_timestamp
        type_col = eventstream.schema.event_type
        event_col = eventstream.schema.event_name

        suffix = self.params.suffix
        timestamp_aggregation_type = self.params.timestamp_aggregation_type
        df = eventstream.to_dataframe(copy=True)
        df["ref"] = df[eventstream.schema.event_id]

        df["grp"] = df.groupby(user_col)[event_col].apply(lambda x: x != x.shift())
        # Столбец в котором считается порядковый номер по группам одинаковых событий
        df["cumgroup"] = df.groupby(user_col)["grp"].cumsum()
        df["count"] = df.groupby([user_col, "cumgroup"]).cumcount() + 1
        df["collapsed"] = df.groupby([user_col, "cumgroup", event_col])["count"].transform(max)
        df["collapsed"] = df["collapsed"].apply(lambda x: False if x == 1 else True)

        loops = (
            df[df["collapsed"] == 1]
            .groupby([user_col, "cumgroup", event_col])
            .agg({time_col: timestamp_aggregation_type, "count": "max"})
            .reset_index()
        )

        if suffix == "loop":
            loops[event_col] = loops[event_col].map(str) + "_loop"
        elif suffix == "count":
            loops[event_col] = loops[event_col].map(str) + "_loop_" + loops["count"].map(str)
        loops[type_col] = "group_alias"
        loops["ref"] = None

        df_to_del = df[df["collapsed"] == 1]

        df_loops = pd.concat([loops, df_to_del])
        eventstream = Eventstream(
            raw_data_schema=eventstream.schema.to_raw_data_schema(),
            raw_data=df_loops,
            relations=[{"raw_col": "ref", "eventstream": eventstream}],
        )
        if not df_to_del.empty:
            eventstream.soft_delete(df_to_del)

        return eventstream<|MERGE_RESOLUTION|>--- conflicted
+++ resolved
@@ -10,15 +10,12 @@
 
 
 class CollapseLoopsParams(ParamsModel):
-<<<<<<< HEAD
     """
     Class with parameters for class :py:func:`CollapseLoops`.
     """
 
+    suffix: Union[Literal["loop", "count"], None] = "loop"
     full_collapse: bool = True
-=======
-    suffix: Union[Literal["loop", "count"], None] = "loop"
->>>>>>> fecad5b5
     timestamp_aggregation_type: Literal["max", "min", "mean"] = "max"
 
 
