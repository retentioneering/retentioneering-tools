from __future__ import annotations

import pandas as pd

from src.eventstream.schema import RawDataSchema
from src.data_processors_lib.rete import (
    NewUsersEvents,
    NewUsersParams,
)
from tests.data_processors_lib.common import (
    ApplyTestBase,
    GraphTestBase,
)


class TestNewUsers(ApplyTestBase):
    _Processor = NewUsersEvents
    _source_df = pd.DataFrame(
        [
            [1, "event1", "2022-01-01 00:01:00"],
            [1, "event1", "2022-01-01 00:02:00"],
            [1, "event2", "2022-01-01 00:01:02"],
            [1, "event1", "2022-01-01 00:03:00"],
            [1, "event1", "2022-01-01 00:04:00"],
            [1, "event1", "2022-01-01 00:05:00"],
            [2, "event1", "2022-01-02 00:00:00"],
            [2, "event1", "2022-01-02 00:00:05"],
            [2, "event2", "2022-01-02 00:01:05"],
        ],
        columns=["user_id", "event", "timestamp"],
    )
    _raw_data_schema = RawDataSchema(
        user_id="user_id",
        event_name="event",
        event_timestamp="timestamp",
    )

    def test_new_users__apply__new_users_list_id(self):
        actual = self._apply(NewUsersParams(
            new_users_list=[2],
        ))
        expected = pd.DataFrame(
            [
                [1, "existing_user", "existing_user", "2022-01-01 00:01:00"],
                [2, "new_user", "new_user", "2022-01-02 00:00:00"],
            ],
            columns=["user_id", "event_name", "event_type", "event_timestamp"],
        )
        assert actual[expected.columns].compare(expected).shape == (0, 0)

    def test_new_users__apply__new_users_list_all(self):
        actual = self._apply(NewUsersParams(
            new_users_list="all",
        ))
        expected = pd.DataFrame(
            [
                [1, "new_user", "new_user", "2022-01-01 00:01:00"],
                [2, "new_user", "new_user", "2022-01-02 00:00:00"],
            ],
            columns=["user_id", "event_name", "event_type", "event_timestamp"],
        )
        assert actual[expected.columns].compare(expected).shape == (0, 0)

    def test_new_users__apply__new_users_list_id_str(self):
        source_df = pd.DataFrame(
            [
                ["user111", "event1", "2022-01-01 00:01:00"],
                ["user111", "event1", "2022-01-01 00:02:00"],
                ["user111", "event2", "2022-01-01 00:01:02"],
                ["user111", "event1", "2022-01-01 00:03:00"],
                ["user111", "event1", "2022-01-01 00:04:00"],
                ["user111", "event1", "2022-01-01 00:05:00"],
                ["user222", "event1", "2022-01-02 00:00:00"],
                ["user222", "event1", "2022-01-02 00:00:05"],
                ["user222", "event2", "2022-01-02 00:01:05"],
            ],
            columns=["user_id", "event", "timestamp"],
        )
        actual = self._apply(NewUsersParams(
            new_users_list=["user222"],
        ), source_df=source_df)
        expected = pd.DataFrame(
            [
                ["user111", "existing_user", "existing_user", "2022-01-01 00:01:00"],
                ["user222", "new_user", "new_user", "2022-01-02 00:00:00"],
            ],
            columns=["user_id", "event_name", "event_type", "event_timestamp"],
        )
        assert actual[expected.columns].compare(expected).shape == (0, 0)


class TestNewUsersGraph(GraphTestBase):
    _Processor = NewUsersEvents
    _source_df = pd.DataFrame(
        [
            [1, "event1", "2022-01-01 00:01:00"],
            [1, "event2", "2022-01-01 00:01:02"],
            [1, "event1", "2022-01-01 00:02:00"],
            [1, "event1", "2022-01-01 00:03:00"],
            [1, "event1", "2022-01-01 00:04:00"],
            [1, "event1", "2022-01-01 00:05:00"],
            [2, "event1", "2022-01-02 00:00:00"],
            [2, "event1", "2022-01-02 00:00:05"],
            [2, "event2", "2022-01-02 00:01:05"],
        ],
        columns=["user_id", "event", "timestamp"],
    )
    _raw_data_schema = RawDataSchema(
        user_id="user_id",
        event_name="event",
        event_timestamp="timestamp",
    )

    def test_new_users_graph__new_users_list_id(self):
        actual = self._apply(NewUsersParams(
            new_users_list=[2],
        ))
        expected = pd.DataFrame(
            [
                [1, "existing_user", "existing_user", "2022-01-01 00:01:00"],
                [1, "event1", "raw", "2022-01-01 00:01:00"],
                [1, "event2", "raw", "2022-01-01 00:01:02"],
                [1, "event1", "raw", "2022-01-01 00:02:00"],
                [1, "event1", "raw", "2022-01-01 00:03:00"],
                [1, "event1", "raw", "2022-01-01 00:04:00"],
                [1, "event1", "raw", "2022-01-01 00:05:00"],
                [2, "new_user", "new_user", "2022-01-02 00:00:00"],
                [2, "event1", "raw", "2022-01-02 00:00:00"],
                [2, "event1", "raw", "2022-01-02 00:00:05"],
                [2, "event2", "raw", "2022-01-02 00:01:05"],
            ],
            columns=["user_id", "event_name", "event_type", "event_timestamp"],
        )
        assert actual[expected.columns].compare(expected).shape == (0, 0)

    def test_new_users_graph__new_users_list_all(self):
        actual = self._apply(NewUsersParams(
            new_users_list="all",
        ))
        expected = pd.DataFrame(
            [
                [1, "new_user", "new_user", "2022-01-01 00:01:00"],
                [1, "event1", "raw", "2022-01-01 00:01:00"],
                [1, "event2", "raw", "2022-01-01 00:01:02"],
                [1, "event1", "raw", "2022-01-01 00:02:00"],
                [1, "event1", "raw", "2022-01-01 00:03:00"],
                [1, "event1", "raw", "2022-01-01 00:04:00"],
                [1, "event1", "raw", "2022-01-01 00:05:00"],
                [2, "new_user", "new_user", "2022-01-02 00:00:00"],
                [2, "event1", "raw", "2022-01-02 00:00:00"],
                [2, "event1", "raw", "2022-01-02 00:00:05"],
                [2, "event2", "raw", "2022-01-02 00:01:05"],
            ],
            columns=["user_id", "event_name", "event_type", "event_timestamp"],
        )
<<<<<<< HEAD
        result = graph.combine(node=events)
        result_df = result.to_dataframe()[correct_result_columns].reset_index(drop=True)

        assert result_df.compare(correct_result).shape == (0, 0)

    def test_new_users__helper__new_users_list_all(self):
        source_df = pd.DataFrame(
            [
                [1, "event1", "2022-01-01 00:01:00"],
                [1, "event1", "2022-01-01 00:02:00"],
                [1, "event2", "2022-01-01 00:01:02"],
                [1, "event1", "2022-01-01 00:03:00"],
                [1, "event1", "2022-01-01 00:04:00"],
                [1, "event1", "2022-01-01 00:05:00"],
                [2, "event1", "2022-01-02 00:00:00"],
                [2, "event1", "2022-01-02 00:00:05"],
                [2, "event2", "2022-01-02 00:01:05"],
            ],
            columns=["user_id", "event", "timestamp"],
        )

        source = Eventstream(
            raw_data_schema=RawDataSchema(event_name="event", event_timestamp="timestamp", user_id="user_id"),
            raw_data=source_df,
            schema=EventstreamSchema(),
        )
        correct_result_columns = ["user_id", "event_name", "event_type", "event_timestamp"]

        correct_result = pd.DataFrame(
            [
                [1, "new_user", "new_user", "2022-01-01 00:01:00"],
                [1, "event1", "raw", "2022-01-01 00:01:00"],
                [1, "event2", "raw", "2022-01-01 00:01:02"],
                [1, "event1", "raw", "2022-01-01 00:02:00"],
                [1, "event1", "raw", "2022-01-01 00:03:00"],
                [1, "event1", "raw", "2022-01-01 00:04:00"],
                [1, "event1", "raw", "2022-01-01 00:05:00"],
                [2, "new_user", "new_user", "2022-01-02 00:00:00"],
                [2, "event1", "raw", "2022-01-02 00:00:00"],
                [2, "event1", "raw", "2022-01-02 00:00:05"],
                [2, "event2", "raw", "2022-01-02 00:01:05"],
            ],
            columns=correct_result_columns,
        )
        result = source.add_new_users(new_users_list="all")
        result_df = result.to_dataframe()[correct_result_columns].reset_index(drop=True)

        assert result_df.compare(correct_result).shape == (0, 0)
=======
        assert actual[expected.columns].compare(expected).shape == (0, 0)
>>>>>>> 45746c44


class TestNewUsersHelper:
    def test_new_users_graph__new_users_list_id(self):
        source_df = pd.DataFrame(
            [
                [1, "event1", "2022-01-01 00:01:00"],
                [1, "event2", "2022-01-01 00:01:02"],
                [1, "event1", "2022-01-01 00:02:00"],
                [1, "event1", "2022-01-01 00:03:00"],
                [1, "event1", "2022-01-01 00:04:00"],
                [1, "event1", "2022-01-01 00:05:00"],
                [2, "event1", "2022-01-02 00:00:00"],
                [2, "event1", "2022-01-02 00:00:05"],
                [2, "event2", "2022-01-02 00:01:05"],
            ],
            columns=["user_id", "event", "timestamp"],
        )
<<<<<<< HEAD

        source = Eventstream(
            raw_data_schema=RawDataSchema(event_name="event", event_timestamp="timestamp", user_id="user_id"),
            raw_data=source_df,
            schema=EventstreamSchema(),
        )
        correct_result_columns = ["user_id", "event_name", "event_type", "event_timestamp"]

        correct_result = pd.DataFrame(
=======
        actual = self._apply(NewUsersParams(
            new_users_list=["user222"],
        ), source_df=source_df)
        expected = pd.DataFrame(
>>>>>>> 45746c44
            [
                [1, "existing_user", "existing_user", "2022-01-01 00:01:00"],
                [1, "event1", "raw", "2022-01-01 00:01:00"],
                [1, "event2", "raw", "2022-01-01 00:01:02"],
                [1, "event1", "raw", "2022-01-01 00:02:00"],
                [1, "event1", "raw", "2022-01-01 00:03:00"],
                [1, "event1", "raw", "2022-01-01 00:04:00"],
                [1, "event1", "raw", "2022-01-01 00:05:00"],
                [2, "new_user", "new_user", "2022-01-02 00:00:00"],
                [2, "event1", "raw", "2022-01-02 00:00:00"],
                [2, "event1", "raw", "2022-01-02 00:00:05"],
                [2, "event2", "raw", "2022-01-02 00:01:05"],
            ],
<<<<<<< HEAD
            columns=correct_result_columns,
        )

        result = source.add_new_users(new_users_list=[2])
        result_df = result.to_dataframe()[correct_result_columns].reset_index(drop=True)

        assert result_df.compare(correct_result).shape == (0, 0)

    def test_new_users_graph__new_users_list_all(self):
        source_df = pd.DataFrame(
            [
                [1, "event1", "2022-01-01 00:01:00"],
                [1, "event1", "2022-01-01 00:02:00"],
                [1, "event2", "2022-01-01 00:01:02"],
                [1, "event1", "2022-01-01 00:03:00"],
                [1, "event1", "2022-01-01 00:04:00"],
                [1, "event1", "2022-01-01 00:05:00"],
                [2, "event1", "2022-01-02 00:00:00"],
                [2, "event1", "2022-01-02 00:00:05"],
                [2, "event2", "2022-01-02 00:01:05"],
            ],
            columns=["user_id", "event", "timestamp"],
        )

        source = Eventstream(
            raw_data_schema=RawDataSchema(event_name="event", event_timestamp="timestamp", user_id="user_id"),
            raw_data=source_df,
            schema=EventstreamSchema(),
        )
        correct_result_columns = ["user_id", "event_name", "event_type", "event_timestamp"]

        correct_result = pd.DataFrame(
            [
                [1, "new_user", "new_user", "2022-01-01 00:01:00"],
                [1, "event1", "raw", "2022-01-01 00:01:00"],
                [1, "event2", "raw", "2022-01-01 00:01:02"],
                [1, "event1", "raw", "2022-01-01 00:02:00"],
                [1, "event1", "raw", "2022-01-01 00:03:00"],
                [1, "event1", "raw", "2022-01-01 00:04:00"],
                [1, "event1", "raw", "2022-01-01 00:05:00"],
                [2, "new_user", "new_user", "2022-01-02 00:00:00"],
                [2, "event1", "raw", "2022-01-02 00:00:00"],
                [2, "event1", "raw", "2022-01-02 00:00:05"],
                [2, "event2", "raw", "2022-01-02 00:01:05"],
            ],
            columns=correct_result_columns,
        )
        result = source.add_new_users(new_users_list="all")
        result_df = result.to_dataframe()[correct_result_columns].reset_index(drop=True)

        assert result_df.compare(correct_result).shape == (0, 0)

    def test_new_users__helper__new_users_list_id_str(self):
        source_df = pd.DataFrame(
            [
                ["user111", "event1", "2022-01-01 00:01:00"],
                ["user111", "event1", "2022-01-01 00:02:00"],
                ["user111", "event2", "2022-01-01 00:01:02"],
                ["user111", "event1", "2022-01-01 00:03:00"],
                ["user111", "event1", "2022-01-01 00:04:00"],
                ["user111", "event1", "2022-01-01 00:05:00"],
                ["user222", "event1", "2022-01-02 00:00:00"],
                ["user222", "event1", "2022-01-02 00:00:05"],
                ["user222", "event2", "2022-01-02 00:01:05"],
            ],
            columns=["user_id", "event", "timestamp"],
        )

        source = Eventstream(
            raw_data_schema=RawDataSchema(event_name="event", event_timestamp="timestamp", user_id="user_id"),
            raw_data=source_df,
            schema=EventstreamSchema(),
        )

        correct_result_columns = ["user_id", "event_name", "event_type", "event_timestamp"]

        correct_result = pd.DataFrame(
            [
                ["user111", "existing_user", "existing_user", "2022-01-01 00:01:00"],
                ["user111", "event1", "raw", "2022-01-01 00:01:00"],
                ["user111", "event2", "raw", "2022-01-01 00:01:02"],
                ["user111", "event1", "raw", "2022-01-01 00:02:00"],
                ["user111", "event1", "raw", "2022-01-01 00:03:00"],
                ["user111", "event1", "raw", "2022-01-01 00:04:00"],
                ["user111", "event1", "raw", "2022-01-01 00:05:00"],
                ["user222", "new_user", "new_user", "2022-01-02 00:00:00"],
                ["user222", "event1", "raw", "2022-01-02 00:00:00"],
                ["user222", "event1", "raw", "2022-01-02 00:00:05"],
                ["user222", "event2", "raw", "2022-01-02 00:01:05"],
            ],
            columns=correct_result_columns,
        )
        result = source.add_new_users(new_users_list=["user222"])
        result_df = result.to_dataframe()[correct_result_columns].reset_index(drop=True)
        assert result_df.compare(correct_result).shape == (0, 0)
=======
            columns=["user_id", "event_name", "event_type", "event_timestamp"],
        )
        assert actual[expected.columns].compare(expected).shape == (0, 0)
>>>>>>> 45746c44
<|MERGE_RESOLUTION|>--- conflicted
+++ resolved
@@ -2,15 +2,10 @@
 
 import pandas as pd
 
-from src.eventstream.schema import RawDataSchema
-from src.data_processors_lib.rete import (
-    NewUsersEvents,
-    NewUsersParams,
-)
-from tests.data_processors_lib.common import (
-    ApplyTestBase,
-    GraphTestBase,
-)
+from src.data_processors_lib.rete import NewUsersEvents, NewUsersParams
+from src.eventstream.eventstream import Eventstream
+from src.eventstream.schema import EventstreamSchema, RawDataSchema
+from tests.data_processors_lib.common import ApplyTestBase, GraphTestBase
 
 
 class TestNewUsers(ApplyTestBase):
@@ -36,9 +31,11 @@
     )
 
     def test_new_users__apply__new_users_list_id(self):
-        actual = self._apply(NewUsersParams(
-            new_users_list=[2],
-        ))
+        actual = self._apply(
+            NewUsersParams(
+                new_users_list=[2],
+            )
+        )
         expected = pd.DataFrame(
             [
                 [1, "existing_user", "existing_user", "2022-01-01 00:01:00"],
@@ -49,9 +46,11 @@
         assert actual[expected.columns].compare(expected).shape == (0, 0)
 
     def test_new_users__apply__new_users_list_all(self):
-        actual = self._apply(NewUsersParams(
-            new_users_list="all",
-        ))
+        actual = self._apply(
+            NewUsersParams(
+                new_users_list="all",
+            )
+        )
         expected = pd.DataFrame(
             [
                 [1, "new_user", "new_user", "2022-01-01 00:01:00"],
@@ -76,9 +75,12 @@
             ],
             columns=["user_id", "event", "timestamp"],
         )
-        actual = self._apply(NewUsersParams(
-            new_users_list=["user222"],
-        ), source_df=source_df)
+        actual = self._apply(
+            NewUsersParams(
+                new_users_list=["user222"],
+            ),
+            source_df=source_df,
+        )
         expected = pd.DataFrame(
             [
                 ["user111", "existing_user", "existing_user", "2022-01-01 00:01:00"],
@@ -112,9 +114,11 @@
     )
 
     def test_new_users_graph__new_users_list_id(self):
-        actual = self._apply(NewUsersParams(
-            new_users_list=[2],
-        ))
+        actual = self._apply(
+            NewUsersParams(
+                new_users_list=[2],
+            )
+        )
         expected = pd.DataFrame(
             [
                 [1, "existing_user", "existing_user", "2022-01-01 00:01:00"],
@@ -134,9 +138,11 @@
         assert actual[expected.columns].compare(expected).shape == (0, 0)
 
     def test_new_users_graph__new_users_list_all(self):
-        actual = self._apply(NewUsersParams(
-            new_users_list="all",
-        ))
+        actual = self._apply(
+            NewUsersParams(
+                new_users_list="all",
+            )
+        )
         expected = pd.DataFrame(
             [
                 [1, "new_user", "new_user", "2022-01-01 00:01:00"],
@@ -153,157 +159,7 @@
             ],
             columns=["user_id", "event_name", "event_type", "event_timestamp"],
         )
-<<<<<<< HEAD
-        result = graph.combine(node=events)
-        result_df = result.to_dataframe()[correct_result_columns].reset_index(drop=True)
-
-        assert result_df.compare(correct_result).shape == (0, 0)
-
-    def test_new_users__helper__new_users_list_all(self):
-        source_df = pd.DataFrame(
-            [
-                [1, "event1", "2022-01-01 00:01:00"],
-                [1, "event1", "2022-01-01 00:02:00"],
-                [1, "event2", "2022-01-01 00:01:02"],
-                [1, "event1", "2022-01-01 00:03:00"],
-                [1, "event1", "2022-01-01 00:04:00"],
-                [1, "event1", "2022-01-01 00:05:00"],
-                [2, "event1", "2022-01-02 00:00:00"],
-                [2, "event1", "2022-01-02 00:00:05"],
-                [2, "event2", "2022-01-02 00:01:05"],
-            ],
-            columns=["user_id", "event", "timestamp"],
-        )
-
-        source = Eventstream(
-            raw_data_schema=RawDataSchema(event_name="event", event_timestamp="timestamp", user_id="user_id"),
-            raw_data=source_df,
-            schema=EventstreamSchema(),
-        )
-        correct_result_columns = ["user_id", "event_name", "event_type", "event_timestamp"]
-
-        correct_result = pd.DataFrame(
-            [
-                [1, "new_user", "new_user", "2022-01-01 00:01:00"],
-                [1, "event1", "raw", "2022-01-01 00:01:00"],
-                [1, "event2", "raw", "2022-01-01 00:01:02"],
-                [1, "event1", "raw", "2022-01-01 00:02:00"],
-                [1, "event1", "raw", "2022-01-01 00:03:00"],
-                [1, "event1", "raw", "2022-01-01 00:04:00"],
-                [1, "event1", "raw", "2022-01-01 00:05:00"],
-                [2, "new_user", "new_user", "2022-01-02 00:00:00"],
-                [2, "event1", "raw", "2022-01-02 00:00:00"],
-                [2, "event1", "raw", "2022-01-02 00:00:05"],
-                [2, "event2", "raw", "2022-01-02 00:01:05"],
-            ],
-            columns=correct_result_columns,
-        )
-        result = source.add_new_users(new_users_list="all")
-        result_df = result.to_dataframe()[correct_result_columns].reset_index(drop=True)
-
-        assert result_df.compare(correct_result).shape == (0, 0)
-=======
-        assert actual[expected.columns].compare(expected).shape == (0, 0)
->>>>>>> 45746c44
-
-
-class TestNewUsersHelper:
-    def test_new_users_graph__new_users_list_id(self):
-        source_df = pd.DataFrame(
-            [
-                [1, "event1", "2022-01-01 00:01:00"],
-                [1, "event2", "2022-01-01 00:01:02"],
-                [1, "event1", "2022-01-01 00:02:00"],
-                [1, "event1", "2022-01-01 00:03:00"],
-                [1, "event1", "2022-01-01 00:04:00"],
-                [1, "event1", "2022-01-01 00:05:00"],
-                [2, "event1", "2022-01-02 00:00:00"],
-                [2, "event1", "2022-01-02 00:00:05"],
-                [2, "event2", "2022-01-02 00:01:05"],
-            ],
-            columns=["user_id", "event", "timestamp"],
-        )
-<<<<<<< HEAD
-
-        source = Eventstream(
-            raw_data_schema=RawDataSchema(event_name="event", event_timestamp="timestamp", user_id="user_id"),
-            raw_data=source_df,
-            schema=EventstreamSchema(),
-        )
-        correct_result_columns = ["user_id", "event_name", "event_type", "event_timestamp"]
-
-        correct_result = pd.DataFrame(
-=======
-        actual = self._apply(NewUsersParams(
-            new_users_list=["user222"],
-        ), source_df=source_df)
-        expected = pd.DataFrame(
->>>>>>> 45746c44
-            [
-                [1, "existing_user", "existing_user", "2022-01-01 00:01:00"],
-                [1, "event1", "raw", "2022-01-01 00:01:00"],
-                [1, "event2", "raw", "2022-01-01 00:01:02"],
-                [1, "event1", "raw", "2022-01-01 00:02:00"],
-                [1, "event1", "raw", "2022-01-01 00:03:00"],
-                [1, "event1", "raw", "2022-01-01 00:04:00"],
-                [1, "event1", "raw", "2022-01-01 00:05:00"],
-                [2, "new_user", "new_user", "2022-01-02 00:00:00"],
-                [2, "event1", "raw", "2022-01-02 00:00:00"],
-                [2, "event1", "raw", "2022-01-02 00:00:05"],
-                [2, "event2", "raw", "2022-01-02 00:01:05"],
-            ],
-<<<<<<< HEAD
-            columns=correct_result_columns,
-        )
-
-        result = source.add_new_users(new_users_list=[2])
-        result_df = result.to_dataframe()[correct_result_columns].reset_index(drop=True)
-
-        assert result_df.compare(correct_result).shape == (0, 0)
-
-    def test_new_users_graph__new_users_list_all(self):
-        source_df = pd.DataFrame(
-            [
-                [1, "event1", "2022-01-01 00:01:00"],
-                [1, "event1", "2022-01-01 00:02:00"],
-                [1, "event2", "2022-01-01 00:01:02"],
-                [1, "event1", "2022-01-01 00:03:00"],
-                [1, "event1", "2022-01-01 00:04:00"],
-                [1, "event1", "2022-01-01 00:05:00"],
-                [2, "event1", "2022-01-02 00:00:00"],
-                [2, "event1", "2022-01-02 00:00:05"],
-                [2, "event2", "2022-01-02 00:01:05"],
-            ],
-            columns=["user_id", "event", "timestamp"],
-        )
-
-        source = Eventstream(
-            raw_data_schema=RawDataSchema(event_name="event", event_timestamp="timestamp", user_id="user_id"),
-            raw_data=source_df,
-            schema=EventstreamSchema(),
-        )
-        correct_result_columns = ["user_id", "event_name", "event_type", "event_timestamp"]
-
-        correct_result = pd.DataFrame(
-            [
-                [1, "new_user", "new_user", "2022-01-01 00:01:00"],
-                [1, "event1", "raw", "2022-01-01 00:01:00"],
-                [1, "event2", "raw", "2022-01-01 00:01:02"],
-                [1, "event1", "raw", "2022-01-01 00:02:00"],
-                [1, "event1", "raw", "2022-01-01 00:03:00"],
-                [1, "event1", "raw", "2022-01-01 00:04:00"],
-                [1, "event1", "raw", "2022-01-01 00:05:00"],
-                [2, "new_user", "new_user", "2022-01-02 00:00:00"],
-                [2, "event1", "raw", "2022-01-02 00:00:00"],
-                [2, "event1", "raw", "2022-01-02 00:00:05"],
-                [2, "event2", "raw", "2022-01-02 00:01:05"],
-            ],
-            columns=correct_result_columns,
-        )
-        result = source.add_new_users(new_users_list="all")
-        result_df = result.to_dataframe()[correct_result_columns].reset_index(drop=True)
-
-        assert result_df.compare(correct_result).shape == (0, 0)
+        assert actual[expected.columns].compare(expected).shape == (0, 0)
 
     def test_new_users__helper__new_users_list_id_str(self):
         source_df = pd.DataFrame(
@@ -320,16 +176,13 @@
             ],
             columns=["user_id", "event", "timestamp"],
         )
-
-        source = Eventstream(
-            raw_data_schema=RawDataSchema(event_name="event", event_timestamp="timestamp", user_id="user_id"),
-            raw_data=source_df,
-            schema=EventstreamSchema(),
-        )
-
-        correct_result_columns = ["user_id", "event_name", "event_type", "event_timestamp"]
-
-        correct_result = pd.DataFrame(
+        actual = self._apply(
+            NewUsersParams(
+                new_users_list=["user222"],
+            ),
+            source_df=source_df,
+        )
+        expected = pd.DataFrame(
             [
                 ["user111", "existing_user", "existing_user", "2022-01-01 00:01:00"],
                 ["user111", "event1", "raw", "2022-01-01 00:01:00"],
@@ -343,13 +196,141 @@
                 ["user222", "event1", "raw", "2022-01-02 00:00:05"],
                 ["user222", "event2", "raw", "2022-01-02 00:01:05"],
             ],
+            columns=["user_id", "event_name", "event_type", "event_timestamp"],
+        )
+        assert actual[expected.columns].compare(expected).shape == (0, 0)
+
+
+class TestNewUsersHelper:
+    def test_new_users_graph__new_users_list_id(self):
+        source_df = pd.DataFrame(
+            [
+                [1, "event1", "2022-01-01 00:01:00"],
+                [1, "event2", "2022-01-01 00:01:02"],
+                [1, "event1", "2022-01-01 00:02:00"],
+                [1, "event1", "2022-01-01 00:03:00"],
+                [1, "event1", "2022-01-01 00:04:00"],
+                [1, "event1", "2022-01-01 00:05:00"],
+                [2, "event1", "2022-01-02 00:00:00"],
+                [2, "event1", "2022-01-02 00:00:05"],
+                [2, "event2", "2022-01-02 00:01:05"],
+            ],
+            columns=["user_id", "event", "timestamp"],
+        )
+
+        source = Eventstream(
+            raw_data_schema=RawDataSchema(event_name="event", event_timestamp="timestamp", user_id="user_id"),
+            raw_data=source_df,
+            schema=EventstreamSchema(),
+        )
+        correct_result_columns = ["user_id", "event_name", "event_type", "event_timestamp"]
+
+        correct_result = pd.DataFrame(
+            [
+                [1, "existing_user", "existing_user", "2022-01-01 00:01:00"],
+                [1, "event1", "raw", "2022-01-01 00:01:00"],
+                [1, "event2", "raw", "2022-01-01 00:01:02"],
+                [1, "event1", "raw", "2022-01-01 00:02:00"],
+                [1, "event1", "raw", "2022-01-01 00:03:00"],
+                [1, "event1", "raw", "2022-01-01 00:04:00"],
+                [1, "event1", "raw", "2022-01-01 00:05:00"],
+                [2, "new_user", "new_user", "2022-01-02 00:00:00"],
+                [2, "event1", "raw", "2022-01-02 00:00:00"],
+                [2, "event1", "raw", "2022-01-02 00:00:05"],
+                [2, "event2", "raw", "2022-01-02 00:01:05"],
+            ],
+            columns=correct_result_columns,
+        )
+
+        result = source.add_new_users(new_users_list=[2])
+        result_df = result.to_dataframe()[correct_result_columns].reset_index(drop=True)
+
+        assert result_df.compare(correct_result).shape == (0, 0)
+
+    def test_new_users_graph__new_users_list_all(self):
+        source_df = pd.DataFrame(
+            [
+                [1, "event1", "2022-01-01 00:01:00"],
+                [1, "event1", "2022-01-01 00:02:00"],
+                [1, "event2", "2022-01-01 00:01:02"],
+                [1, "event1", "2022-01-01 00:03:00"],
+                [1, "event1", "2022-01-01 00:04:00"],
+                [1, "event1", "2022-01-01 00:05:00"],
+                [2, "event1", "2022-01-02 00:00:00"],
+                [2, "event1", "2022-01-02 00:00:05"],
+                [2, "event2", "2022-01-02 00:01:05"],
+            ],
+            columns=["user_id", "event", "timestamp"],
+        )
+
+        source = Eventstream(
+            raw_data_schema=RawDataSchema(event_name="event", event_timestamp="timestamp", user_id="user_id"),
+            raw_data=source_df,
+            schema=EventstreamSchema(),
+        )
+        correct_result_columns = ["user_id", "event_name", "event_type", "event_timestamp"]
+
+        correct_result = pd.DataFrame(
+            [
+                [1, "new_user", "new_user", "2022-01-01 00:01:00"],
+                [1, "event1", "raw", "2022-01-01 00:01:00"],
+                [1, "event2", "raw", "2022-01-01 00:01:02"],
+                [1, "event1", "raw", "2022-01-01 00:02:00"],
+                [1, "event1", "raw", "2022-01-01 00:03:00"],
+                [1, "event1", "raw", "2022-01-01 00:04:00"],
+                [1, "event1", "raw", "2022-01-01 00:05:00"],
+                [2, "new_user", "new_user", "2022-01-02 00:00:00"],
+                [2, "event1", "raw", "2022-01-02 00:00:00"],
+                [2, "event1", "raw", "2022-01-02 00:00:05"],
+                [2, "event2", "raw", "2022-01-02 00:01:05"],
+            ],
+            columns=correct_result_columns,
+        )
+        result = source.add_new_users(new_users_list="all")
+        result_df = result.to_dataframe()[correct_result_columns].reset_index(drop=True)
+
+        assert result_df.compare(correct_result).shape == (0, 0)
+
+    def test_new_users__helper__new_users_list_id_str(self):
+        source_df = pd.DataFrame(
+            [
+                ["user111", "event1", "2022-01-01 00:01:00"],
+                ["user111", "event1", "2022-01-01 00:02:00"],
+                ["user111", "event2", "2022-01-01 00:01:02"],
+                ["user111", "event1", "2022-01-01 00:03:00"],
+                ["user111", "event1", "2022-01-01 00:04:00"],
+                ["user111", "event1", "2022-01-01 00:05:00"],
+                ["user222", "event1", "2022-01-02 00:00:00"],
+                ["user222", "event1", "2022-01-02 00:00:05"],
+                ["user222", "event2", "2022-01-02 00:01:05"],
+            ],
+            columns=["user_id", "event", "timestamp"],
+        )
+
+        source = Eventstream(
+            raw_data_schema=RawDataSchema(event_name="event", event_timestamp="timestamp", user_id="user_id"),
+            raw_data=source_df,
+            schema=EventstreamSchema(),
+        )
+
+        correct_result_columns = ["user_id", "event_name", "event_type", "event_timestamp"]
+
+        correct_result = pd.DataFrame(
+            [
+                ["user111", "existing_user", "existing_user", "2022-01-01 00:01:00"],
+                ["user111", "event1", "raw", "2022-01-01 00:01:00"],
+                ["user111", "event2", "raw", "2022-01-01 00:01:02"],
+                ["user111", "event1", "raw", "2022-01-01 00:02:00"],
+                ["user111", "event1", "raw", "2022-01-01 00:03:00"],
+                ["user111", "event1", "raw", "2022-01-01 00:04:00"],
+                ["user111", "event1", "raw", "2022-01-01 00:05:00"],
+                ["user222", "new_user", "new_user", "2022-01-02 00:00:00"],
+                ["user222", "event1", "raw", "2022-01-02 00:00:00"],
+                ["user222", "event1", "raw", "2022-01-02 00:00:05"],
+                ["user222", "event2", "raw", "2022-01-02 00:01:05"],
+            ],
             columns=correct_result_columns,
         )
         result = source.add_new_users(new_users_list=["user222"])
         result_df = result.to_dataframe()[correct_result_columns].reset_index(drop=True)
-        assert result_df.compare(correct_result).shape == (0, 0)
-=======
-            columns=["user_id", "event_name", "event_type", "event_timestamp"],
-        )
-        assert actual[expected.columns].compare(expected).shape == (0, 0)
->>>>>>> 45746c44
+        assert result_df.compare(correct_result).shape == (0, 0)