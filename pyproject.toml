[build-system]
requires = ["setuptools>=42"]
build-backend = "setuptools.build_meta"

[tool.black]
line-length = 120

[tool.pyright]
useLibraryCodeForTypes = false
#strict = ['**']
typeCheckingMode = 'basic'
stubPath = './typings'
exclude = [
    '**/__init__.py',
    './typings',
    './examples',
    './.tox',
<<<<<<< HEAD
    './tests',
=======
    './tests'
>>>>>>> 4d81c7ce
]
strictListInference = true
strictDictionaryInference = true
strictSetInference = true
strictParameterNoneValue = true
reportUntypedFunctionDecorator = "error"
reportUntypedClassDecorator = "error"
reportUntypedBaseClass = "error"
#reportUnusedVariable = "error"
reportUnusedClass = "error"
reportUnnecessaryCast = "error"
reportUnnecessaryComparison = "error"
reportUnnecessaryContains = "error"
reportUnnecessaryIsInstance = "error"
reportImportCycles = "error"
reportDuplicateImport = "error"<|MERGE_RESOLUTION|>--- conflicted
+++ resolved
@@ -15,11 +15,7 @@
     './typings',
     './examples',
     './.tox',
-<<<<<<< HEAD
-    './tests',
-=======
     './tests'
->>>>>>> 4d81c7ce
 ]
 strictListInference = true
 strictDictionaryInference = true
