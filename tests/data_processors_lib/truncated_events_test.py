--- conflicted
+++ resolved
@@ -4,12 +4,6 @@
 import pytest
 from pydantic import ValidationError
 
-<<<<<<< HEAD
-from src.data_processors_lib.rete import TruncatedEvents, TruncatedParams
-from src.eventstream.eventstream import Eventstream
-from src.eventstream.schema import EventstreamSchema, RawDataSchema
-from src.graph.p_graph import EventsNode, PGraph
-=======
 from src.data_processors_lib.rete import TruncatedEvents, TruncatedEventsParams
 from src.eventstream.eventstream import Eventstream
 from src.eventstream.schema import EventstreamSchema, RawDataSchema
@@ -130,7 +124,6 @@
     def test_params_model__incorrect_datetime_unit(self):
         with pytest.raises(ValidationError):
             p = TruncatedEventsParams(left_truncated_cutoff=(1, "xxx"))
->>>>>>> fecad5b5
 
 
 class TestTruncatedEventsGraph:
@@ -175,21 +168,9 @@
         )
 
         graph = PGraph(source_stream=stream)
-<<<<<<< HEAD
-        params = TruncatedParams(left_truncated_cutoff=(1, "h"), right_truncated_cutoff=(1, "h"))
-=======
         params = TruncatedEventsParams(left_truncated_cutoff=(1, "h"), right_truncated_cutoff=(1, "h"))
->>>>>>> fecad5b5
         truncated_events = EventsNode(TruncatedEvents(params=params))
         graph.add_node(node=truncated_events, parents=[graph.root])
         res = graph.combine(node=truncated_events).to_dataframe()[correct_result_columns]
 
-<<<<<<< HEAD
-        assert res.compare(correct_result).shape == (0, 0)
-
-    def test_params_model__incorrect_datetime_unit(self):
-        with pytest.raises(ValidationError):
-            p = TruncatedParams(left_truncated_cutoff=(1, "xxx"))
-=======
-        assert res.compare(correct_result).shape == (0, 0)
->>>>>>> fecad5b5
+        assert res.compare(correct_result).shape == (0, 0)