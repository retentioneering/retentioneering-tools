--- conflicted
+++ resolved
@@ -16,11 +16,8 @@
 from src.tooling.funnel import Funnel
 from src.tooling.stattests import TEST_NAMES, StatTests
 from src.tooling.step_matrix import StepMatrix
-<<<<<<< HEAD
 from src.tooling.step_sankey import StepSankey
-=======
 from src.tooling.timedelta_hist import AGGREGATION_NAMES, TimedeltaHist
->>>>>>> 0b8a6988
 from src.utils import get_merged_col
 from src.utils.list import find_index
 
@@ -624,7 +621,6 @@
         )
 
         self.__cohorts.fit()
-<<<<<<< HEAD
         if show_plot:
             figure = self.__cohorts.heatmap(figsize)
             figure.show()
@@ -673,8 +669,6 @@
         print("power of the test: {0:.2f}%".format(100 * values["power_estimated"]))
 
         return self.__stattests
-=======
-        return self.__cohorts
 
     def timedelta_hist(
         self,
@@ -700,5 +694,4 @@
             upper_cutoff_quantile=upper_cutoff_quantile,
             bins=bins,
         )
-        return self.__timedelta_hist
->>>>>>> 0b8a6988
+        return self.__timedelta_hist