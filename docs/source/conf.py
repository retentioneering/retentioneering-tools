# Configuration file for the Sphinx documentation builder.
#
# This file only contains a selection of the most common options. For a full
# list see the documentation:
# https://www.sphinx-doc.org/en/master/usage/configuration.html

# -- Path setup --------------------------------------------------------------

import datetime

# If extensions (or modules to document with autodoc) are in another directory,
# add these directories to sys.path here. If the directory is relative to the
# documentation root, use os.path.abspath to make it absolute, like shown here.
#
import os
import sys

sys.path.insert(0, os.path.abspath("../.."))


# -- Project information -----------------------------------------------------
actual_year = datetime.datetime.now().year

project = "Retentioneering"
copyright = f'2018-{actual_year}, "Data Driven Lab" LLC'
author = '"Data Driven Lab" LLC'

# The short X.Y version
version = ""
# The full version, including alpha/beta/rc tags
release = "3.0.0"

# -- General configuration ---------------------------------------------------

# Add any Sphinx extension module names here, as strings. They can be
# extensions coming with Sphinx (named 'sphinx.ext.*') or your custom
# ones.
extensions = [
    "sphinx.ext.autodoc",
    "numpydoc",
    "sphinx.ext.napoleon",
    "sphinx.ext.viewcode",
    "sphinx.ext.extlinks",
    # "sphinx.ext.autosummary",
    # "sphinx.ext.doctest",
    # "sphinx.ext.intersphinx",
    # "sphinx.ext.todo",
    # "sphinx.ext.ifconfig",
    # "sphinx.ext.imgmath",
]

# -- Options for HTML output -------------------------------------------------

# The theme to use for HTML and HTML Help pages.  See the documentation for
# a list of builtin themes.
numpydoc_show_inherited_class_members = False
numpydoc_class_members_toctree = False
numpydoc_show_class_members = False
# html_theme = "sphinx_rtd_theme"
html_theme = "pydata_sphinx_theme"

html_logo = "rete_logo.png"
html_theme_options = {
    "analytics_id": "UA-143266385-2",
    "logo_only": True,
    "display_version": False,
    "style_nav_header_background": "#343131",  # colour of the left-side panel
}
# Add any paths that contain custom static files (such as style sheets) here,
# relative to this directory. They are copied after the builtin static files,
# so a file named "default.css" will overwrite the builtin "default.css".
html_static_path = ["_static"]
pygments_style = "sphinx"
# -- Options for HTMLHelp output ---------------------------------------------

# Output file base name for HTML help builder.
htmlhelp_basename = "RetentioneeringToolsdoc"

# Add any paths that contain _templates here, relative to this directory.
templates_path = ["_templates"]
# The suffix(es) of source filenames.
# You can specify multiple suffix as a list of string:
#
source_suffix = ".rst"

# The master toctree document.
master_doc = "index"

extlinks = {
    "numpy_link": ("https://numpy.org/doc/stable/reference/arrays.datetime.html#datetime-units", ""),
<<<<<<< HEAD
    "sklearn_tfidf": (
        "https://scikit-learn.org/stable/modules/generated/sklearn.feature_extraction.text.TfidfVectorizer.html",
        "",
    ),
    "sklearn_countvec": (
        "https://scikit-learn.org/stable/modules/generated/sklearn.feature_extraction.text.CountVectorizer.html",
        "",
    ),
    "name": ("link", ""),
    "name": ("link", ""),
    "name": ("link", ""),
    "name": ("link", ""),
=======
    "numpy_timedelta_link": (
        "https://numpy.org/doc/stable/reference/" "arrays.datetime.html#:~:text=There%20are%20two,numbers%20of%20days.",
        "",
    ),
>>>>>>> 972c86d3
}<|MERGE_RESOLUTION|>--- conflicted
+++ resolved
@@ -88,7 +88,6 @@
 
 extlinks = {
     "numpy_link": ("https://numpy.org/doc/stable/reference/arrays.datetime.html#datetime-units", ""),
-<<<<<<< HEAD
     "sklearn_tfidf": (
         "https://scikit-learn.org/stable/modules/generated/sklearn.feature_extraction.text.TfidfVectorizer.html",
         "",
@@ -101,10 +100,8 @@
     "name": ("link", ""),
     "name": ("link", ""),
     "name": ("link", ""),
-=======
     "numpy_timedelta_link": (
         "https://numpy.org/doc/stable/reference/" "arrays.datetime.html#:~:text=There%20are%20two,numbers%20of%20days.",
         "",
     ),
->>>>>>> 972c86d3
 }