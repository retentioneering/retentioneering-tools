--- conflicted
+++ resolved
@@ -1,27 +1,22 @@
 from __future__ import annotations
 
+import pandas as pd
 import pytest
-import pandas as pd
-
 from pydantic import ValidationError
-from src.eventstream.schema import RawDataSchema
-from src.data_processors_lib.rete import (
-    SplitSessions,
-    SplitSessionsParams,
-)
-from tests.data_processors_lib.common import (
-    ApplyTestBase,
-    GraphTestBase,
-)
+
+from src.data_processors_lib.rete import SplitSessions, SplitSessionsParams
+from src.eventstream.eventstream import Eventstream
+from src.eventstream.schema import EventstreamSchema, RawDataSchema
+from tests.data_processors_lib.common import ApplyTestBase, GraphTestBase
 
 
 class TestSplitSessions(ApplyTestBase):
     _Processor = SplitSessions
     _source_df = pd.DataFrame(
         [
-            [1, "pageview",        "raw", "2021-10-26 12:00"],
-            [1, "cart_btn_click",  "raw", "2021-10-26 12:02"],
-            [1, "pageview",        "raw", "2021-10-26 12:03"],
+            [1, "pageview", "raw", "2021-10-26 12:00"],
+            [1, "cart_btn_click", "raw", "2021-10-26 12:02"],
+            [1, "pageview", "raw", "2021-10-26 12:03"],
             [1, "plus_icon_click", "raw", "2021-10-26 12:04"],
         ],
         columns=["user_id", "event", "event_type", "timestamp"],
@@ -37,53 +32,50 @@
         with pytest.raises(ValidationError):
             p = SplitSessionsParams(session_cutoff=(1, "xxx"))
 
-<<<<<<< HEAD
-
-class TestSplitSessionsGraph:
-    def test_split_sesssion(self):
-        source_df = pd.DataFrame(
-=======
     def test_split_session_apply_1(self):
-        actual = self._apply(SplitSessionsParams(
-            session_cutoff=(100, "s"),
-            session_col="session_id",
-        ))
+        actual = self._apply(
+            SplitSessionsParams(
+                session_cutoff=(100, "s"),
+                session_col="session_id",
+            )
+        )
         expected = pd.DataFrame(
->>>>>>> dcc6484e
-            [
-                [1,    "session_start",  "session_start", "2021-10-26 12:00:00"],
-                [1,         "pageview",            "raw", "2021-10-26 12:00:00"],
-                [1,      "session_end",    "session_end", "2021-10-26 12:00:00"],
-                [1,    "session_start",  "session_start", "2021-10-26 12:02:00"],
-                [1,   "cart_btn_click",            "raw", "2021-10-26 12:02:00"],
-                [1,         "pageview",            "raw", "2021-10-26 12:03:00"],
-                [1,  "plus_icon_click",            "raw", "2021-10-26 12:04:00"],
-                [1,      "session_end",    "session_end", "2021-10-26 12:04:00"],
-            ],
-            columns=["user_id", "event_name", "event_type", "event_timestamp"]
+            [
+                [1, "session_start", "session_start", "2021-10-26 12:00:00"],
+                [1, "pageview", "raw", "2021-10-26 12:00:00"],
+                [1, "session_end", "session_end", "2021-10-26 12:00:00"],
+                [1, "session_start", "session_start", "2021-10-26 12:02:00"],
+                [1, "cart_btn_click", "raw", "2021-10-26 12:02:00"],
+                [1, "pageview", "raw", "2021-10-26 12:03:00"],
+                [1, "plus_icon_click", "raw", "2021-10-26 12:04:00"],
+                [1, "session_end", "session_end", "2021-10-26 12:04:00"],
+            ],
+            columns=["user_id", "event_name", "event_type", "event_timestamp"],
         )
         assert actual[expected.columns].compare(expected).shape == (0, 0)
 
     def test_split_session_apply_2_mark_truncated_true(self) -> None:
-        actual = self._apply(SplitSessionsParams(
-            session_cutoff=(100, "s"),
-            session_col="session_id",
-            mark_truncated=True,
-        ))
+        actual = self._apply(
+            SplitSessionsParams(
+                session_cutoff=(100, "s"),
+                session_col="session_id",
+                mark_truncated=True,
+            )
+        )
         expected = pd.DataFrame(
             [
-                [1,            "session_start",            "session_start", "2021-10-26 12:00:00"],
-                [1,  "session_start_truncated",  "session_start_truncated", "2021-10-26 12:00:00"],
-                [1,                 "pageview",                      "raw", "2021-10-26 12:00:00"],
-                [1,              "session_end",              "session_end", "2021-10-26 12:00:00"],
-                [1,            "session_start",            "session_start", "2021-10-26 12:02:00"],
-                [1,           "cart_btn_click",                      "raw", "2021-10-26 12:02:00"],
-                [1,                 "pageview",                      "raw", "2021-10-26 12:03:00"],
-                [1,          "plus_icon_click",                      "raw", "2021-10-26 12:04:00"],
-                [1,    "session_end_truncated",    "session_end_truncated", "2021-10-26 12:04:00"],
-                [1,              "session_end",              "session_end", "2021-10-26 12:04:00"],
-            ],
-            columns=["user_id", "event_name", "event_type", "event_timestamp"]
+                [1, "session_start", "session_start", "2021-10-26 12:00:00"],
+                [1, "session_start_truncated", "session_start_truncated", "2021-10-26 12:00:00"],
+                [1, "pageview", "raw", "2021-10-26 12:00:00"],
+                [1, "session_end", "session_end", "2021-10-26 12:00:00"],
+                [1, "session_start", "session_start", "2021-10-26 12:02:00"],
+                [1, "cart_btn_click", "raw", "2021-10-26 12:02:00"],
+                [1, "pageview", "raw", "2021-10-26 12:03:00"],
+                [1, "plus_icon_click", "raw", "2021-10-26 12:04:00"],
+                [1, "session_end_truncated", "session_end_truncated", "2021-10-26 12:04:00"],
+                [1, "session_end", "session_end", "2021-10-26 12:04:00"],
+            ],
+            columns=["user_id", "event_name", "event_type", "event_timestamp"],
         )
         assert actual[expected.columns].compare(expected).shape == (0, 0)
 
@@ -104,7 +96,7 @@
             [333, "event3", "2022-01-01 01:32:00"],
             [333, "event4", "2022-01-01 01:33:00"],
         ],
-        columns=["user_id", "event", "timestamp"]
+        columns=["user_id", "event", "timestamp"],
     )
     _raw_data_schema = RawDataSchema(
         user_id="user_id",
@@ -112,80 +104,100 @@
         event_timestamp="timestamp",
     )
 
+    def test_params_model__incorrect_datetime_unit(self):
+        with pytest.raises(ValidationError):
+            p = SplitSessionsParams(session_cutoff=(1, "xxx"))
+
+
+class TestSplitSessionsGraph:
+    def test_split_sesssion(self):
+        source_df = pd.DataFrame(
+            [
+                [111, "event1", "2022-01-01 00:00:00"],
+                [111, "event2", "2022-01-01 00:01:00"],
+                [111, "event3", "2022-01-01 00:33:00"],
+                [111, "event4", "2022-01-01 00:34:00"],
+                [222, "event1", "2022-01-01 00:30:00"],
+                [222, "event2", "2022-01-01 00:31:00"],
+                [222, "event3", "2022-01-01 01:01:00"],
+                [333, "event1", "2022-01-01 01:00:00"],
+                [333, "event2", "2022-01-01 01:01:00"],
+                [333, "event3", "2022-01-01 01:32:00"],
+                [333, "event4", "2022-01-01 01:33:00"],
+            ],
+            columns=["user_id", "event", "timestamp"],
+        )
+
     def test_split_sesssion_graph_1(self) -> None:
-        actual = self._apply(SplitSessionsParams(
-            session_cutoff=(30, "m"),
-            session_col="session_id",
-        ))
+        actual = self._apply(
+            SplitSessionsParams(
+                session_cutoff=(30, "m"),
+                session_col="session_id",
+            )
+        )
         expected = pd.DataFrame(
             [
-                [111,  "session_start",  "session_start", "2022-01-01 00:00:00",      "111_1"],
-                [111,         "event1",            "raw", "2022-01-01 00:00:00",      "111_1"],
-                [111,         "event2",            "raw", "2022-01-01 00:01:00",      "111_1"],
-                [111,    "session_end",    "session_end", "2022-01-01 00:01:00",      "111_1"],
-                [222,  "session_start",  "session_start", "2022-01-01 00:30:00",      "222_1"],
-                [222,         "event1",            "raw", "2022-01-01 00:30:00",      "222_1"],
-                [222,         "event2",            "raw", "2022-01-01 00:31:00",      "222_1"],
-                [111,  "session_start",  "session_start", "2022-01-01 00:33:00",      "111_2"],
-                [111,         "event3",            "raw", "2022-01-01 00:33:00",      "111_2"],
-                [111,         "event4",            "raw", "2022-01-01 00:34:00",      "111_2"],
-                [111,    "session_end",    "session_end", "2022-01-01 00:34:00",      "111_2"],
-                [333,  "session_start",  "session_start", "2022-01-01 01:00:00",      "333_1"],
-                [333,         "event1",            "raw", "2022-01-01 01:00:00",      "333_1"],
-                [222,         "event3",            "raw", "2022-01-01 01:01:00",      "222_1"],
-                [333,         "event2",            "raw", "2022-01-01 01:01:00",      "333_1"],
-                [222,    "session_end",    "session_end", "2022-01-01 01:01:00",      "222_1"],
-                [333,    "session_end",    "session_end", "2022-01-01 01:01:00",      "333_1"],
-                [333,  "session_start",  "session_start", "2022-01-01 01:32:00",      "333_2"],
-                [333,         "event3",            "raw", "2022-01-01 01:32:00",      "333_2"],
-                [333,         "event4",            "raw", "2022-01-01 01:33:00",      "333_2"],
-                [333,    "session_end",    "session_end", "2022-01-01 01:33:00",      "333_2"],
-            ],
-            columns=["user_id", "event_name", "event_type", "event_timestamp", "session_id"]
+                [111, "session_start", "session_start", "2022-01-01 00:00:00", "111_1"],
+                [111, "event1", "raw", "2022-01-01 00:00:00", "111_1"],
+                [111, "event2", "raw", "2022-01-01 00:01:00", "111_1"],
+                [111, "session_end", "session_end", "2022-01-01 00:01:00", "111_1"],
+                [222, "session_start", "session_start", "2022-01-01 00:30:00", "222_1"],
+                [222, "event1", "raw", "2022-01-01 00:30:00", "222_1"],
+                [222, "event2", "raw", "2022-01-01 00:31:00", "222_1"],
+                [111, "session_start", "session_start", "2022-01-01 00:33:00", "111_2"],
+                [111, "event3", "raw", "2022-01-01 00:33:00", "111_2"],
+                [111, "event4", "raw", "2022-01-01 00:34:00", "111_2"],
+                [111, "session_end", "session_end", "2022-01-01 00:34:00", "111_2"],
+                [333, "session_start", "session_start", "2022-01-01 01:00:00", "333_1"],
+                [333, "event1", "raw", "2022-01-01 01:00:00", "333_1"],
+                [222, "event3", "raw", "2022-01-01 01:01:00", "222_1"],
+                [333, "event2", "raw", "2022-01-01 01:01:00", "333_1"],
+                [222, "session_end", "session_end", "2022-01-01 01:01:00", "222_1"],
+                [333, "session_end", "session_end", "2022-01-01 01:01:00", "333_1"],
+                [333, "session_start", "session_start", "2022-01-01 01:32:00", "333_2"],
+                [333, "event3", "raw", "2022-01-01 01:32:00", "333_2"],
+                [333, "event4", "raw", "2022-01-01 01:33:00", "333_2"],
+                [333, "session_end", "session_end", "2022-01-01 01:33:00", "333_2"],
+            ],
+            columns=["user_id", "event_name", "event_type", "event_timestamp", "session_id"],
         )
         assert actual[expected.columns].compare(expected).shape == (0, 0)
 
-
     def test_split_sesssion_graph_2_mark_truncated_true(self) -> None:
-        actual = self._apply(SplitSessionsParams(
-            session_cutoff=(30, "m"),
-            session_col="session_id",
-            mark_truncated=True,
-        ))
+        actual = self._apply(
+            SplitSessionsParams(
+                session_cutoff=(30, "m"),
+                session_col="session_id",
+                mark_truncated=True,
+            )
+        )
         expected = pd.DataFrame(
             [
-                [111,            "session_start",            "session_start", "2022-01-01 00:00:00",      "111_1"],
-                [111,  "session_start_truncated",  "session_start_truncated", "2022-01-01 00:00:00",      "111_1"],
-                [111,                   "event1",                      "raw", "2022-01-01 00:00:00",      "111_1"],
-                [111,                   "event2",                      "raw", "2022-01-01 00:01:00",      "111_1"],
-                [111,              "session_end",              "session_end", "2022-01-01 00:01:00",      "111_1"],
-                [222,            "session_start",            "session_start", "2022-01-01 00:30:00",      "222_1"],
-                [222,                   "event1",                      "raw", "2022-01-01 00:30:00",      "222_1"],
-                [222,                   "event2",                      "raw", "2022-01-01 00:31:00",      "222_1"],
-                [111,            "session_start",            "session_start", "2022-01-01 00:33:00",      "111_2"],
-                [111,                   "event3",                      "raw", "2022-01-01 00:33:00",      "111_2"],
-                [111,                   "event4",                      "raw", "2022-01-01 00:34:00",      "111_2"],
-                [111,              "session_end",              "session_end", "2022-01-01 00:34:00",      "111_2"],
-                [333,            "session_start",            "session_start", "2022-01-01 01:00:00",      "333_1"],
-                [333,                   "event1",                      "raw", "2022-01-01 01:00:00",      "333_1"],
-                [222,                   "event3",                      "raw", "2022-01-01 01:01:00",      "222_1"],
-                [333,                   "event2",                      "raw", "2022-01-01 01:01:00",      "333_1"],
-                [222,              "session_end",              "session_end", "2022-01-01 01:01:00",      "222_1"],
-                [333,              "session_end",              "session_end", "2022-01-01 01:01:00",      "333_1"],
-                [333,            "session_start",            "session_start", "2022-01-01 01:32:00",      "333_2"],
-                [333,                   "event3",                      "raw", "2022-01-01 01:32:00",      "333_2"],
-                [333,                   "event4",                      "raw", "2022-01-01 01:33:00",      "333_2"],
-                [333,    "session_end_truncated",    "session_end_truncated", "2022-01-01 01:33:00",      "333_2"],
-                [333,              "session_end",              "session_end", "2022-01-01 01:33:00",      "333_2"],
-            ],
-            columns=["user_id", "event_name", "event_type", "event_timestamp", "session_id"]
-        )
-<<<<<<< HEAD
-
-        stream = Eventstream(
-            raw_data_schema=RawDataSchema(event_name="event", event_timestamp="timestamp", user_id="user_id"),
-            raw_data=source_df,
-            schema=EventstreamSchema(),
+                [111, "session_start", "session_start", "2022-01-01 00:00:00", "111_1"],
+                [111, "session_start_truncated", "session_start_truncated", "2022-01-01 00:00:00", "111_1"],
+                [111, "event1", "raw", "2022-01-01 00:00:00", "111_1"],
+                [111, "event2", "raw", "2022-01-01 00:01:00", "111_1"],
+                [111, "session_end", "session_end", "2022-01-01 00:01:00", "111_1"],
+                [222, "session_start", "session_start", "2022-01-01 00:30:00", "222_1"],
+                [222, "event1", "raw", "2022-01-01 00:30:00", "222_1"],
+                [222, "event2", "raw", "2022-01-01 00:31:00", "222_1"],
+                [111, "session_start", "session_start", "2022-01-01 00:33:00", "111_2"],
+                [111, "event3", "raw", "2022-01-01 00:33:00", "111_2"],
+                [111, "event4", "raw", "2022-01-01 00:34:00", "111_2"],
+                [111, "session_end", "session_end", "2022-01-01 00:34:00", "111_2"],
+                [333, "session_start", "session_start", "2022-01-01 01:00:00", "333_1"],
+                [333, "event1", "raw", "2022-01-01 01:00:00", "333_1"],
+                [222, "event3", "raw", "2022-01-01 01:01:00", "222_1"],
+                [333, "event2", "raw", "2022-01-01 01:01:00", "333_1"],
+                [222, "session_end", "session_end", "2022-01-01 01:01:00", "222_1"],
+                [333, "session_end", "session_end", "2022-01-01 01:01:00", "333_1"],
+                [333, "session_start", "session_start", "2022-01-01 01:32:00", "333_2"],
+                [333, "event3", "raw", "2022-01-01 01:32:00", "333_2"],
+                [333, "event4", "raw", "2022-01-01 01:33:00", "333_2"],
+                [333, "session_end_truncated", "session_end_truncated", "2022-01-01 01:33:00", "333_2"],
+                [333, "session_end", "session_end", "2022-01-01 01:33:00", "333_2"],
+            ],
+            columns=["user_id", "event_name", "event_type", "event_timestamp", "session_id"],
         )
 
         graph = PGraph(source_stream=stream)
@@ -360,6 +372,4 @@
                 .sort_values(["user_id", "event_timestamp"])
                 .reset_index(drop=True)
             )
-=======
-        assert actual[expected.columns].compare(expected).shape == (0, 0)
->>>>>>> dcc6484e
+        assert actual[expected.columns].compare(expected).shape == (0, 0)