--- conflicted
+++ resolved
@@ -372,15 +372,8 @@
                 axs.vlines(
                     [centered_position - 0.02, centered_position + 0.98], *axs.get_ylim(), colors="Black", linewidth=0.7
                 )
-        # return axs
-
-<<<<<<< HEAD
+
     def fit(self) -> None:
-=======
-    def _get_plot_data(
-        self,
-    ) -> tuple[pd.DataFrame, pd.DataFrame | None, str | None, list[list[str]] | None]:
->>>>>>> 3568707a
         weight_col = self.weight_col or self.user_col
         data = self.__eventstream.to_dataframe()
         data["event_rank"] = data.groupby(weight_col).cumcount() + 1
