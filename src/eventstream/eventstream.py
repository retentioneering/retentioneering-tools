--- conflicted
+++ resolved
@@ -18,7 +18,6 @@
 from src.tooling.group_tests import UnpairedGroupTest
 from src.tooling.sankey import Sankey
 from src.tooling.step_matrix import StepMatrix
-from src.tooling.group_tests import UnpairedGroupTest
 from src.utils import get_merged_col
 from src.utils.list import find_index
 
@@ -468,23 +467,14 @@
         ).plot()
 
     def unpaired_group_test(
-                self,
-                groups,
-                function,
-                test,
-                group_names=('group_1', 'group_2'),
-                alpha=0.05,
-                plot_groups=True):
+        self, groups, function, test, group_names=("group_1", "group_2"), alpha=0.05, plot_groups=True
+    ):
         test_setup = UnpairedGroupTest(
-             eventstream=self,
-             groups=groups,
-             function=function,
-             test=test,
-             group_names=group_names,
-             alpha=alpha)
+            eventstream=self, groups=groups, function=function, test=test, group_names=group_names, alpha=alpha
+        )
         if plot_groups:
             test_setup.plot_groups()
-        return test_setup.print_test_results()
+        return test_setup.get_test_results()
 
     def step_sankey(
         self,
@@ -513,21 +503,9 @@
         See Also
         --------
         :py:func:`src.tooling.cohorts.cohorts`
+
         """
         if self.__cohorts is None:
             self.__cohorts = Cohorts(eventstream=self)
 
-        return self.__cohorts
-<<<<<<< HEAD
-
-    def unpaired_group_test(
-        self, groups, function, test, group_names=("group_1", "group_2"), alpha=0.05, plot_groups=True
-    ) -> dict:
-        test_setup = UnpairedGroupTest(
-            eventstream=self, groups=groups, function=function, test=test, group_names=group_names, alpha=alpha
-        )
-        if plot_groups:
-            test_setup.plot_groups()
-        return test_setup.get_test_results()
-=======
->>>>>>> d147d619
+        return self.__cohorts