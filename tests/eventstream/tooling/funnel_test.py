from __future__ import annotations

import pandas as pd
import pytest

from tests.eventstream.tooling.fixtures.funnel import test_stream


class TestEventstreamFunnel:
    def test_funnel_eventstream__simple(self, test_stream):
        params = {"stages": ["catalog", ["product1", "product2"], "cart", "payment_done"]}

        idx = pd.MultiIndex.from_product(
            [["all users"], ["catalog", "product1 | product2", "cart", "payment_done"]],
            names=["segment_name", "stages"],
        )
        correct_res = pd.DataFrame(
            [[6.0, 100.00, 100.00], [8.0, 133.33, 133.33], [8.0, 100.00, 133.33], [8.0, 100.00, 133.33]],
            index=idx,
            columns=["unique_users", "%_of_initial", "%_of_total"],
        )

        res = test_stream.funnel(**params, show_plot=False).values
<<<<<<< HEAD
        assert correct_res.compare(res).shape == (0, 0)
=======
        assert pd.testing.assert_frame_equal(res[correct_res.columns], correct_res, check_dtype=False) is None
>>>>>>> cbdbb72f

    def test_cohorts_eventstream__refit(self, test_stream):
        params_1 = {"stages": ["catalog", ["product1", "product2"], "cart", "payment_done"]}

        params_2 = {"stages": ["catalog", ["product1", "product2"], "cart", "payment_done"], "funnel_type": "closed"}

        idx = pd.MultiIndex.from_product(
            [["all users"], ["catalog", "product1 | product2", "cart", "payment_done"]],
            names=["segment_name", "stages"],
        )
        correct_res_1 = pd.DataFrame(
            [[6.0, 100.00, 100.00], [8.0, 133.33, 133.33], [8.0, 100.00, 133.33], [8.0, 100.00, 133.33]],
            index=idx,
            columns=["unique_users", "%_of_initial", "%_of_total"],
        )

        correct_res_2 = pd.DataFrame(
            [[6.0, 100.00, 100.00], [4.0, 66.67, 66.67], [4.0, 100.00, 66.67], [4.0, 100.00, 66.67]],
            index=idx,
            columns=["unique_users", "%_of_initial", "%_of_total"],
        )

        res_1 = test_stream.funnel(**params_1, show_plot=False).values
        res_2 = test_stream.funnel(**params_2, show_plot=False).values
<<<<<<< HEAD
        assert correct_res_1.round(2).compare(res_1).shape == (0, 0), "First calculation"
        assert correct_res_2.round(2).compare(res_2).shape == (0, 0), "Refit"

    def test_funnel_eventstream__fit_hash_check(self, test_stream):
        params = {"stages": ["catalog", ["product1", "product2"], "cart", "payment_done"]}

        cc = test_stream.funnel(**params, show_plot=False)
        hash1 = hash(cc)
        hash2 = hash(cc)

        assert hash1 == hash2
=======
        assert (
            pd.testing.assert_frame_equal(res_1[correct_res_1.columns], correct_res_1, check_dtype=False) is None
        ), "First calculation"
        assert (
            pd.testing.assert_frame_equal(res_2[correct_res_2.columns], correct_res_2, check_dtype=False) is None
        ), "Refit"
>>>>>>> cbdbb72f
<|MERGE_RESOLUTION|>--- conflicted
+++ resolved
@@ -21,11 +21,7 @@
         )
 
         res = test_stream.funnel(**params, show_plot=False).values
-<<<<<<< HEAD
-        assert correct_res.compare(res).shape == (0, 0)
-=======
         assert pd.testing.assert_frame_equal(res[correct_res.columns], correct_res, check_dtype=False) is None
->>>>>>> cbdbb72f
 
     def test_cohorts_eventstream__refit(self, test_stream):
         params_1 = {"stages": ["catalog", ["product1", "product2"], "cart", "payment_done"]}
@@ -50,23 +46,9 @@
 
         res_1 = test_stream.funnel(**params_1, show_plot=False).values
         res_2 = test_stream.funnel(**params_2, show_plot=False).values
-<<<<<<< HEAD
-        assert correct_res_1.round(2).compare(res_1).shape == (0, 0), "First calculation"
-        assert correct_res_2.round(2).compare(res_2).shape == (0, 0), "Refit"
-
-    def test_funnel_eventstream__fit_hash_check(self, test_stream):
-        params = {"stages": ["catalog", ["product1", "product2"], "cart", "payment_done"]}
-
-        cc = test_stream.funnel(**params, show_plot=False)
-        hash1 = hash(cc)
-        hash2 = hash(cc)
-
-        assert hash1 == hash2
-=======
         assert (
             pd.testing.assert_frame_equal(res_1[correct_res_1.columns], correct_res_1, check_dtype=False) is None
         ), "First calculation"
         assert (
             pd.testing.assert_frame_equal(res_2[correct_res_2.columns], correct_res_2, check_dtype=False) is None
-        ), "Refit"
->>>>>>> cbdbb72f
+        ), "Refit"