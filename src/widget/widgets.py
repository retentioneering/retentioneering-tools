from __future__ import annotations

import inspect
import types
from dataclasses import dataclass, field
from typing import Any, Callable, Type, Union

<<<<<<< HEAD
from src.exceptions.widget import ParseReteFuncError
=======
from src.constants import DATETIME_UNITS_LIST
>>>>>>> 1c2b8c24


@dataclass
class StringWidget:
<<<<<<< HEAD
    name: str
    optional: bool
    default: str
=======
>>>>>>> 1c2b8c24
    widget: str = "string"

    @classmethod
    def from_dict(cls: Type[StringWidget], **kwargs: Any) -> "StringWidget":
        return cls(**{k: v for k, v in kwargs.items() if k in inspect.signature(cls).parameters})


@dataclass
class IntegerWidget:
<<<<<<< HEAD
    name: str
    optional: bool
    default: int
=======
>>>>>>> 1c2b8c24
    widget: str = "integer"

    @classmethod
    def from_dict(cls: Type[IntegerWidget], **kwargs: Any) -> "IntegerWidget":
        return cls(**{k: v for k, v in kwargs.items() if k in inspect.signature(cls).parameters})


@dataclass
class EnumWidget:
<<<<<<< HEAD
    name: str
    optional: bool
    params: list[str]
    default: Any
=======
    params: list[str] | None = None
    default: str = ""
>>>>>>> 1c2b8c24
    widget: str = "enum"

    @classmethod
    def from_dict(cls: Type[EnumWidget], **kwargs: Any) -> "EnumWidget":
        return cls(**{k: v for k, v in kwargs.items() if k in inspect.signature(cls).parameters})


@dataclass
<<<<<<< HEAD
class ArrayWidget:
    name: str
    optional: bool
    default: list
    widget: str = "array"

    @classmethod
    def from_dict(cls: Type[ArrayWidget], **kwargs: Any) -> "ArrayWidget":
        return cls(**{k: v for k, v in kwargs.items() if k in inspect.signature(cls).parameters})


@dataclass
class BooleanWidget:
    name: str
    optional: bool
    default: bool
=======
class BooleanWidget:
>>>>>>> 1c2b8c24
    widget: str = "boolean"

    @classmethod
    def from_dict(cls: Type[BooleanWidget], **kwargs: Any) -> "BooleanWidget":
        return cls(**{k: v for k, v in kwargs.items() if k in inspect.signature(cls).parameters})


@dataclass
class ReteTimeWidget:
<<<<<<< HEAD
    name: str
    optional: bool
    default: tuple[float, str]
=======
>>>>>>> 1c2b8c24
    widget: str = "time_widget"
    params: list = field(
        default_factory=lambda: [{"widget": "float"}, {"params": DATETIME_UNITS_LIST, "widget": "enum"}]
    )

    @classmethod
    def from_dict(cls: Type[ReteTimeWidget], **kwargs: Any) -> "ReteTimeWidget":
        kwargs["params"] = [
            {"widget": "float"},
            {"widget": "enum", "params": ["Y", "M", "W", "D", "h", "m", "s", "ms", "us", "μs", "ns", "ps", "fs", "as"]},
        ]
        return cls(**{k: v for k, v in kwargs.items() if k in inspect.signature(cls).parameters})

    @classmethod
    def _serialize(cls, value: tuple[float, str]) -> tuple[float, str]:
        return value

    @classmethod
    def _parse(cls: Type[ReteTimeWidget], value: str) -> tuple[float, str]:  # type: ignore
        if type(value) is tuple:
            return value  # type: ignore

        TIME, QUANT = 0, 1
        data = value.split(",")
        if len(data) > 2:
            raise Exception("Incorrect input")
        return float(data[TIME]), str(data[QUANT])


@dataclass
class ReteFunction:
<<<<<<< HEAD
    name: str
    optional: bool
    default: Callable
=======
>>>>>>> 1c2b8c24
    widget: str = "function"

    @classmethod
    def from_dict(cls: Type[ReteFunction], **kwargs: Any) -> "ReteFunction":
        return cls(**{k: v for k, v in kwargs.items() if k in inspect.signature(cls).parameters})

    @classmethod
    def _serialize(cls: Type[ReteFunction], value: Callable) -> str:
        try:
            code = inspect.getsource(value)
            return code
        except OSError:
            return ""

    @classmethod
    def _parse(cls, value: str) -> Callable:  # type: ignore
        try:
            code_obj = compile(value, "<string>", "exec")
        except:
            raise ParseReteFuncError("parsing error. You must implement a python function here")

        new_func_type = None

        for i in code_obj.co_consts:
            try:
                new_func_type = types.FunctionType(i, {})
            except Exception as err:
                continue

        if new_func_type is None:
            raise ParseReteFuncError("parsing error. You must implement a python function here")

        return new_func_type


@dataclass
class ListOfInt:
<<<<<<< HEAD
    name: str
    optional: bool
    default: list[int]
=======
>>>>>>> 1c2b8c24
    widget: str = "list_of_int"

    @classmethod
    def from_dict(cls: Type[ListOfInt], **kwargs: Any) -> "ListOfInt":
        return cls(**{k: v for k, v in kwargs.items() if k in inspect.signature(cls).parameters})

    @classmethod
    def _serialize(cls: Type[ListOfInt], value: list[int] | None) -> list[int] | None:
        return value

    @classmethod
    def _parse(cls: Type[ListOfInt], value: list[int]) -> list[int] | None:  # type: ignore
        return value


@dataclass
class ListOfIntNewUsers:
    # @TODO: remove this widget and make his functionality in ListOfInt. Vladimir Makhanov
<<<<<<< HEAD
    name: str
    optional: bool
    params: list[str]
    default: list[int]

=======
    name: str = "new_users_list"
    params: dict[str, str] | None = field(default_factory=lambda: {"disable_value": "all"})
>>>>>>> 1c2b8c24
    widget: str = "list_of_int"

    @classmethod
    def from_dict(cls: Type[ListOfIntNewUsers], **kwargs: Any) -> "ListOfIntNewUsers":
        kwargs["params"] = {"disable_value": "all"}
        return cls(**{k: v for k, v in kwargs.items() if k in inspect.signature(cls).parameters})

    @classmethod
    def _serialize(cls: Type[ListOfIntNewUsers], value: list[int] | None) -> list[int] | None:
        return value

    @classmethod
    def _parse(cls: Type[ListOfIntNewUsers], value: list[int]) -> list[int] | None:  # type: ignore
        return value


@dataclass
class ListOfString:
<<<<<<< HEAD
    name: str
    optional: bool
    default: list[str]

=======
>>>>>>> 1c2b8c24
    widget: str = "list_of_string"

    @classmethod
    def from_dict(cls: Type[ListOfString], **kwargs: Any) -> "ListOfString":
        return cls(**{k: v for k, v in kwargs.items() if k in inspect.signature(cls).parameters})

    @classmethod
    def _serialize(cls: Type[ListOfString], value: list[str] | None) -> list[str] | None:
        return value

    @classmethod
    def _parse(cls: Type[ListOfString], value: list[str]) -> list[str] | None:  # type: ignore
        return value


WIDGET_TYPE = Union[
    Type[StringWidget],
    Type[IntegerWidget],
    Type[EnumWidget],
    Type[BooleanWidget],
    Type[ReteTimeWidget],
    Type[ReteFunction],
]
<<<<<<< HEAD
WIDGET = Union[StringWidget, IntegerWidget, EnumWidget, ArrayWidget, BooleanWidget, ReteTimeWidget, ReteFunction]
=======
WIDGET = Union[StringWidget, IntegerWidget, EnumWidget, BooleanWidget, ReteTimeWidget]
>>>>>>> 1c2b8c24

# @TODO: make default dict. Vladimir Makhanov
WIDGET_MAPPING: dict[str, WIDGET_TYPE] = {
    "string": StringWidget,
    "integer": IntegerWidget,
    "enum": EnumWidget,
    "boolean": BooleanWidget,
    "tuple": ReteTimeWidget,
    "callable": ReteFunction,
}<|MERGE_RESOLUTION|>--- conflicted
+++ resolved
@@ -5,21 +5,13 @@
 from dataclasses import dataclass, field
 from typing import Any, Callable, Type, Union
 
-<<<<<<< HEAD
+from src.constants import DATETIME_UNITS_LIST
 from src.exceptions.widget import ParseReteFuncError
-=======
-from src.constants import DATETIME_UNITS_LIST
->>>>>>> 1c2b8c24
 
 
 @dataclass
 class StringWidget:
-<<<<<<< HEAD
-    name: str
-    optional: bool
-    default: str
-=======
->>>>>>> 1c2b8c24
+    default: str | None = None
     widget: str = "string"
 
     @classmethod
@@ -29,12 +21,7 @@
 
 @dataclass
 class IntegerWidget:
-<<<<<<< HEAD
-    name: str
-    optional: bool
-    default: int
-=======
->>>>>>> 1c2b8c24
+    default: int | None = None
     widget: str = "integer"
 
     @classmethod
@@ -44,15 +31,8 @@
 
 @dataclass
 class EnumWidget:
-<<<<<<< HEAD
-    name: str
-    optional: bool
-    params: list[str]
-    default: Any
-=======
+    default: Any | None = None
     params: list[str] | None = None
-    default: str = ""
->>>>>>> 1c2b8c24
     widget: str = "enum"
 
     @classmethod
@@ -61,26 +41,8 @@
 
 
 @dataclass
-<<<<<<< HEAD
-class ArrayWidget:
-    name: str
-    optional: bool
-    default: list
-    widget: str = "array"
-
-    @classmethod
-    def from_dict(cls: Type[ArrayWidget], **kwargs: Any) -> "ArrayWidget":
-        return cls(**{k: v for k, v in kwargs.items() if k in inspect.signature(cls).parameters})
-
-
-@dataclass
 class BooleanWidget:
-    name: str
-    optional: bool
-    default: bool
-=======
-class BooleanWidget:
->>>>>>> 1c2b8c24
+    default: bool = False
     widget: str = "boolean"
 
     @classmethod
@@ -90,12 +52,7 @@
 
 @dataclass
 class ReteTimeWidget:
-<<<<<<< HEAD
-    name: str
-    optional: bool
-    default: tuple[float, str]
-=======
->>>>>>> 1c2b8c24
+    default: tuple[float, str] | None = None
     widget: str = "time_widget"
     params: list = field(
         default_factory=lambda: [{"widget": "float"}, {"params": DATETIME_UNITS_LIST, "widget": "enum"}]
@@ -127,12 +84,7 @@
 
 @dataclass
 class ReteFunction:
-<<<<<<< HEAD
-    name: str
-    optional: bool
-    default: Callable
-=======
->>>>>>> 1c2b8c24
+    default: Callable | None = None
     widget: str = "function"
 
     @classmethod
@@ -170,12 +122,7 @@
 
 @dataclass
 class ListOfInt:
-<<<<<<< HEAD
-    name: str
-    optional: bool
-    default: list[int]
-=======
->>>>>>> 1c2b8c24
+    default: list[int] | None = None
     widget: str = "list_of_int"
 
     @classmethod
@@ -194,16 +141,9 @@
 @dataclass
 class ListOfIntNewUsers:
     # @TODO: remove this widget and make his functionality in ListOfInt. Vladimir Makhanov
-<<<<<<< HEAD
-    name: str
-    optional: bool
-    params: list[str]
-    default: list[int]
-
-=======
+    default: list[int] | None = None
     name: str = "new_users_list"
     params: dict[str, str] | None = field(default_factory=lambda: {"disable_value": "all"})
->>>>>>> 1c2b8c24
     widget: str = "list_of_int"
 
     @classmethod
@@ -222,13 +162,7 @@
 
 @dataclass
 class ListOfString:
-<<<<<<< HEAD
-    name: str
-    optional: bool
-    default: list[str]
-
-=======
->>>>>>> 1c2b8c24
+    default: list[str] | None = None
     widget: str = "list_of_string"
 
     @classmethod
@@ -252,11 +186,7 @@
     Type[ReteTimeWidget],
     Type[ReteFunction],
 ]
-<<<<<<< HEAD
-WIDGET = Union[StringWidget, IntegerWidget, EnumWidget, ArrayWidget, BooleanWidget, ReteTimeWidget, ReteFunction]
-=======
-WIDGET = Union[StringWidget, IntegerWidget, EnumWidget, BooleanWidget, ReteTimeWidget]
->>>>>>> 1c2b8c24
+WIDGET = Union[StringWidget, IntegerWidget, EnumWidget, BooleanWidget, ReteTimeWidget, ReteFunction]
 
 # @TODO: make default dict. Vladimir Makhanov
 WIDGET_MAPPING: dict[str, WIDGET_TYPE] = {
