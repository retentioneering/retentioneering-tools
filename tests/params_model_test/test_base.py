--- conflicted
+++ resolved
@@ -50,15 +50,11 @@
             class ArrayModel3(ParamsModel):
                 a: Dict[str, Dict[str, str]]
 
-<<<<<<< HEAD
-            ArrayModel(a={"a": {"b": "c"}})
+            ArrayModel3(a={"a": {"b": "c"}})
 
     def test_widget(self) -> None:
         class ExampleModel(ParamsModel):
             a: str
 
         model = ExampleModel(a="asd")
-        assert "asd" == model.a
-=======
-            ArrayModel3(a={"a": {"b": "c"}})
->>>>>>> e679a263
+        assert "asd" == model.a