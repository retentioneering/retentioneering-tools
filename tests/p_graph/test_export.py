--- conflicted
+++ resolved
@@ -464,13 +464,8 @@
                     "processor": {
                         "name": "NegativeTarget",
                         "values": {
-<<<<<<< HEAD
-                            "negative_target_events": "event3,event2",
+                            "negative_target_events": ["event3", "event2"],
                             "negative_function": "def _default_func_negative(eventstream: EventstreamType, "
-=======
-                            "negative_target_events": ["event3", "event2"],
-                            "negative_function": "def _default_func_negative(eventstream, "
->>>>>>> dcc6484e
                             "negative_target_events) -> pd.DataFrame:\n"
                             "    user_col = eventstream.schema.user_id\n"
                             "    time_col = eventstream.schema.event_timestamp\n"
