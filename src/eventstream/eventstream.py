--- conflicted
+++ resolved
@@ -15,11 +15,8 @@
 from src.tooling.clusters import Clusters
 from src.tooling.cohorts import Cohorts
 from src.tooling.funnel import Funnel
-<<<<<<< HEAD
 from src.tooling.group_tests import UnpairedGroupTest
-=======
 from src.tooling.sankey import Sankey
->>>>>>> 60a6b3aa
 from src.tooling.step_matrix import StepMatrix
 from src.utils import get_merged_col
 from src.utils.list import find_index
@@ -469,17 +466,6 @@
             groups=groups,
         ).plot()
 
-<<<<<<< HEAD
-    def unpaired_group_test(
-        self, groups, function, test, group_names=("group_1", "group_2"), alpha=0.05, plot_groups=True
-    ):
-        test_setup = UnpairedGroupTest(
-            eventstream=self, groups=groups, function=function, test=test, group_names=group_names, alpha=alpha
-        )
-        if plot_groups:
-            test_setup.plot_groups()
-        return test_setup.print_test_results()
-=======
     def step_sankey(
         self,
         max_steps: int = 10,
@@ -513,4 +499,13 @@
             self.__cohorts = Cohorts(eventstream=self)
 
         return self.__cohorts
->>>>>>> 60a6b3aa
+
+    def unpaired_group_test(
+        self, groups, function, test, group_names=("group_1", "group_2"), alpha=0.05, plot_groups=True
+    ):
+        test_setup = UnpairedGroupTest(
+            eventstream=self, groups=groups, function=function, test=test, group_names=group_names, alpha=alpha
+        )
+        if plot_groups:
+            test_setup.plot_groups()
+        return test_setup.print_test_results()