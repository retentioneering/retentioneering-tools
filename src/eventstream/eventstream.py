--- conflicted
+++ resolved
@@ -97,12 +97,9 @@
     __clusters: Clusters | None = None
     __funnel: Funnel | None = None
     __cohorts: Cohorts | None = None
-<<<<<<< HEAD
     __step_matrix: StepMatrix | None = None
     __sankey: Sankey | None = None
-=======
     __stattests: StatTests | None = None
->>>>>>> 074f91ca
 
     def __init__(
         self,
