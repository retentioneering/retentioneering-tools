from __future__ import annotations

import pandas as pd

from src.eventstream.schema import RawDataSchema
from src.data_processors_lib.rete import (
    TruncatePath,
    TruncatePathParams,
)
from tests.data_processors_lib.common import (
    ApplyTestBase,
    GraphTestBase,
)


class TestTruncatePath(ApplyTestBase):
    _Processor = TruncatePath
    _source_df_1 = pd.DataFrame(
        [
            [1, "start", "start", "2022-01-01 00:01:00"],
            [1, "event1", "raw", "2022-01-01 00:01:00"],
            [1, "event2", "raw", "2022-01-01 00:01:02"],
            [1, "event1", "raw", "2022-01-01 00:02:00"],
            [1, "event1", "raw", "2022-01-01 00:03:00"],
            [1, "event1", "synthetic", "2022-01-01 00:03:00"],
            [1, "session_start", "session_start", "2022-01-01 00:03:30"],
            [1, "event3", "raw", "2022-01-01 00:03:30"],
            [1, "event3_synthetic", "synthetic", "2022-01-01 00:03:30"],
            [1, "event1", "raw", "2022-01-01 00:04:00"],
            [1, "event3", "raw", "2022-01-01 00:04:30"],
            [1, "event1", "raw", "2022-01-01 00:05:00"],
            [2, "event1", "raw", "2022-01-02 00:00:00"],
            [2, "event3", "raw", "2022-01-02 00:00:05"],
            [2, "event2", "raw", "2022-01-02 00:01:05"],
            [2, "end", "end", "2022-01-02 00:01:05"],
            [3, "event1", "raw", "2022-01-02 00:01:10"],
            [3, "event1", "raw", "2022-01-02 00:02:05"],
            [3, "event4", "raw", "2022-01-02 00:03:05"],
            [3, "end", "end", "2022-01-02 00:03:05"],
        ],
        columns=["user_id", "event", "event_type", "timestamp"],
    )
    _source_df_2 = pd.DataFrame(
        [
            [1, "start", "start", "2022-01-01 00:01:00"],
            [1, "event1", "raw", "2022-01-01 00:01:00"],
            [1, "event2", "raw", "2022-01-01 00:01:02"],
            [1, "event1", "raw", "2022-01-01 00:02:00"],
            [1, "event1", "raw", "2022-01-01 00:03:00"],
            [1, "event1", "synthetic", "2022-01-01 00:03:00"],
            [1, "session_start", "session_start", "2022-01-01 00:03:30"],
            [1, "event3", "raw", "2022-01-01 00:03:30"],
            [1, "event3_synthetic", "synthetic", "2022-01-01 00:03:30"],
            [1, "event1", "raw", "2022-01-01 00:04:00"],
            [1, "event3", "raw", "2022-01-01 00:04:30"],
            [1, "event1", "raw", "2022-01-01 00:05:00"],
            [1, "event1", "raw", "2022-01-02 00:00:00"],
            [1, "event3", "raw", "2022-01-02 00:00:05"],
            [1, "event5", "raw", "2022-01-02 00:01:05"],
            [1, "end", "end", "2022-01-02 00:01:05"],
            [1, "event1", "raw", "2022-01-02 00:01:10"],
            [1, "event1", "raw", "2022-01-02 00:02:05"],
            [1, "event4", "raw", "2022-01-02 00:03:05"],
            [1, "end", "end", "2022-01-02 00:03:05"],
        ],
        columns=["user_id", "event", "event_type", "timestamp"],
    )
    _raw_data_schema = RawDataSchema(
        user_id="user_id",
        event_name="event",
        event_type="event_type",
        event_timestamp="timestamp",
    )

    def test_truncate_path_apply__before_first(self):
        actual = self._apply(TruncatePathParams(
            drop_before="event3",
        ), source_df=self._source_df_1)
        expected = pd.DataFrame(
            [
                [1, "start", "start", "2022-01-01 00:01:00", True],
                [1, "event1", "raw", "2022-01-01 00:01:00", True],
                [1, "event2", "raw", "2022-01-01 00:01:02", True],
                [1, "event1", "raw", "2022-01-01 00:02:00", True],
                [1, "event1", "raw", "2022-01-01 00:03:00", True],
                [1, "event1", "synthetic", "2022-01-01 00:03:00", True],
                [2, "event1", "raw", "2022-01-02 00:00:00", True],
            ],
            columns=["user_id", "event_name", "event_type", "event_timestamp", "_deleted"],
        )
        assert actual[expected.columns].compare(expected).shape == (0, 0)

    def test_truncate_path_apply__before_last(self):
        actual = self._apply(TruncatePathParams(
            drop_before="event3",
            occurrence_before="last",
        ), source_df=self._source_df_1)
        expected = pd.DataFrame(
            [
                [1, "start", "start", "2022-01-01 00:01:00", True],
                [1, "event1", "raw", "2022-01-01 00:01:00", True],
                [1, "event2", "raw", "2022-01-01 00:01:02", True],
                [1, "event1", "raw", "2022-01-01 00:02:00", True],
                [1, "event1", "raw", "2022-01-01 00:03:00", True],
                [1, "event1", "synthetic", "2022-01-01 00:03:00", True],
                [1, "session_start", "session_start", "2022-01-01 00:03:30", True],
                [1, "event3", "raw", "2022-01-01 00:03:30", True],
                [1, "event3_synthetic", "synthetic", "2022-01-01 00:03:30", True],
                [1, "event1", "raw", "2022-01-01 00:04:00", True],
                [2, "event1", "raw", "2022-01-02 00:00:00", True],
            ],
            columns=["user_id", "event_name", "event_type", "event_timestamp", "_deleted"],
        )
        assert actual[expected.columns].compare(expected).shape == (0, 0)

    def test_truncate_path_apply__before_first_positive_shift(self):
        actual = self._apply(TruncatePathParams(
            drop_before="event3",
            shift_before=2,
        ), source_df=self._source_df_1)
        expected = pd.DataFrame(
            [
                [1, "start", "start", "2022-01-01 00:01:00", True],
                [1, "event1", "raw", "2022-01-01 00:01:00", True],
                [1, "event2", "raw", "2022-01-01 00:01:02", True],
                [1, "event1", "raw", "2022-01-01 00:02:00", True],
                [1, "event1", "raw", "2022-01-01 00:03:00", True],
                [1, "event1", "synthetic", "2022-01-01 00:03:00", True],
                [1, "session_start", "session_start", "2022-01-01 00:03:30", True],
                [1, "event3", "raw", "2022-01-01 00:03:30", True],
                [1, "event3_synthetic", "synthetic", "2022-01-01 00:03:30", True],
                [1, "event1", "raw", "2022-01-01 00:04:00", True],
                [2, "event1", "raw", "2022-01-02 00:00:00", True],
                [2, "event3", "raw", "2022-01-02 00:00:05", True],
                [2, "event2", "raw", "2022-01-02 00:01:05", True],
                [2, "end", "end", "2022-01-02 00:01:05", True],
            ],
            columns=["user_id", "event_name", "event_type", "event_timestamp", "_deleted"],
        )
        assert actual[expected.columns].compare(expected).shape == (0, 0)

    def test_truncate_path_apply__before_first_negative_shift(self):
        actual = self._apply(TruncatePathParams(
            drop_before="event3",
            shift_before=-2,
        ), source_df=self._source_df_1)
        expected = pd.DataFrame(
            [
                [1, "start", "start", "2022-01-01 00:01:00", True],
                [1, "event1", "raw", "2022-01-01 00:01:00", True],
                [1, "event2", "raw", "2022-01-01 00:01:02", True],
            ],
            columns=["user_id", "event_name", "event_type", "event_timestamp", "_deleted"],
        )
        assert actual[expected.columns].compare(expected).shape == (0, 0)

    def test_truncate_path_apply__before_last_positive_shift(self):
        actual = self._apply(TruncatePathParams(
            drop_before="event3",
            occurrence_before="last",
            shift_before=2,
        ), source_df=self._source_df_1)
        expected = pd.DataFrame(
            [
                [1, "start", "start", "2022-01-01 00:01:00", True],
                [1, "event1", "raw", "2022-01-01 00:01:00", True],
                [1, "event2", "raw", "2022-01-01 00:01:02", True],
                [1, "event1", "raw", "2022-01-01 00:02:00", True],
                [1, "event1", "raw", "2022-01-01 00:03:00", True],
                [1, "event1", "synthetic", "2022-01-01 00:03:00", True],
                [1, "session_start", "session_start", "2022-01-01 00:03:30", True],
                [1, "event3", "raw", "2022-01-01 00:03:30", True],
                [1, "event3_synthetic", "synthetic", "2022-01-01 00:03:30", True],
                [1, "event1", "raw", "2022-01-01 00:04:00", True],
                [1, "event3", "raw", "2022-01-01 00:04:30", True],
                [1, "event1", "raw", "2022-01-01 00:05:00", True],
                [2, "event1", "raw", "2022-01-02 00:00:00", True],
                [2, "event3", "raw", "2022-01-02 00:00:05", True],
                [2, "event2", "raw", "2022-01-02 00:01:05", True],
                [2, "end", "end", "2022-01-02 00:01:05", True],
            ],
            columns=["user_id", "event_name", "event_type", "event_timestamp", "_deleted"],
        )
        assert actual[expected.columns].compare(expected).shape == (0, 0)

    def test_truncate_path_apply__before_last_negative_shift(self):
        actual = self._apply(TruncatePathParams(
            drop_before="event3",
            occurrence_before="last",
            shift_before=-2,
        ), source_df=self._source_df_1)
        expected = pd.DataFrame(
            [
                [1, "start", "start", "2022-01-01 00:01:00", True],
                [1, "event1", "raw", "2022-01-01 00:01:00", True],
                [1, "event2", "raw", "2022-01-01 00:01:02", True],
                [1, "event1", "raw", "2022-01-01 00:02:00", True],
                [1, "event1", "raw", "2022-01-01 00:03:00", True],
                [1, "event1", "synthetic", "2022-01-01 00:03:00", True],
            ],
            columns=["user_id", "event_name", "event_type", "event_timestamp", "_deleted"],
        )
        assert actual[expected.columns].compare(expected).shape == (0, 0)

    def test_truncate_path_apply__after_first(self):
        actual = self._apply(TruncatePathParams(
            drop_after="event3",
        ), source_df=self._source_df_1)
        expected = pd.DataFrame(
            [
                [1, "event1", "raw", "2022-01-01 00:04:00", True],
                [1, "event3", "raw", "2022-01-01 00:04:30", True],
                [1, "event1", "raw", "2022-01-01 00:05:00", True],
                [2, "event2", "raw", "2022-01-02 00:01:05", True],
                [2, "end", "end", "2022-01-02 00:01:05", True],
            ],
            columns=["user_id", "event_name", "event_type", "event_timestamp", "_deleted"],
        )
        assert actual[expected.columns].compare(expected).shape == (0, 0)

    def test_truncate_path_apply__after_last(self):
        actual = self._apply(TruncatePathParams(
            drop_after="event3",
            occurrence_after="last",
        ), source_df=self._source_df_1)
        expected = pd.DataFrame(
            [
                [1, "event1", "raw", "2022-01-01 00:05:00", True],
                [2, "event2", "raw", "2022-01-02 00:01:05", True],
                [2, "end", "end", "2022-01-02 00:01:05", True],
            ],
            columns=["user_id", "event_name", "event_type", "event_timestamp", "_deleted"],
        )
        assert actual[expected.columns].compare(expected).shape == (0, 0)

    def test_truncate_path_apply__after_first_positive_shift(self):
        actual = self._apply(TruncatePathParams(
            drop_after="event3",
            shift_after=2,
        ), source_df=self._source_df_1)
        expected = pd.DataFrame(
            [
                [1, "event1", "raw", "2022-01-01 00:05:00", True],
            ],
            columns=["user_id", "event_name", "event_type", "event_timestamp", "_deleted"]
        )
        assert actual[expected.columns].compare(expected).shape == (0, 0)

    def test_truncate_path_apply__after_first_negative_shift(self):
        actual = self._apply(TruncatePathParams(
            drop_after="event3",
            shift_after=-2,
        ), source_df=self._source_df_1)
        expected = pd.DataFrame(
            [
                [1, "event1", "raw", "2022-01-01 00:03:00", True],
                [1, "event1", "synthetic", "2022-01-01 00:03:00", True],
                [1, "session_start", "session_start", "2022-01-01 00:03:30", True],
                [1, "event3", "raw", "2022-01-01 00:03:30", True],
                [1, "event3_synthetic", "synthetic", "2022-01-01 00:03:30", True],
                [1, "event1", "raw", "2022-01-01 00:04:00", True],
                [1, "event3", "raw", "2022-01-01 00:04:30", True],
                [1, "event1", "raw", "2022-01-01 00:05:00", True],
                [2, "event1", "raw", "2022-01-02 00:00:00", True],
                [2, "event3", "raw", "2022-01-02 00:00:05", True],
                [2, "event2", "raw", "2022-01-02 00:01:05", True],
                [2, "end", "end", "2022-01-02 00:01:05", True],
            ],
            columns=["user_id", "event_name", "event_type", "event_timestamp", "_deleted"],
        )
        assert actual[expected.columns].compare(expected).shape == (0, 0)

    def test_truncate_path_apply__after_last_positive_shift(self):
        actual = self._apply(TruncatePathParams(
            drop_after="event3",
            occurrence_after="last",
            shift_after=2,
        ), source_df=self._source_df_1)
        expected = pd.DataFrame(
            [],
            columns=["user_id", "event_name", "event_type", "event_timestamp", "_deleted"]
        )
        assert actual[expected.columns].compare(expected).shape == (0, 0)

    def test_truncate_path_apply__after_last_negative_shift(self):
        actual = self._apply(TruncatePathParams(
            drop_after="event3",
            occurrence_after="last",
            shift_after=-2,
        ), source_df=self._source_df_1)
        expected = pd.DataFrame(
            [
                [1, "event1", "raw", "2022-01-01 00:04:00", True],
                [1, "event3", "raw", "2022-01-01 00:04:30", True],
                [1, "event1", "raw", "2022-01-01 00:05:00", True],
                [2, "event1", "raw", "2022-01-02 00:00:00", True],
                [2, "event3", "raw", "2022-01-02 00:00:05", True],
                [2, "event2", "raw", "2022-01-02 00:01:05", True],
                [2, "end", "end", "2022-01-02 00:01:05", True],
            ],
            columns=["user_id", "event_name", "event_type", "event_timestamp", "_deleted"],
        )
        assert actual[expected.columns].compare(expected).shape == (0, 0)

    def test_truncate_path_apply__before_after_first(self):
        actual = self._apply(TruncatePathParams(
            drop_before="event3",
            drop_after="event5",
        ), source_df=self._source_df_2)
        expected = pd.DataFrame(
            [
                [1, "start", "start", "2022-01-01 00:01:00", True],
                [1, "event1", "raw", "2022-01-01 00:01:00", True],
                [1, "event2", "raw", "2022-01-01 00:01:02", True],
                [1, "event1", "raw", "2022-01-01 00:02:00", True],
                [1, "event1", "raw", "2022-01-01 00:03:00", True],
                [1, "event1", "synthetic", "2022-01-01 00:03:00", True],
                [1, "event1", "raw", "2022-01-02 00:01:10", True],
                [1, "event1", "raw", "2022-01-02 00:02:05", True],
                [1, "event4", "raw", "2022-01-02 00:03:05", True],
                [1, "end", "end", "2022-01-02 00:03:05", True],
            ],
            columns=["user_id", "event_name", "event_type", "event_timestamp", "_deleted"],
        )
        assert actual[expected.columns].compare(expected).shape == (0, 0)


class TestTruncatePathGraph(GraphTestBase):
    _Processor = TruncatePath
    _source_df_1 = pd.DataFrame(
        [
            [1, "start", "start", "2022-01-01 00:01:00"],
            [1, "event1", "raw", "2022-01-01 00:01:00"],
            [1, "event2", "raw", "2022-01-01 00:01:02"],
            [1, "event1", "raw", "2022-01-01 00:02:00"],
            [1, "event1", "raw", "2022-01-01 00:03:00"],
            [1, "event1", "synthetic", "2022-01-01 00:03:00"],
            [1, "session_start", "session_start", "2022-01-01 00:03:30"],
            [1, "event3", "raw", "2022-01-01 00:03:30"],
            [1, "event3_synthetic", "synthetic", "2022-01-01 00:03:30"],
            [1, "event1", "raw", "2022-01-01 00:04:00"],
            [1, "event3", "raw", "2022-01-01 00:04:30"],
            [1, "event1", "raw", "2022-01-01 00:05:00"],
            [1, "event1", "raw", "2022-01-02 00:00:00"],
            [1, "event3", "raw", "2022-01-02 00:00:05"],
            [1, "event5", "raw", "2022-01-02 00:01:05"],
            [1, "end", "end", "2022-01-02 00:01:05"],
            [1, "event1", "raw", "2022-01-02 00:01:10"],
            [1, "event1", "raw", "2022-01-02 00:02:05"],
            [1, "event4", "raw", "2022-01-02 00:03:05"],
            [1, "end", "end", "2022-01-02 00:03:05"],
            [2, "event1", "raw", "2022-01-02 00:01:10"],
            [2, "event1", "raw", "2022-01-02 00:02:05"],
            [2, "event4", "raw", "2022-01-02 00:03:05"],
            [2, "end", "end", "2022-01-02 00:03:05"],
        ],
        columns=["user_id", "event", "event_type", "timestamp"],
    )
    _source_df_2 = pd.DataFrame(
        [
            [1, "event1", "raw", "2022-01-01 00:00:00"],
            [1, "event2", "raw", "2022-01-01 00:01:00"],
            [1, "event3", "raw", "2022-01-01 00:02:00"],
            [1, "event1", "raw", "2022-01-01 00:03:00"],
            [1, "event2", "raw", "2022-01-01 00:04:00"],
            [1, "event3", "raw", "2022-01-01 00:05:00"],
        ],
        columns=["user_id", "event", "event_type", "timestamp"],
    )
    _raw_data_schema = RawDataSchema(
        user_id="user_id",
        event_name="event",
        event_type="event_type",
        event_timestamp="timestamp",
    )

    def test_truncate_path_graph__before_after_first(self):
        actual = self._apply(TruncatePathParams(
            drop_before="event3",
            drop_after="event5",
        ), source_df=self._source_df_1)
        expected = pd.DataFrame(
            [
                [1, "session_start", "session_start", "2022-01-01 00:03:30"],
                [1, "event3", "raw", "2022-01-01 00:03:30"],
                [1, "event3_synthetic", "synthetic", "2022-01-01 00:03:30"],
                [1, "event1", "raw", "2022-01-01 00:04:00"],
                [1, "event3", "raw", "2022-01-01 00:04:30"],
                [1, "event1", "raw", "2022-01-01 00:05:00"],
                [1, "event1", "raw", "2022-01-02 00:00:00"],
                [1, "event3", "raw", "2022-01-02 00:00:05"],
                [1, "event5", "raw", "2022-01-02 00:01:05"],
                [1, "end", "end", "2022-01-02 00:01:05"],
                [2, "event1", "raw", "2022-01-02 00:01:10"],
                [2, "event1", "raw", "2022-01-02 00:02:05"],
                [2, "event4", "raw", "2022-01-02 00:03:05"],
                [2, "end", "end", "2022-01-02 00:03:05"],
            ],
            columns=["user_id", "event_name", "event_type", "event_timestamp"],
        )
        assert actual[expected.columns].compare(expected).shape == (0, 0)

    def test_truncate_path_graph__inversed_bounds(self):
        actual = self._apply(TruncatePathParams(
            drop_before="event3",
            occurrence_before="first",
            shift_before=2,
            drop_after="event3",
            occurrence_after="last",
            shift_after=-2,
        ), source_df=self._source_df_2)
        expected = pd.DataFrame(
            [],
            columns=["user_id", "event_name", "event_type", "event_timestamp"]
        )
        assert actual[expected.columns].compare(expected).shape == (0, 0)

    def test_truncate_path_graph__irrelevant_before_event(self):
        actual = self._apply(TruncatePathParams(
            drop_before="missing_event",
        ), source_df=self._source_df_2)
        expected = pd.DataFrame(
            [
                [1, "event1", "raw", "2022-01-01 00:00:00"],
                [1, "event2", "raw", "2022-01-01 00:01:00"],
                [1, "event3", "raw", "2022-01-01 00:02:00"],
                [1, "event1", "raw", "2022-01-01 00:03:00"],
                [1, "event2", "raw", "2022-01-01 00:04:00"],
                [1, "event3", "raw", "2022-01-01 00:05:00"],
            ],
            columns=["user_id", "event_name", "event_type", "event_timestamp"]
        )
        assert actual[expected.columns].compare(expected).shape == (0, 0)

    def test_truncate_path_graph__irrelevant_after_event(self):
        actual = self._apply(TruncatePathParams(
            drop_after="missing_event",
        ), source_df=self._source_df_2)
        expected = pd.DataFrame(
            [
                [1, "event1", "raw", "2022-01-01 00:00:00"],
                [1, "event2", "raw", "2022-01-01 00:01:00"],
                [1, "event3", "raw", "2022-01-01 00:02:00"],
                [1, "event1", "raw", "2022-01-01 00:03:00"],
                [1, "event2", "raw", "2022-01-01 00:04:00"],
                [1, "event3", "raw", "2022-01-01 00:05:00"],
            ],
            columns=["user_id", "event_name", "event_type", "event_timestamp"]
        )
<<<<<<< HEAD
        events = EventsNode(TruncatePath(params=TruncatePathParams(drop_after="missing_event")))

        graph = PGraph(source_stream=source)
        graph.add_node(node=events, parents=[graph.root])

        result = graph.combine(node=events)
        result_df = result.to_dataframe()[correct_result_columns].reset_index(drop=True)

        assert result_df.compare(correct_result).shape == (0, 0)


class TestTruncatePathHelper:
    def test_truncate_path_graph__before_after_first(self):
        source_df = pd.DataFrame(
            [
                [1, "start", "start", "2022-01-01 00:01:00"],
                [1, "event1", "raw", "2022-01-01 00:01:00"],
                [1, "event2", "raw", "2022-01-01 00:01:02"],
                [1, "event1", "raw", "2022-01-01 00:02:00"],
                [1, "event1", "raw", "2022-01-01 00:03:00"],
                [1, "event1", "synthetic", "2022-01-01 00:03:00"],
                [1, "session_start", "session_start", "2022-01-01 00:03:30"],
                [1, "event3", "raw", "2022-01-01 00:03:30"],
                [1, "event3_synthetic", "synthetic", "2022-01-01 00:03:30"],
                [1, "event1", "raw", "2022-01-01 00:04:00"],
                [1, "event3", "raw", "2022-01-01 00:04:30"],
                [1, "event1", "raw", "2022-01-01 00:05:00"],
                [1, "event1", "raw", "2022-01-02 00:00:00"],
                [1, "event3", "raw", "2022-01-02 00:00:05"],
                [1, "event5", "raw", "2022-01-02 00:01:05"],
                [1, "end", "end", "2022-01-02 00:01:05"],
                [1, "event1", "raw", "2022-01-02 00:01:10"],
                [1, "event1", "raw", "2022-01-02 00:02:05"],
                [1, "event4", "raw", "2022-01-02 00:03:05"],
                [1, "end", "end", "2022-01-02 00:03:05"],
                [2, "event1", "raw", "2022-01-02 00:01:10"],
                [2, "event1", "raw", "2022-01-02 00:02:05"],
                [2, "event4", "raw", "2022-01-02 00:03:05"],
                [2, "end", "end", "2022-01-02 00:03:05"],
            ],
            columns=["user_id", "event", "event_type", "timestamp"],
        )

        correct_result_columns = ["user_id", "event_name", "event_type", "event_timestamp"]

        correct_result = pd.DataFrame(
            [
                [1, "session_start", "session_start", "2022-01-01 00:03:30"],
                [1, "event3", "raw", "2022-01-01 00:03:30"],
                [1, "event3_synthetic", "synthetic", "2022-01-01 00:03:30"],
                [1, "event1", "raw", "2022-01-01 00:04:00"],
                [1, "event3", "raw", "2022-01-01 00:04:30"],
                [1, "event1", "raw", "2022-01-01 00:05:00"],
                [1, "event1", "raw", "2022-01-02 00:00:00"],
                [1, "event3", "raw", "2022-01-02 00:00:05"],
                [1, "event5", "raw", "2022-01-02 00:01:05"],
                [1, "end", "end", "2022-01-02 00:01:05"],
                [2, "event1", "raw", "2022-01-02 00:01:10"],
                [2, "event1", "raw", "2022-01-02 00:02:05"],
                [2, "event4", "raw", "2022-01-02 00:03:05"],
                [2, "end", "end", "2022-01-02 00:03:05"],
            ],
            columns=correct_result_columns,
        )

        source = Eventstream(
            raw_data_schema=RawDataSchema(
                event_name="event", event_timestamp="timestamp", user_id="user_id", event_type="event_type"
            ),
            raw_data=source_df,
            schema=EventstreamSchema(),
        )

        result = source.truncate_path(drop_before="event3", drop_after="event5")
        result_df = result.to_dataframe()[correct_result_columns].reset_index(drop=True)

        assert result_df.compare(correct_result).shape == (0, 0)

    def test_truncate_path_graph__inversed_bounds(self):
        source_df = pd.DataFrame(
            [
                [1, "event1", "raw", "2022-01-01 00:00:00"],
                [1, "event2", "raw", "2022-01-01 00:01:00"],
                [1, "event3", "raw", "2022-01-01 00:02:00"],
                [1, "event1", "raw", "2022-01-01 00:03:00"],
                [1, "event2", "raw", "2022-01-01 00:04:00"],
                [1, "event3", "raw", "2022-01-01 00:05:00"],
            ],
            columns=["user_id", "event", "event_type", "timestamp"],
        )

        correct_result_columns = ["user_id", "event_name", "event_type", "event_timestamp"]
        correct_result = pd.DataFrame([], columns=correct_result_columns)

        source = Eventstream(
            raw_data_schema=RawDataSchema(
                event_name="event", event_timestamp="timestamp", user_id="user_id", event_type="event_type"
            ),
            raw_data=source_df,
            schema=EventstreamSchema(),
        )
        result = source.truncate_path(
            drop_before="event3",
            occurrence_before="first",
            shift_before=2,
            drop_after="event3",
            occurrence_after="last",
            shift_after=-2,
        )
        result_df = result.to_dataframe()[correct_result_columns].reset_index(drop=True)

        assert result_df.compare(correct_result).shape == (0, 0)

    def test_truncate_path_graph__irrelevant_before_event(self):
        source_df = pd.DataFrame(
            [
                [1, "event1", "raw", "2022-01-01 00:00:00"],
                [1, "event2", "raw", "2022-01-01 00:01:00"],
                [1, "event3", "raw", "2022-01-01 00:02:00"],
                [1, "event1", "raw", "2022-01-01 00:03:00"],
                [1, "event2", "raw", "2022-01-01 00:04:00"],
                [1, "event3", "raw", "2022-01-01 00:05:00"],
            ],
            columns=["user_id", "event", "event_type", "timestamp"],
        )

        correct_result_columns = ["user_id", "event_name", "event_type", "event_timestamp"]
        correct_result = pd.DataFrame(source_df, copy=True)
        correct_result.columns = correct_result_columns

        source = Eventstream(
            raw_data_schema=RawDataSchema(
                event_name="event", event_timestamp="timestamp", user_id="user_id", event_type="event_type"
            ),
            raw_data=source_df,
            schema=EventstreamSchema(),
        )
        events = EventsNode(TruncatePath(params=TruncatePathParams(drop_before="missing_event")))

        graph = PGraph(source_stream=source)
        graph.add_node(node=events, parents=[graph.root])

        result = source.truncate_path(drop_before="missing_event")
        result_df = result.to_dataframe()[correct_result_columns].reset_index(drop=True)

        assert result_df.compare(correct_result).shape == (0, 0)

    def test_truncate_path_graph__irrelevant_after_event(self):
        source_df = pd.DataFrame(
            [
                [1, "event1", "raw", "2022-01-01 00:00:00"],
                [1, "event2", "raw", "2022-01-01 00:01:00"],
                [1, "event3", "raw", "2022-01-01 00:02:00"],
                [1, "event1", "raw", "2022-01-01 00:03:00"],
                [1, "event2", "raw", "2022-01-01 00:04:00"],
                [1, "event3", "raw", "2022-01-01 00:05:00"],
            ],
            columns=["user_id", "event", "event_type", "timestamp"],
        )

        correct_result_columns = ["user_id", "event_name", "event_type", "event_timestamp"]
        correct_result = pd.DataFrame(source_df, copy=True)
        correct_result.columns = correct_result_columns

        source = Eventstream(
            raw_data_schema=RawDataSchema(
                event_name="event", event_timestamp="timestamp", user_id="user_id", event_type="event_type"
            ),
            raw_data=source_df,
            schema=EventstreamSchema(),
        )

        result = source.truncate_path(drop_after="missing_event")
        result_df = result.to_dataframe()[correct_result_columns].reset_index(drop=True)

        assert result_df.compare(correct_result).shape == (0, 0)
=======
        assert actual[expected.columns].compare(expected).shape == (0, 0)
>>>>>>> 45746c44
<|MERGE_RESOLUTION|>--- conflicted
+++ resolved
@@ -2,15 +2,10 @@
 
 import pandas as pd
 
-from src.eventstream.schema import RawDataSchema
-from src.data_processors_lib.rete import (
-    TruncatePath,
-    TruncatePathParams,
-)
-from tests.data_processors_lib.common import (
-    ApplyTestBase,
-    GraphTestBase,
-)
+from src.data_processors_lib.rete import TruncatePath, TruncatePathParams
+from src.eventstream.eventstream import Eventstream
+from src.eventstream.schema import EventstreamSchema, RawDataSchema
+from tests.data_processors_lib.common import ApplyTestBase, GraphTestBase
 
 
 class TestTruncatePath(ApplyTestBase):
@@ -73,9 +68,12 @@
     )
 
     def test_truncate_path_apply__before_first(self):
-        actual = self._apply(TruncatePathParams(
-            drop_before="event3",
-        ), source_df=self._source_df_1)
+        actual = self._apply(
+            TruncatePathParams(
+                drop_before="event3",
+            ),
+            source_df=self._source_df_1,
+        )
         expected = pd.DataFrame(
             [
                 [1, "start", "start", "2022-01-01 00:01:00", True],
@@ -91,10 +89,13 @@
         assert actual[expected.columns].compare(expected).shape == (0, 0)
 
     def test_truncate_path_apply__before_last(self):
-        actual = self._apply(TruncatePathParams(
-            drop_before="event3",
-            occurrence_before="last",
-        ), source_df=self._source_df_1)
+        actual = self._apply(
+            TruncatePathParams(
+                drop_before="event3",
+                occurrence_before="last",
+            ),
+            source_df=self._source_df_1,
+        )
         expected = pd.DataFrame(
             [
                 [1, "start", "start", "2022-01-01 00:01:00", True],
@@ -114,10 +115,13 @@
         assert actual[expected.columns].compare(expected).shape == (0, 0)
 
     def test_truncate_path_apply__before_first_positive_shift(self):
-        actual = self._apply(TruncatePathParams(
-            drop_before="event3",
-            shift_before=2,
-        ), source_df=self._source_df_1)
+        actual = self._apply(
+            TruncatePathParams(
+                drop_before="event3",
+                shift_before=2,
+            ),
+            source_df=self._source_df_1,
+        )
         expected = pd.DataFrame(
             [
                 [1, "start", "start", "2022-01-01 00:01:00", True],
@@ -140,10 +144,13 @@
         assert actual[expected.columns].compare(expected).shape == (0, 0)
 
     def test_truncate_path_apply__before_first_negative_shift(self):
-        actual = self._apply(TruncatePathParams(
-            drop_before="event3",
-            shift_before=-2,
-        ), source_df=self._source_df_1)
+        actual = self._apply(
+            TruncatePathParams(
+                drop_before="event3",
+                shift_before=-2,
+            ),
+            source_df=self._source_df_1,
+        )
         expected = pd.DataFrame(
             [
                 [1, "start", "start", "2022-01-01 00:01:00", True],
@@ -155,11 +162,14 @@
         assert actual[expected.columns].compare(expected).shape == (0, 0)
 
     def test_truncate_path_apply__before_last_positive_shift(self):
-        actual = self._apply(TruncatePathParams(
-            drop_before="event3",
-            occurrence_before="last",
-            shift_before=2,
-        ), source_df=self._source_df_1)
+        actual = self._apply(
+            TruncatePathParams(
+                drop_before="event3",
+                occurrence_before="last",
+                shift_before=2,
+            ),
+            source_df=self._source_df_1,
+        )
         expected = pd.DataFrame(
             [
                 [1, "start", "start", "2022-01-01 00:01:00", True],
@@ -184,11 +194,14 @@
         assert actual[expected.columns].compare(expected).shape == (0, 0)
 
     def test_truncate_path_apply__before_last_negative_shift(self):
-        actual = self._apply(TruncatePathParams(
-            drop_before="event3",
-            occurrence_before="last",
-            shift_before=-2,
-        ), source_df=self._source_df_1)
+        actual = self._apply(
+            TruncatePathParams(
+                drop_before="event3",
+                occurrence_before="last",
+                shift_before=-2,
+            ),
+            source_df=self._source_df_1,
+        )
         expected = pd.DataFrame(
             [
                 [1, "start", "start", "2022-01-01 00:01:00", True],
@@ -203,9 +216,12 @@
         assert actual[expected.columns].compare(expected).shape == (0, 0)
 
     def test_truncate_path_apply__after_first(self):
-        actual = self._apply(TruncatePathParams(
-            drop_after="event3",
-        ), source_df=self._source_df_1)
+        actual = self._apply(
+            TruncatePathParams(
+                drop_after="event3",
+            ),
+            source_df=self._source_df_1,
+        )
         expected = pd.DataFrame(
             [
                 [1, "event1", "raw", "2022-01-01 00:04:00", True],
@@ -219,10 +235,13 @@
         assert actual[expected.columns].compare(expected).shape == (0, 0)
 
     def test_truncate_path_apply__after_last(self):
-        actual = self._apply(TruncatePathParams(
-            drop_after="event3",
-            occurrence_after="last",
-        ), source_df=self._source_df_1)
+        actual = self._apply(
+            TruncatePathParams(
+                drop_after="event3",
+                occurrence_after="last",
+            ),
+            source_df=self._source_df_1,
+        )
         expected = pd.DataFrame(
             [
                 [1, "event1", "raw", "2022-01-01 00:05:00", True],
@@ -234,23 +253,29 @@
         assert actual[expected.columns].compare(expected).shape == (0, 0)
 
     def test_truncate_path_apply__after_first_positive_shift(self):
-        actual = self._apply(TruncatePathParams(
-            drop_after="event3",
-            shift_after=2,
-        ), source_df=self._source_df_1)
+        actual = self._apply(
+            TruncatePathParams(
+                drop_after="event3",
+                shift_after=2,
+            ),
+            source_df=self._source_df_1,
+        )
         expected = pd.DataFrame(
             [
                 [1, "event1", "raw", "2022-01-01 00:05:00", True],
             ],
-            columns=["user_id", "event_name", "event_type", "event_timestamp", "_deleted"]
+            columns=["user_id", "event_name", "event_type", "event_timestamp", "_deleted"],
         )
         assert actual[expected.columns].compare(expected).shape == (0, 0)
 
     def test_truncate_path_apply__after_first_negative_shift(self):
-        actual = self._apply(TruncatePathParams(
-            drop_after="event3",
-            shift_after=-2,
-        ), source_df=self._source_df_1)
+        actual = self._apply(
+            TruncatePathParams(
+                drop_after="event3",
+                shift_after=-2,
+            ),
+            source_df=self._source_df_1,
+        )
         expected = pd.DataFrame(
             [
                 [1, "event1", "raw", "2022-01-01 00:03:00", True],
@@ -271,23 +296,26 @@
         assert actual[expected.columns].compare(expected).shape == (0, 0)
 
     def test_truncate_path_apply__after_last_positive_shift(self):
-        actual = self._apply(TruncatePathParams(
-            drop_after="event3",
-            occurrence_after="last",
-            shift_after=2,
-        ), source_df=self._source_df_1)
-        expected = pd.DataFrame(
-            [],
-            columns=["user_id", "event_name", "event_type", "event_timestamp", "_deleted"]
-        )
+        actual = self._apply(
+            TruncatePathParams(
+                drop_after="event3",
+                occurrence_after="last",
+                shift_after=2,
+            ),
+            source_df=self._source_df_1,
+        )
+        expected = pd.DataFrame([], columns=["user_id", "event_name", "event_type", "event_timestamp", "_deleted"])
         assert actual[expected.columns].compare(expected).shape == (0, 0)
 
     def test_truncate_path_apply__after_last_negative_shift(self):
-        actual = self._apply(TruncatePathParams(
-            drop_after="event3",
-            occurrence_after="last",
-            shift_after=-2,
-        ), source_df=self._source_df_1)
+        actual = self._apply(
+            TruncatePathParams(
+                drop_after="event3",
+                occurrence_after="last",
+                shift_after=-2,
+            ),
+            source_df=self._source_df_1,
+        )
         expected = pd.DataFrame(
             [
                 [1, "event1", "raw", "2022-01-01 00:04:00", True],
@@ -303,10 +331,13 @@
         assert actual[expected.columns].compare(expected).shape == (0, 0)
 
     def test_truncate_path_apply__before_after_first(self):
-        actual = self._apply(TruncatePathParams(
-            drop_before="event3",
-            drop_after="event5",
-        ), source_df=self._source_df_2)
+        actual = self._apply(
+            TruncatePathParams(
+                drop_before="event3",
+                drop_after="event5",
+            ),
+            source_df=self._source_df_2,
+        )
         expected = pd.DataFrame(
             [
                 [1, "start", "start", "2022-01-01 00:01:00", True],
@@ -375,10 +406,13 @@
     )
 
     def test_truncate_path_graph__before_after_first(self):
-        actual = self._apply(TruncatePathParams(
-            drop_before="event3",
-            drop_after="event5",
-        ), source_df=self._source_df_1)
+        actual = self._apply(
+            TruncatePathParams(
+                drop_before="event3",
+                drop_after="event5",
+            ),
+            source_df=self._source_df_1,
+        )
         expected = pd.DataFrame(
             [
                 [1, "session_start", "session_start", "2022-01-01 00:03:30"],
@@ -401,24 +435,27 @@
         assert actual[expected.columns].compare(expected).shape == (0, 0)
 
     def test_truncate_path_graph__inversed_bounds(self):
-        actual = self._apply(TruncatePathParams(
-            drop_before="event3",
-            occurrence_before="first",
-            shift_before=2,
-            drop_after="event3",
-            occurrence_after="last",
-            shift_after=-2,
-        ), source_df=self._source_df_2)
-        expected = pd.DataFrame(
-            [],
-            columns=["user_id", "event_name", "event_type", "event_timestamp"]
-        )
+        actual = self._apply(
+            TruncatePathParams(
+                drop_before="event3",
+                occurrence_before="first",
+                shift_before=2,
+                drop_after="event3",
+                occurrence_after="last",
+                shift_after=-2,
+            ),
+            source_df=self._source_df_2,
+        )
+        expected = pd.DataFrame([], columns=["user_id", "event_name", "event_type", "event_timestamp"])
         assert actual[expected.columns].compare(expected).shape == (0, 0)
 
     def test_truncate_path_graph__irrelevant_before_event(self):
-        actual = self._apply(TruncatePathParams(
-            drop_before="missing_event",
-        ), source_df=self._source_df_2)
+        actual = self._apply(
+            TruncatePathParams(
+                drop_before="missing_event",
+            ),
+            source_df=self._source_df_2,
+        )
         expected = pd.DataFrame(
             [
                 [1, "event1", "raw", "2022-01-01 00:00:00"],
@@ -428,14 +465,17 @@
                 [1, "event2", "raw", "2022-01-01 00:04:00"],
                 [1, "event3", "raw", "2022-01-01 00:05:00"],
             ],
-            columns=["user_id", "event_name", "event_type", "event_timestamp"]
+            columns=["user_id", "event_name", "event_type", "event_timestamp"],
         )
         assert actual[expected.columns].compare(expected).shape == (0, 0)
 
     def test_truncate_path_graph__irrelevant_after_event(self):
-        actual = self._apply(TruncatePathParams(
-            drop_after="missing_event",
-        ), source_df=self._source_df_2)
+        actual = self._apply(
+            TruncatePathParams(
+                drop_after="missing_event",
+            ),
+            source_df=self._source_df_2,
+        )
         expected = pd.DataFrame(
             [
                 [1, "event1", "raw", "2022-01-01 00:00:00"],
@@ -445,18 +485,9 @@
                 [1, "event2", "raw", "2022-01-01 00:04:00"],
                 [1, "event3", "raw", "2022-01-01 00:05:00"],
             ],
-            columns=["user_id", "event_name", "event_type", "event_timestamp"]
-        )
-<<<<<<< HEAD
-        events = EventsNode(TruncatePath(params=TruncatePathParams(drop_after="missing_event")))
-
-        graph = PGraph(source_stream=source)
-        graph.add_node(node=events, parents=[graph.root])
-
-        result = graph.combine(node=events)
-        result_df = result.to_dataframe()[correct_result_columns].reset_index(drop=True)
-
-        assert result_df.compare(correct_result).shape == (0, 0)
+            columns=["user_id", "event_name", "event_type", "event_timestamp"],
+        )
+        assert actual[expected.columns].compare(expected).shape == (0, 0)
 
 
 class TestTruncatePathHelper:
@@ -585,10 +616,6 @@
             raw_data=source_df,
             schema=EventstreamSchema(),
         )
-        events = EventsNode(TruncatePath(params=TruncatePathParams(drop_before="missing_event")))
-
-        graph = PGraph(source_stream=source)
-        graph.add_node(node=events, parents=[graph.root])
 
         result = source.truncate_path(drop_before="missing_event")
         result_df = result.to_dataframe()[correct_result_columns].reset_index(drop=True)
@@ -623,7 +650,4 @@
         result = source.truncate_path(drop_after="missing_event")
         result_df = result.to_dataframe()[correct_result_columns].reset_index(drop=True)
 
-        assert result_df.compare(correct_result).shape == (0, 0)
-=======
-        assert actual[expected.columns].compare(expected).shape == (0, 0)
->>>>>>> 45746c44
+        assert result_df.compare(correct_result).shape == (0, 0)