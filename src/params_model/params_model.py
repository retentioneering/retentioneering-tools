--- conflicted
+++ resolved
@@ -1,37 +1,12 @@
 from __future__ import annotations
-<<<<<<< HEAD
-
-from pydantic import BaseModel
-from pydantic.main import ModelMetaclass
-=======
->>>>>>> 9e01fb7c
 
 from collections.abc import Iterable
 
 from pydantic import BaseModel, validator
 
 
-<<<<<<< HEAD
-    def __new__(cls, name: str, bases: tuple, namespace: dict, **kwargs: dict) -> type:  # pyright: ignore
-        if annotations := namespace.get("__annotations__", {}):
-            # annotations: dict[str, str | Callable | Type]
-            # print(type(annotations['a']))
-            names: list[str] = [
-                x
-                if isinstance(x, str)
-                else getattr(x, "__name__", None) or getattr(x, "_name", None)  # pyright: ignore
-                for x in annotations.values()  # pyright: ignore
-            ]
-            correct_types: list[bool] = [name in cls.__allowed_types for name in names]
-            if not all(correct_types):
-                raise ValueError("Incorrect type in data, allowed types: {}".format(cls.__allowed_types))
-        obj = super().__new__(cls, name, bases, namespace, **kwargs)
-        return obj
-=======
 class ParamsModel(BaseModel):
->>>>>>> 9e01fb7c
-
-    @validator('*')
+    @validator("*")
     def validate_subiterable(cls, value):
         array_types = (Iterable, dict)
         if isinstance(value, array_types):
@@ -40,9 +15,10 @@
                     subvalue = list(value.values())[0]
                 else:
                     subvalue = next(iter(value))
-                if (isinstance(subvalue, array_types) or hasattr(subvalue, "__getitem__")) \
-                        and not isinstance(subvalue, str):
-                    raise ValueError(f'Inner iterable or hashable not allowed!')
+                if (isinstance(subvalue, array_types) or hasattr(subvalue, "__getitem__")) and not isinstance(
+                    subvalue, str
+                ):
+                    raise ValueError(f"Inner iterable or hashable not allowed!")
             except TypeError:
                 pass
         return value
