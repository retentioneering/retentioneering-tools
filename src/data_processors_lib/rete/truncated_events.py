--- conflicted
+++ resolved
@@ -36,103 +36,46 @@
         type_col = eventstream.schema.event_type
         event_col = eventstream.schema.event_name
 
-        left_truncated_cutoff, left_truncated_unit = self.params.left_truncated_cutoff
-        right_truncated_cutoff, right_truncated_unit = self.params.right_truncated_cutoff
+        left_truncated_cutoff, left_truncated_unit = None, None
+        right_truncated_cutoff, right_truncated_unit = None, None
+
+        if self.params.left_truncated_cutoff:
+            left_truncated_cutoff, left_truncated_unit = self.params.left_truncated_cutoff
+
+        if self.params.right_truncated_cutoff:
+            right_truncated_cutoff, right_truncated_unit = self.params.right_truncated_cutoff
         truncated_events = pd.DataFrame()
 
         if not left_truncated_cutoff and not right_truncated_cutoff:
-<<<<<<< HEAD
-            raise ValueError("left_truncated_cutoff or right_truncated_cutoff should be specified!")
+            raise ValueError("Either left_truncated_cutoff or right_truncated_cutoff must be specified!")
+
+        userpath = (
+            events.groupby(user_col)[time_col].agg([np.min, np.max]).rename(columns={"amin": "start", "amax": "end"})
+        )
 
         if left_truncated_cutoff:
-
-            df_end_to_end = (
-                events.groupby(user_col, as_index=False)
-                .apply(lambda group: group.nlargest(1, columns=time_col))
-                .reset_index(drop=True)
+            timedelta = (userpath["end"] - events[time_col].min()).dt.total_seconds() / UOM_DICT[left_truncated_unit]
+            left_truncated_events = (
+                userpath[timedelta < left_truncated_cutoff][["start"]]
+                .rename(columns={"start": time_col})  # type: ignore
+                .reset_index()
             )
-
-            df_end_to_end["diff_end_to_end"] = df_end_to_end[time_col].max() - df_end_to_end[time_col]
-            df_end_to_end["diff_end_to_end"] = df_end_to_end["diff_end_to_end"].dt.total_seconds()
-
-            if left_truncated_cutoff[1] != "s":
-                df_end_to_end["diff_end_to_end"] = df_end_to_end["diff_end_to_end"] / UOM_DICT[left_truncated_cutoff[1]]
-            left_truncated_users = df_end_to_end[df_end_to_end["diff_end_to_end"] >= left_truncated_cutoff[0]][
-                user_col
-            ].to_list()
-
-            df_end_to_end = events[events[user_col].isin(left_truncated_users)]
-
-            df_end_to_end = (
-                df_end_to_end.groupby(user_col, as_index=False)
-                .apply(lambda group: group.nsmallest(1, columns=time_col))
-                .reset_index(drop=True)
-            )
-            df_end_to_end.loc[:, [type_col, event_col]] = "truncated_left"
-
-            df_end_to_end["ref"] = None
-
-            truncated_events = pd.concat([truncated_events, df_end_to_end])
-
-        if right_truncated_cutoff:
-
-            df_start_to_start = (
-                events.groupby(user_col, as_index=False)
-                .apply(lambda group: group.nsmallest(1, columns=time_col))
-                .reset_index(drop=True)
-            )
-
-            df_start_to_start["diff_start_to_start"] = df_start_to_start[time_col] - df_start_to_start[time_col].min()
-            df_start_to_start["diff_start_to_start"] = df_start_to_start["diff_start_to_start"].dt.total_seconds()
-            df_start_to_start = df_start_to_start[df_start_to_start["diff_start_to_start"] != 0]
-
-            if right_truncated_cutoff[1] != "s":
-                df_start_to_start["diff_start_to_start"] = (
-                    df_start_to_start["diff_start_to_start"] / UOM_DICT[right_truncated_cutoff[1]]
-                )
-
-            right_truncated_users = df_start_to_start[
-                df_start_to_start["diff_start_to_start"] >= right_truncated_cutoff[0]
-            ][user_col].to_list()
-
-            df_start_to_start = events[events[user_col].isin(right_truncated_users)]
-
-            df_start_to_start = (
-                df_start_to_start.groupby(user_col, as_index=False)
-                .apply(lambda group: group.nlargest(1, columns=time_col))
-                .reset_index(drop=True)
-            )
-            df_start_to_start[[type_col, event_col]] = "truncated_right"
-
-            df_start_to_start["ref"] = None
-
-            truncated_events = pd.concat([truncated_events, df_start_to_start])
-=======
-            raise ValueError('Either left_truncated_cutoff or right_truncated_cutoff must be specified!')
-
-        userpath = events.groupby(user_col)[time_col].agg([np.min, np.max])\
-            .rename(columns={'amin': 'start', 'amax': 'end'})
-
-        if left_truncated_cutoff:
-            timedelta = (userpath['end'] - events[time_col].min()).dt.total_seconds() / UOM_DICT[left_truncated_unit]
-            left_truncated_events = userpath[timedelta < left_truncated_cutoff][['start']]\
-                .rename(columns={'start': time_col})\
-                .reset_index()
-            left_truncated_events[event_col] = 'truncated_left'
-            left_truncated_events[type_col] = 'truncated_left'
-            left_truncated_events['ref'] = None
+            left_truncated_events[event_col] = "truncated_left"
+            left_truncated_events[type_col] = "truncated_left"
+            left_truncated_events["ref"] = None
             truncated_events = pd.concat([truncated_events, left_truncated_events])
 
         if right_truncated_cutoff:
-            timedelta = (events[time_col].max() - userpath['start']).dt.total_seconds() / UOM_DICT[left_truncated_unit]
-            right_truncated_events = userpath[timedelta < right_truncated_cutoff][['end']]\
-                .rename(columns={'end': time_col})\
+            timedelta = (events[time_col].max() - userpath["start"]).dt.total_seconds() / UOM_DICT[left_truncated_unit]
+            right_truncated_events = (
+                userpath[timedelta < right_truncated_cutoff][["end"]]
+                .rename(columns={"end": time_col})  # type: ignore
                 .reset_index()
-            right_truncated_events[event_col] = 'truncated_right'
-            right_truncated_events[type_col] = 'truncated_right'
-            right_truncated_events['ref'] = None
+            )
+            right_truncated_events[event_col] = "truncated_right"
+            right_truncated_events[type_col] = "truncated_right"
+            right_truncated_events["ref"] = None
             truncated_events = pd.concat([truncated_events, right_truncated_events])
->>>>>>> bea763c9
 
         eventstream = Eventstream(
             raw_data_schema=eventstream.schema.to_raw_data_schema(),
