--- conflicted
+++ resolved
@@ -6,19 +6,8 @@
 import pandas as pd
 
 from src.data_processor.data_processor import DataProcessor
-<<<<<<< HEAD
-from src.data_processors_lib.simple_processors.filter_events import (
-    FilterEvents,
-    FilterEventsParams,
-)
-from src.data_processors_lib.simple_processors.group_events import (
-    GroupEvents,
-    GroupEventsParams,
-)
-=======
 from src.data_processors_lib.rete.filter_events import FilterEvents, FilterEventsParams
-from src.data_processors_lib.rete.simple_group import SimpleGroup, SimpleGroupParams
->>>>>>> 67145cc3
+from src.data_processors_lib.rete.group_events import GroupEvents, GroupEventsParams
 from src.eventstream.eventstream import Eventstream, EventstreamSchema
 from src.eventstream.schema import RawDataSchema
 from src.graph.nodes import EventsNode, MergeNode, Node, SourceNode
@@ -241,8 +230,8 @@
         root_node = [x for x in graph._ngraph][0]
         root_node.pk = "0dc3b706-e6cc-401e-96f7-6a45d3947d5c"
         cart_events = EventsNode(
-            SimpleGroup(
-                SimpleGroupParams(
+            GroupEvents(
+                GroupEventsParams(
                     event_name="add_to_cart",
                     filter=lambda df, schema: df[schema.event_name].isin(["cart_btn_click", "plus_icon_click"]),
                 )
@@ -250,8 +239,8 @@
         )
         cart_events.pk = "07921cb0-60b8-45af-928d-272d1b622b25"
         logout_events = EventsNode(
-            SimpleGroup(
-                SimpleGroupParams(
+            GroupEvents(
+                GroupEventsParams(
                     event_name="logout",
                     filter=lambda df, schema: df[schema.event_name] == "exit_btn_click",
                 )
@@ -270,7 +259,7 @@
                     "name": "EventsNode",
                     "pk": "07921cb0-60b8-45af-928d-272d1b622b25",
                     "processor": {
-                        "name": "SimpleGroup",
+                        "name": "GroupEvents",
                         "values": {"event_name": "add_to_cart", "event_type": "group_alias"},
                     },
                 },
@@ -278,7 +267,7 @@
                     "name": "EventsNode",
                     "pk": "114251ae-0f03-45e6-a163-af51bb02dfd5",
                     "processor": {
-                        "name": "SimpleGroup",
+                        "name": "GroupEvents",
                         "values": {"event_name": "logout", "event_type": "group_alias"},
                     },
                 },
