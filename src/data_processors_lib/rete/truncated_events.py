--- conflicted
+++ resolved
@@ -56,13 +56,8 @@
             df_end_to_end[[type_col, event_col]] = "truncated_left"
 
             df_end_to_end = df_end_to_end[df_end_to_end[type_col] != 0]
-<<<<<<< HEAD
-            df_end_to_end['ref'] = df_end_to_end[eventstream.schema.event_id]
-            del df_end_to_end['diff_end_to_end']
-=======
             df_end_to_end["ref"] = df_end_to_end[eventstream.schema.event_id]
             del df_end_to_end["diff_end_to_end"]
->>>>>>> 8eccb2b3
             events = pd.concat([events, df_end_to_end])
 
         if right_truncated_cutoff:
