--- conflicted
+++ resolved
@@ -3,11 +3,7 @@
 import json
 import random
 import string
-<<<<<<< HEAD
 from typing import Any, Dict, List, MutableMapping, MutableSequence, Union, cast
-=======
-from typing import Any, MutableMapping, MutableSequence, cast
->>>>>>> b823fec3
 
 import networkx as nx
 import pandas as pd
@@ -31,11 +27,8 @@
     Weight,
 )
 
-<<<<<<< HEAD
 RenameRule = Dict[str, Union[List[str], str]]
 
-=======
->>>>>>> b823fec3
 
 def clear_dict(d: dict) -> dict:
     for k, v in dict(d).items():
@@ -68,6 +61,7 @@
         self.server.register_action("save-nodelist", lambda n: self._on_nodelist_updated(n))
         self.server.register_action("save-layout", lambda n: self._on_layout_request(n))
         self.server.register_action("save-graph-settings", lambda n: self._on_graph_settings_request(n))
+        self.server.register_action("recalculate", lambda n: self._on_recalc_request(n))
 
         self.eventstream: Eventstream = eventstream  # type: ignore
 
@@ -107,6 +101,66 @@
         )
 
         self.render: TransitionGraphRenderer = TransitionGraphRenderer()
+
+    def _on_recalc_request(
+        self, rename_rules: list[RenameRule]
+    ) -> dict[str, MutableSequence[PreparedNode] | MutableSequence[PreparedLink] | list]:
+        try:
+            self._recalculate(rename_rules=rename_rules)
+
+            nodes, nodes_set = self._prepare_nodes(
+                nodelist=self.nodelist.nodelist_df,
+            )
+            self._on_nodelist_updated(nodes)
+
+            self.edgelist.edgelist_df["type"] = "suit"
+            links = self._prepare_edges(edgelist=self.edgelist.edgelist_df, nodes_set=nodes_set)
+            result: dict[str, MutableSequence[PreparedNode] | MutableSequence[PreparedLink] | list] = {
+                "nodes": nodes,
+                "links": links,
+            }
+
+            return result
+        except Exception as err:
+            raise ValueError("error! %s" % err)
+
+    def _recalculate(self, rename_rules: list[RenameRule]) -> None:
+        eventstream = self.eventstream.copy()
+        renamed_df = eventstream.rename(rules=rename_rules).to_dataframe()
+
+        # save norm type
+        recalculated_nodelist = self.nodelist.calculate_nodelist(data=renamed_df)
+        recalculated_edgelist = self.edgelist.calculate_edgelist(
+            norm_type=self.norm_type, custom_cols=self.custom_cols, data=renamed_df
+        )
+
+        curr_nodelist = self.nodelist.nodelist_df
+
+        self.nodelist.nodelist_df = curr_nodelist.apply(
+            lambda x: self._update_node_after_recalc(recalculated_nodelist, x), axis=1
+        )
+        self.edgelist.edgelist_df = recalculated_edgelist
+
+    def _replace_grouped_events(self, grouped: pd.Series, row: pd.Series) -> pd.Series:
+        event_name = row[self.event_col]
+        mathced = grouped[grouped[self.event_col] == event_name]
+
+        if len(mathced) > 0:
+            parent_node_name = mathced.iloc[0]["parent"]
+            row[self.event_col] = parent_node_name
+
+        return row
+
+    def _update_node_after_recalc(self, recalculated_nodelist: pd.DataFrame, row: pd.Series) -> pd.Series:
+        cols = self.__get_nodelist_cols()
+        node_name = row[self.event_col]
+        matched: pd.Series[Any] = recalculated_nodelist[recalculated_nodelist[self.event_col] == node_name]
+
+        if len(matched) > 0:
+            recalculated_node = matched.iloc[0]
+            for col in cols:
+                row[col] = recalculated_node[col]
+        return row.copy()
 
     def _on_graph_settings_request(self, settings: GraphSettings) -> None:
         self.graph_settings = settings
