--- conflicted
+++ resolved
@@ -1,18 +1,13 @@
 from __future__ import annotations
 
+import pandas as pd
 import pytest
-import pandas as pd
-
 from pydantic import ValidationError
-from src.eventstream.schema import RawDataSchema
-from src.data_processors_lib.rete import (
-    LostUsersEvents,
-    LostUsersParams,
-)
-from tests.data_processors_lib.common import (
-    ApplyTestBase,
-    GraphTestBase,
-)
+
+from src.data_processors_lib.rete import LostUsersEvents, LostUsersParams
+from src.eventstream.eventstream import Eventstream
+from src.eventstream.schema import EventstreamSchema, RawDataSchema
+from tests.data_processors_lib.common import ApplyTestBase, GraphTestBase
 
 
 class TestLostUsers(ApplyTestBase):
@@ -38,10 +33,12 @@
     )
 
     def test_lost_users_apply__lost_users_list(self):
-        actual = self._apply(LostUsersParams(
-            lost_users_list=[2],
-            lost_cutoff=None,
-        ))
+        actual = self._apply(
+            LostUsersParams(
+                lost_users_list=[2],
+                lost_cutoff=None,
+            )
+        )
         expected = pd.DataFrame(
             [
                 [1, "absent_user", "absent_user", "2022-01-01 00:05:00"],
@@ -52,10 +49,12 @@
         assert actual[expected.columns].compare(expected).shape == (0, 0)
 
     def test_lost_users_apply__lost_cutoff(self):
-        actual = self._apply(LostUsersParams(
-            lost_users_list=None,
-            lost_cutoff=(4, "h"),
-        ))
+        actual = self._apply(
+            LostUsersParams(
+                lost_users_list=None,
+                lost_cutoff=(4, "h"),
+            )
+        )
         expected = pd.DataFrame(
             [
                 [1, "lost_user", "lost_user", "2022-01-01 00:05:00"],
@@ -93,10 +92,12 @@
     )
 
     def test_lost_users_graph__lost_users_list(self):
-        actual = self._apply(LostUsersParams(
-            lost_users_list=[2],
-            lost_cutoff=None,
-        ))
+        actual = self._apply(
+            LostUsersParams(
+                lost_users_list=[2],
+                lost_cutoff=None,
+            )
+        )
         expected = pd.DataFrame(
             [
                 [1, "event1", "raw", "2022-01-01 00:01:00"],
@@ -116,10 +117,12 @@
         assert actual[expected.columns].compare(expected).shape == (0, 0)
 
     def test_lost_users_graph__lost_cutoff(self):
-        actual = self._apply(LostUsersParams(
-            lost_users_list=None,
-            lost_cutoff=(4, "h"),
-        ))
+        actual = self._apply(
+            LostUsersParams(
+                lost_users_list=None,
+                lost_cutoff=(4, "h"),
+            )
+        )
         expected = pd.DataFrame(
             [
                 [1, "event1", "raw", "2022-01-01 00:01:00"],
@@ -136,11 +139,8 @@
             ],
             columns=["user_id", "event_name", "event_type", "event_timestamp"],
         )
-<<<<<<< HEAD
-        result = graph.combine(node=events)
-        result_df = result.to_dataframe()[correct_result_columns].reset_index(drop=True)
-
-        assert result_df.compare(correct_result).shape == (0, 0)
+
+        assert actual[expected.columns].compare(expected).shape == (0, 0)
 
 
 class TestLostUsersHelper:
@@ -231,7 +231,4 @@
         result = source.lost_users(lost_users_list=None, lost_cutoff=(4, "h"))
         result_df = result.to_dataframe()[correct_result_columns].reset_index(drop=True)
 
-        assert result_df.compare(correct_result).shape == (0, 0)
-=======
-        assert actual[expected.columns].compare(expected).shape == (0, 0)
->>>>>>> 45746c44
+        assert result_df.compare(correct_result).shape == (0, 0)