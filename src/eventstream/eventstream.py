--- conflicted
+++ resolved
@@ -475,19 +475,12 @@
         ``eventstream.funnel(**params).plot()`` method ``fit()`` will be called each time
         and recalculation as well.
 
-<<<<<<< HEAD
-=======
         See Parameters description :py:func:`src.tooling.funnel.funnel`
->>>>>>> 79c1190a
 
         Returns
         -------
         Funnel
-<<<<<<< HEAD
-            Fitted Funnel object.
-=======
             Fitted ``Funnel`` object.
->>>>>>> 79c1190a
 
         """
         self.__funnel = Funnel(
@@ -540,19 +533,12 @@
         ``eventstream.step_matrix(**params).plot()`` method ``fit()`` will be called each time
         and recalculation as well.
 
-<<<<<<< HEAD
-        Returns
-        -------
-        StepMatrix
-            Fitted StepMatrix object.
-=======
         See Parameters description :py:func:`src.tooling.step_matrix.step_matrix`
 
         Returns
         -------
         StepMatrix
             Fitted ``StepMatrix`` object.
->>>>>>> 79c1190a
 
         """
         self.__step_matrix = StepMatrix(
@@ -629,7 +615,7 @@
         Returns
         -------
         Sankey
-            Fitted Sankey object.
+            Fitted ``Sankey`` object.
 
 
         """
