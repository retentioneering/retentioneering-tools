from __future__ import annotations

from typing import Optional, Tuple

import numpy as np
import pandas as pd
from pandas import DataFrame

from src.data_processor.data_processor import DataProcessor
from src.data_processors_lib.rete.constants import DATETIME_UNITS
from src.eventstream.eventstream import Eventstream
from src.params_model import ParamsModel
from src.widget.widgets import ReteTimeWidget


class TruncatedEventsParams(ParamsModel):
    left_truncated_cutoff: Optional[Tuple[float, DATETIME_UNITS]]
    right_truncated_cutoff: Optional[Tuple[float, DATETIME_UNITS]]

    _widgets = {
        "left_truncated_cutoff": ReteTimeWidget,
        "right_truncated_cutoff": ReteTimeWidget,
    }


class TruncatedEvents(DataProcessor):
<<<<<<< HEAD
    """
    Create new synthetic event(s) for each user on the base of timeout threshold

    Parameters
    ----------
    left_truncated_cutoff : Tuple(float, DATETIME_UNITS), optional
        Threshold value and it's unit of measure.
        Calculate timedelta between last event in each user's path and first event in whole Eventstream.
        For users with timedelta less than selected left_truncated_cutoff, new synthetic event - 'truncated_left'
        will be added

    right_truncated_cutoff : Tuple(float, DATETIME_UNITS), optional
        Threshold value and its unit of measure.
        Calculate timedelta between first event in each user's path and last event in whole Eventstream.
        For users with timedelta less than selected right_truncated_cutoff, new synthetic event - 'truncated_right'
        will be added


    Returns
    -------
    Eventstream with new synthetic events for users whose paths satisfy the specified cut-offs
    (details in the table below)

        +-------------------+-------------------+------------------------+
        | event_name        | event_type        | timestamp              |
        +-------------------+-------------------+------------------------+
        | truncated_left    | truncated_left    | timestamp(first_event) |
        +-------------------+------------------+-------------------------+
        | truncated_right   | truncated_right   | timestamp(last_event)  |
        +-------------------+-------------------+------------------------+

    See Also
    -------
    Hists
    """

    params: TruncatedParams
=======
    params: TruncatedEventsParams
>>>>>>> 0cb0bc74

    def __init__(self, params: TruncatedEventsParams):
        super().__init__(params=params)

    def apply(self, eventstream: Eventstream) -> Eventstream:
        events: DataFrame = eventstream.to_dataframe(copy=True)
        user_col = eventstream.schema.user_id
        time_col = eventstream.schema.event_timestamp
        type_col = eventstream.schema.event_type
        event_col = eventstream.schema.event_name

        left_truncated_cutoff, left_truncated_unit = None, None
        right_truncated_cutoff, right_truncated_unit = None, None

        if self.params.left_truncated_cutoff:
            left_truncated_cutoff, left_truncated_unit = self.params.left_truncated_cutoff

        if self.params.right_truncated_cutoff:
            right_truncated_cutoff, right_truncated_unit = self.params.right_truncated_cutoff
        truncated_events = pd.DataFrame()

        if not left_truncated_cutoff and not right_truncated_cutoff:
            raise ValueError("Either left_truncated_cutoff or right_truncated_cutoff must be specified!")

        userpath = (
            events.groupby(user_col)[time_col].agg([np.min, np.max]).rename(columns={"amin": "start", "amax": "end"})
        )

        if left_truncated_cutoff:
            timedelta = (userpath["end"] - events[time_col].min()) / np.timedelta64(
                1, left_truncated_unit  # type: ignore
            )
            left_truncated_events = (
                userpath[timedelta < left_truncated_cutoff][["start"]]
                .rename(columns={"start": time_col})  # type: ignore
                .reset_index()
            )
            left_truncated_events[event_col] = "truncated_left"
            left_truncated_events[type_col] = "truncated_left"
            left_truncated_events["ref"] = None
            truncated_events = pd.concat([truncated_events, left_truncated_events])

        if right_truncated_cutoff:
            timedelta = (events[time_col].max() - userpath["start"]) / np.timedelta64(
                1, right_truncated_unit  # type: ignore
            )
            right_truncated_events = (
                userpath[timedelta < right_truncated_cutoff][["end"]]
                .rename(columns={"end": time_col})  # type: ignore
                .reset_index()
            )
            right_truncated_events[event_col] = "truncated_right"
            right_truncated_events[type_col] = "truncated_right"
            right_truncated_events["ref"] = None
            truncated_events = pd.concat([truncated_events, right_truncated_events])

        eventstream = Eventstream(
            raw_data_schema=eventstream.schema.to_raw_data_schema(),
            raw_data=truncated_events,
            relations=[{"raw_col": "ref", "eventstream": eventstream}],
        )
        return eventstream<|MERGE_RESOLUTION|>--- conflicted
+++ resolved
@@ -24,7 +24,7 @@
 
 
 class TruncatedEvents(DataProcessor):
-<<<<<<< HEAD
+
     """
     Create new synthetic event(s) for each user on the base of timeout threshold
 
@@ -61,10 +61,7 @@
     Hists
     """
 
-    params: TruncatedParams
-=======
     params: TruncatedEventsParams
->>>>>>> 0cb0bc74
 
     def __init__(self, params: TruncatedEventsParams):
         super().__init__(params=params)
