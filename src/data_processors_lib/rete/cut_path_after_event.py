from __future__ import annotations

import logging
from typing import Any, Callable, List

import pandas as pd
from pandas import DataFrame

from src.data_processor.data_processor import DataProcessor
from src.eventstream.eventstream import Eventstream
from src.eventstream.schema import EventstreamSchema
from src.params_model import ParamsModel

log = logging.getLogger(__name__)

EventstreamFilter = Callable[[DataFrame, EventstreamSchema], Any]


class CutPathAfterEventParams(ParamsModel):
    cutoff_events: List[str]
    cut_shift: int
    min_cjm: int


class CutPathAfterEvent(DataProcessor):
    params: CutPathAfterEventParams

    def __init__(self, params: CutPathAfterEventParams):
        super().__init__(params=params)

    def apply(self, eventstream: Eventstream) -> Eventstream:
        user_col = eventstream.schema.user_id
        time_col = eventstream.schema.event_timestamp
        event_col = eventstream.schema.event_name
        id_col = eventstream.schema.event_id

        cutoff_events = self.params.cutoff_events
        min_cjm = self.params.min_cjm
        cut_shift = self.params.cut_shift

        df = eventstream.to_dataframe(copy=True)

<<<<<<< HEAD
        df['_point'] = 0
        df.loc[df[event_col].isin(cutoff_events), '_point'] = 1
        df['_point'] = df.groupby([user_col, time_col])['_point'].transform(max)
        df['_cumsum'] = df.groupby([user_col])['_point'].cumsum()
=======
        df["_point"] = 0
        df.loc[df[event_col].isin(cutoff_events), "_point"] = 1
        df["_point"] = df.groupby([user_col, time_col])._point.transform(max)
        df["_cumsum"] = df.groupby([user_col])._point.cumsum()
>>>>>>> cd11e69d

        df["num_groups"] = df.groupby([user_col])[time_col].transform(lambda x: x.diff().ne(0).astype(int).cumsum())
        df["num_groups"] = df.groupby([user_col])[time_col].transform(
            lambda x: x.diff().dt.total_seconds().ne(0).cumsum()
        )

        df["find_1"] = df.groupby([user_col, "num_groups"])["_cumsum"].transform(lambda x: x.eq(1).any().astype(int))

        mask = (df["_cumsum"] == 0) | ((df["_cumsum"] > 0) & (df["_point"] == 1) & (df["find_1"] == 1))

        df_cut = df[mask]
        ids_to_del = df[~mask][id_col].to_list()
<<<<<<< HEAD
        df_cut['rw_cumsum'] = df_cut.loc[::-1].groupby([user_col])[time_col].transform(
            lambda x: x.diff().ne(0).astype(int).cumsum())

        # calc event_id that should be deleted
=======
        df_cut["rw_cumsum"] = (
            df_cut.loc[::-1].groupby([user_col])[time_col].transform(lambda x: x.diff().ne(0).astype(int).cumsum())
        )
>>>>>>> cd11e69d
        if cut_shift > 0:
            ids_to_del = ids_to_del + df_cut[df_cut["rw_cumsum"] <= cut_shift][id_col].to_list()
            df_cut = df_cut[df_cut["rw_cumsum"] > cut_shift]

        df_to_del = df.loc[df[id_col].apply(lambda x: x in ids_to_del)]
        # calc user_id that should be deleted
        if min_cjm > 0:
<<<<<<< HEAD
            df_cut = df_cut.groupby([user_col])[['num_groups']].max().reset_index()
            users_to_del = df_cut[df_cut['num_groups'] < min_cjm][user_col].to_list()
            df_users_to_del = df.loc[df[user_col].apply(lambda x: x in users_to_del)]
            df_to_del = pd.concat([df_to_del, df_users_to_del])
            df_to_del.drop_duplicates(inplace=True)

        df_to_del['ref'] = df_to_del[eventstream.schema.event_id]

        eventstream.soft_delete(events=df_to_del)

        eventstream = Eventstream(
            raw_data=df_to_del,
=======
            df_cut = df_cut.groupby([user_col])[["num_groups"]].max().reset_index()
            users_to_del = df_cut[df_cut["num_groups"] < min_cjm][user_col].to_list()
            # TODO dasha - после fix поменять на soft
            df = df.loc[df[user_col].apply(lambda x: x in users_to_del)]  # type: ignore

        # TODO dasha - после fix поменять на soft
        df = df.loc[df[id_col].apply(lambda x: x in ids_to_del)]  # type: ignore
        df["ref"] = df[eventstream.schema.event_id]

        eventstream = Eventstream(
>>>>>>> cd11e69d
            raw_data_schema=eventstream.schema.to_raw_data_schema(),
            raw_data=df,
            relations=[{"raw_col": "ref", "eventstream": eventstream}],
        )

        return eventstream<|MERGE_RESOLUTION|>--- conflicted
+++ resolved
@@ -40,17 +40,10 @@
 
         df = eventstream.to_dataframe(copy=True)
 
-<<<<<<< HEAD
-        df['_point'] = 0
-        df.loc[df[event_col].isin(cutoff_events), '_point'] = 1
-        df['_point'] = df.groupby([user_col, time_col])['_point'].transform(max)
-        df['_cumsum'] = df.groupby([user_col])['_point'].cumsum()
-=======
         df["_point"] = 0
         df.loc[df[event_col].isin(cutoff_events), "_point"] = 1
-        df["_point"] = df.groupby([user_col, time_col])._point.transform(max)
-        df["_cumsum"] = df.groupby([user_col])._point.cumsum()
->>>>>>> cd11e69d
+        df["_point"] = df.groupby([user_col, time_col])["_point"].transform(max)
+        df["_cumsum"] = df.groupby([user_col])["_point"].cumsum()
 
         df["num_groups"] = df.groupby([user_col])[time_col].transform(lambda x: x.diff().ne(0).astype(int).cumsum())
         df["num_groups"] = df.groupby([user_col])[time_col].transform(
@@ -63,16 +56,10 @@
 
         df_cut = df[mask]
         ids_to_del = df[~mask][id_col].to_list()
-<<<<<<< HEAD
-        df_cut['rw_cumsum'] = df_cut.loc[::-1].groupby([user_col])[time_col].transform(
+        df_cut["rw_cumsum"] = df_cut.loc[::-1].groupby([user_col])[time_col].transform(
             lambda x: x.diff().ne(0).astype(int).cumsum())
 
         # calc event_id that should be deleted
-=======
-        df_cut["rw_cumsum"] = (
-            df_cut.loc[::-1].groupby([user_col])[time_col].transform(lambda x: x.diff().ne(0).astype(int).cumsum())
-        )
->>>>>>> cd11e69d
         if cut_shift > 0:
             ids_to_del = ids_to_del + df_cut[df_cut["rw_cumsum"] <= cut_shift][id_col].to_list()
             df_cut = df_cut[df_cut["rw_cumsum"] > cut_shift]
@@ -80,34 +67,19 @@
         df_to_del = df.loc[df[id_col].apply(lambda x: x in ids_to_del)]
         # calc user_id that should be deleted
         if min_cjm > 0:
-<<<<<<< HEAD
-            df_cut = df_cut.groupby([user_col])[['num_groups']].max().reset_index()
-            users_to_del = df_cut[df_cut['num_groups'] < min_cjm][user_col].to_list()
+            df_cut = df_cut.groupby([user_col])[["num_groups"]].max().reset_index()
+            users_to_del = df_cut[df_cut["num_groups"] < min_cjm][user_col].to_list()
             df_users_to_del = df.loc[df[user_col].apply(lambda x: x in users_to_del)]
             df_to_del = pd.concat([df_to_del, df_users_to_del])
             df_to_del.drop_duplicates(inplace=True)
 
-        df_to_del['ref'] = df_to_del[eventstream.schema.event_id]
+        df_to_del["ref"] = df_to_del[eventstream.schema.event_id]
 
         eventstream.soft_delete(events=df_to_del)
 
         eventstream = Eventstream(
             raw_data=df_to_del,
-=======
-            df_cut = df_cut.groupby([user_col])[["num_groups"]].max().reset_index()
-            users_to_del = df_cut[df_cut["num_groups"] < min_cjm][user_col].to_list()
-            # TODO dasha - после fix поменять на soft
-            df = df.loc[df[user_col].apply(lambda x: x in users_to_del)]  # type: ignore
-
-        # TODO dasha - после fix поменять на soft
-        df = df.loc[df[id_col].apply(lambda x: x in ids_to_del)]  # type: ignore
-        df["ref"] = df[eventstream.schema.event_id]
-
-        eventstream = Eventstream(
->>>>>>> cd11e69d
             raw_data_schema=eventstream.schema.to_raw_data_schema(),
-            raw_data=df,
             relations=[{"raw_col": "ref", "eventstream": eventstream}],
         )
-
         return eventstream