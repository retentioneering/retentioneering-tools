from __future__ import annotations

from typing import Literal, Union

import pandas as pd

from src.data_processor.data_processor import DataProcessor
from src.eventstream.eventstream import Eventstream
from src.params_model import ParamsModel


class CollapseLoopsParams(ParamsModel):
<<<<<<< HEAD
    full_collapse: bool = (True,)
=======
    suffix: Union[Literal["loop", "count"], None] = "loop"
>>>>>>> fecad5b5
    timestamp_aggregation_type: Literal["max", "min", "mean"] = "max"


class CollapseLoops(DataProcessor):
    params: CollapseLoopsParams

    def __init__(self, params: CollapseLoopsParams):
        super().__init__(params=params)

    def apply(self, eventstream: Eventstream) -> Eventstream:
        user_col = eventstream.schema.user_id
        time_col = eventstream.schema.event_timestamp
        type_col = eventstream.schema.event_type
        event_col = eventstream.schema.event_name

        suffix = self.params.suffix
        timestamp_aggregation_type = self.params.timestamp_aggregation_type
        df = eventstream.to_dataframe(copy=True)
        df["ref"] = df[eventstream.schema.event_id]

        df["grp"] = df.groupby(user_col)[event_col].apply(lambda x: x != x.shift())
        # Столбец в котором считается порядковый номер по группам одинаковых событий
        df["cumgroup"] = df.groupby(user_col)["grp"].cumsum()
        df["count"] = df.groupby([user_col, "cumgroup"]).cumcount() + 1
        df["collapsed"] = df.groupby([user_col, "cumgroup", event_col])["count"].transform(max)
        df["collapsed"] = df["collapsed"].apply(lambda x: False if x == 1 else True)

        loops = (
            df[df["collapsed"] == 1]
            .groupby([user_col, "cumgroup", event_col])
            .agg({time_col: timestamp_aggregation_type, "count": "max"})
            .reset_index()
        )

<<<<<<< HEAD
        if full_collapse:
            loops[event_col] = loops[event_col].map(str) + "_loop"
        else:
=======
        if suffix == "loop":
            loops[event_col] = loops[event_col].map(str) + "_loop"
        elif suffix == "count":
>>>>>>> fecad5b5
            loops[event_col] = loops[event_col].map(str) + "_loop_" + loops["count"].map(str)
        loops[type_col] = "group_alias"
        loops["ref"] = None

        df_to_del = df[df["collapsed"] == 1]

        df_loops = pd.concat([loops, df_to_del])
        eventstream = Eventstream(
            raw_data_schema=eventstream.schema.to_raw_data_schema(),
            raw_data=df_loops,
            relations=[{"raw_col": "ref", "eventstream": eventstream}],
        )
        if not df_to_del.empty:
            eventstream.soft_delete(df_to_del)

        return eventstream<|MERGE_RESOLUTION|>--- conflicted
+++ resolved
@@ -10,11 +10,7 @@
 
 
 class CollapseLoopsParams(ParamsModel):
-<<<<<<< HEAD
-    full_collapse: bool = (True,)
-=======
     suffix: Union[Literal["loop", "count"], None] = "loop"
->>>>>>> fecad5b5
     timestamp_aggregation_type: Literal["max", "min", "mean"] = "max"
 
 
@@ -49,15 +45,9 @@
             .reset_index()
         )
 
-<<<<<<< HEAD
-        if full_collapse:
-            loops[event_col] = loops[event_col].map(str) + "_loop"
-        else:
-=======
         if suffix == "loop":
             loops[event_col] = loops[event_col].map(str) + "_loop"
         elif suffix == "count":
->>>>>>> fecad5b5
             loops[event_col] = loops[event_col].map(str) + "_loop_" + loops["count"].map(str)
         loops[type_col] = "group_alias"
         loops["ref"] = None
