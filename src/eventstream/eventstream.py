--- conflicted
+++ resolved
@@ -466,25 +466,12 @@
         thresh: float = 0,
         centered: Optional[dict] = None,
         groups: Optional[Tuple[list, list]] = None,
-<<<<<<< HEAD
-    ) -> matplotlib.figure.Figure:
+    ) -> StepMatrix:
         """
         See :py:func:`src.tooling.step_matrix.step_matrix`
 
         """
-        return StepMatrix(
-=======
-    ) -> StepMatrix:
-        """
-        Calculates step_matrix
-
-        Parameters
-        ----------
-        :py:func:`src.tooling.step_matrix.step_matrix`
-
-        """
         self.__step_matrix = StepMatrix(
->>>>>>> 972c86d3
             eventstream=self,
             max_steps=max_steps,
             weight_col=weight_col,
@@ -523,18 +510,12 @@
         autosize: bool = True,
         width: int | None = None,
         height: int | None = None,
-<<<<<<< HEAD
-    ) -> go.Figure:
+    ) -> Sankey:
         """
         See :py:func:`src.tooling.step_sankey.step_sankey`
 
         """
-        return Sankey(
-=======
-    ) -> Sankey:
-
         self.__sankey = Sankey(
->>>>>>> 972c86d3
             eventstream=self,
             max_steps=max_steps,
             thresh=thresh,
