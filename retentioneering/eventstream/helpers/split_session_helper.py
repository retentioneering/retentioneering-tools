--- conflicted
+++ resolved
@@ -44,13 +44,8 @@
             PreprocessingGraph,
         )
 
-<<<<<<< HEAD
-        p = PGraph(source_stream=self)  # type: ignore
+        p = PreprocessingGraph(source_stream=self)  # type: ignore
         params = dict(timeout=timeout, session_col=session_col, mark_truncated=mark_truncated)
-=======
-        p = PreprocessingGraph(source_stream=self)  # type: ignore
-        params = dict(session_cutoff=session_cutoff, session_col=session_col, mark_truncated=mark_truncated)
->>>>>>> d4e5e1e1
         node = EventsNode(processor=SplitSessions(params=SplitSessionsParams(**params)))  # type: ignore
         p.add_node(node=node, parents=[p.root])
         result = p.combine(node)
