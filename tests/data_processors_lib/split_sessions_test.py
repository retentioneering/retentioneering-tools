--- conflicted
+++ resolved
@@ -5,12 +5,8 @@
 from pydantic import ValidationError
 
 from src.data_processors_lib.rete import SplitSessions, SplitSessionsParams
-<<<<<<< HEAD
-from src.eventstream.schema import RawDataSchema
-=======
 from src.eventstream.eventstream import Eventstream
 from src.eventstream.schema import EventstreamSchema, RawDataSchema
->>>>>>> 1b6f1e13
 from tests.data_processors_lib.common import ApplyTestBase, GraphTestBase
 
 
@@ -176,10 +172,6 @@
                 [333, "event4", "raw", "2022-01-01 01:33:00", "333_2"],
                 [333, "session_end_truncated", "session_end_truncated", "2022-01-01 01:33:00", "333_2"],
                 [333, "session_end", "session_end", "2022-01-01 01:33:00", "333_2"],
-<<<<<<< HEAD
-            ],
-            columns=["user_id", "event_name", "event_type", "event_timestamp", "session_id"],
-=======
             ],
             columns=["user_id", "event_name", "event_type", "event_timestamp", "session_id"],
         )
@@ -203,7 +195,6 @@
                 [333, "event4", "2022-01-01 01:33:00"],
             ],
             columns=["user_id", "event", "timestamp"],
->>>>>>> 1b6f1e13
         )
 
         correct_result_columns = ["user_id", "event_name", "event_type", "event_timestamp", "session_id"]
