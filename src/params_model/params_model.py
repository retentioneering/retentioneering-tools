from __future__ import annotations

from collections.abc import Iterable
from dataclasses import asdict
from typing import TYPE_CHECKING, Any, Callable, Dict, Optional, Type, Union

from pydantic import BaseModel, ValidationError, validator
from typing_extensions import TypedDict

from src.exceptions.widget import WidgetParseError
from src.params_model.registry import register_params_model
from src.widget import WIDGET, WIDGET_MAPPING, WIDGET_TYPE

if TYPE_CHECKING:
    from pydantic.typing import AbstractSetIntStr, MappingIntStrAny


class CustomWidgetProperties(TypedDict):
    widget: str
    serialize: Callable
    parse: Callable


class ParamsModel(BaseModel):

    _widgets: dict = {}

    @classmethod
    def __init_subclass__(cls: Type[ParamsModel], **kwargs: Any):
        super().__init_subclass__(**kwargs)
        obj = cls.__new__(cls)
        register_params_model(obj)

    @validator("*")
    def validate_subiterable(cls, value: Any) -> Any:
        array_types = (Iterable, dict)
        if isinstance(value, array_types):
            try:
                if isinstance(value, dict):
                    subvalue = list(value.values())[0]
                else:
                    subvalue = next(iter(value))
                if (isinstance(subvalue, array_types) or hasattr(subvalue, "__getitem__")) and not isinstance(
                    subvalue, str
                ):
                    raise ValueError("Inner iterable or hashable not allowed!")
            except TypeError:
                pass
        return value

    def __init__(
        self,
        **data: Dict[str, Any],
    ) -> None:
        try:
            super().__init__(**data)
        except ValidationError:
            for key in data:
                if key in self._widgets:
                    try:
                        data[key] = self._widgets[key]._parse(data[key])
                    except WidgetParseError as parse_err:
                        parse_err.field_name = key
                        raise parse_err
            super().__init__(**data)

    def __call__(self, **data: Dict[str, Any]) -> ParamsModel:
        ParamsModel.__init__(self, **data)
        return self

    @classmethod
    def _parse_schemas(cls) -> dict[str, str | dict | list]:
        params_schema: dict[str, Any] = cls.schema()
        for field_name, field in cls.__fields__.items():
            field_type = getattr(field, "type_", None)
            field_type_classname = getattr(field_type, "__name__", None)
            if field_type_classname == "Callable":
                params_schema["properties"][field_name] = {
                    "title": field_name.title(),
                    "type": "callable",
                }
        properties: dict[str, dict] = params_schema.get("properties", {})
        required: list[str] = params_schema.get("required", [])
        optionals = {name: name not in required for name in properties.keys()}
        definitions = params_schema.get("definitions", {})
        widgets = {}
        custom_widgets = cls._widgets
        for name, params in properties.items():
            custom_widget: dict[str, Any] | None = None
            default = params.get("default")
            if name in custom_widgets:  # type: ignore
<<<<<<< HEAD
                widget = cls._parse_custom_widget(name=name, default=default, optional=optionals[name])
            elif "$ref" in params or "allOf" in params:
                widget = cls._parse_schema_definition(params, definitions, default=default, optional=optionals[name])
=======
                custom_widget = cls._parse_custom_widget(name=name, optional=optionals[name])

            if "$ref" in params or "allOf" in params:
                widget: dict[str, Any] = cls._parse_schema_definition(
                    params=params, definitions=definitions, default=default, optional=optionals[name]
                )
>>>>>>> 1c2b8c24
            elif "anyOf" in params:
                widget = cls._parse_anyof_schema_definition(
                    params, definitions, default=default, optional=optionals[name]
                )
            else:
                widget = cls._parse_simple_widget(name, params, optional=optionals[name], default=default)

            if custom_widget:
                if default := widget.get("default", None):
                    custom_widget["default"] = default
                if optional := widget.get("optional", None):
                    custom_widget["optional"] = optional
                if "name" not in custom_widget:
                    custom_widget["name"] = widget["name"]
                if "optional" not in custom_widget:
                    custom_widget["optional"] = False
                custom_widget["name"] = custom_widget["name"].lower().replace(" ", "_")
                widgets[name] = custom_widget
            elif widget:
                widgets[name] = widget
            else:
                raise ValueError("Not created widget")
        return widgets  # type: ignore

    @classmethod
    def _parse_schema_definition(
        cls,
        params: dict[str, dict[str, Any]] | Any,
        definitions: dict[str, Any],
        default: Any | None = None,
        optional: bool = True,
    ) -> dict[str, Any]:
        ref: str = params.get("$ref", "") or params.get("allOf", [{}])[0].get("$ref", "")  # type: ignore
        definition_name = ref.split("/")[-1]
        definition = definitions[definition_name]
        params = definition.get("enum", [])
        kwargs = {"name": definition_name, "widget": "enum", "default": default, "optional": optional, "params": params}
        return asdict(WIDGET_MAPPING["enum"].from_dict(**kwargs))

    @classmethod
    def _parse_anyof_schema_definition(
        cls,
        params: dict[str, dict[str, Any] | list[dict[str, Any]]] | Any,
        definitions: dict[str, Any],
        default: Any | None = None,
        optional: bool = True,
    ) -> dict[str, Any]:
        definition_name = params.get("title")
        enum_params = [x.get("enum", [None])[0] for x in params["anyOf"] if hasattr(x, "get")]  # type: ignore
        enum_params = list(filter(lambda x: x is not None, enum_params))
        kwargs: dict = {"name": definition_name, "widget": "enum", "default": default, "optional": optional}
        if len(enum_params) > 0:
            kwargs["params"] = enum_params

        widget_data: dict[str, Any] = asdict(WIDGET_MAPPING["enum"].from_dict(**kwargs))
        kwargs.update(widget_data)
        return kwargs

    @classmethod
    def _parse_simple_widget(
        cls, name: str, params: dict[str, Any], default: Any | None = None, optional: bool = False
    ) -> dict[str, Any]:
        widget_type = params.get("type")
        if widget_type == "array":
            widget_type = "enum"
        try:
            items = params.get("items", [{}])[-1]
        except KeyError:
            items = params.get("items", [{}])
        widget_params = dict(optional=optional, name=name, widget=widget_type)
        # widget_params["type"] = widget_type
        # widget_params["default"] = default
        if "enum" in items and widget_type != "enum":
            widget_type = "enum"
            widget_params["params"] = items["enum"]  # type: ignore

        return widget_params
        # try:
        #     widget: WIDGET_TYPE = WIDGET_MAPPING[widget_type]  # type: ignore
        #     return widget.from_dict(**widget_params)
        #
        # except KeyError:
        #     raise Exception("Not found widget. Define new widget for <%s> and add it to mapping." % widget_type)

    @classmethod
<<<<<<< HEAD
    def _parse_custom_widget(cls, name: str, default: Any, optional: bool = False) -> WIDGET:
        custom_widget = cls._widgets[name]  # type: ignore
        _widget = WIDGET_MAPPING[custom_widget["widget"]] if isinstance(custom_widget, dict) else custom_widget
        widget_type = custom_widget["widget"] if isinstance(custom_widget, dict) else custom_widget.widget
        return _widget.from_dict(**dict(optional=optional, name=name, default=default, widget=widget_type, value=None))
=======
    def _parse_custom_widget(cls, name: str, optional: bool = False) -> dict[str, Any]:
        custom_widget = cls._widgets[name]  # type: ignore
        if isinstance(custom_widget, dict):
            _widget = WIDGET_MAPPING[custom_widget["widget"]]
            widget_type = custom_widget["widget"]
            return asdict(_widget.from_dict(**dict(optional=optional, name=name, widget=widget_type, value=None)))
        else:
            return asdict(custom_widget)
>>>>>>> 1c2b8c24

    @classmethod
    def get_widgets(cls) -> dict[str, str | dict | list]:
        return cls._parse_schemas()

    def dict(
        self,
        *,
        include: Optional[Union["AbstractSetIntStr", "MappingIntStrAny"]] = None,
        exclude: Optional[Union["AbstractSetIntStr", "MappingIntStrAny"]] = None,
        by_alias: bool = False,
        skip_defaults: Optional[bool] = None,
        exclude_unset: bool = False,
        exclude_defaults: bool = False,
        exclude_none: bool = False,
    ) -> Dict:
        data = super().dict(
            include=include,
            exclude=exclude,
            by_alias=by_alias,
            skip_defaults=skip_defaults,
            exclude_unset=exclude_unset,
            exclude_defaults=exclude_defaults,
            exclude_none=exclude_none,
        )
        for key in data:
            if widget := self._widgets.get(key, None):
                data[key] = widget._serialize(value=data[key])  # type: ignore
        return data<|MERGE_RESOLUTION|>--- conflicted
+++ resolved
@@ -89,18 +89,12 @@
             custom_widget: dict[str, Any] | None = None
             default = params.get("default")
             if name in custom_widgets:  # type: ignore
-<<<<<<< HEAD
-                widget = cls._parse_custom_widget(name=name, default=default, optional=optionals[name])
-            elif "$ref" in params or "allOf" in params:
-                widget = cls._parse_schema_definition(params, definitions, default=default, optional=optionals[name])
-=======
                 custom_widget = cls._parse_custom_widget(name=name, optional=optionals[name])
 
             if "$ref" in params or "allOf" in params:
                 widget: dict[str, Any] = cls._parse_schema_definition(
                     params=params, definitions=definitions, default=default, optional=optionals[name]
                 )
->>>>>>> 1c2b8c24
             elif "anyOf" in params:
                 widget = cls._parse_anyof_schema_definition(
                     params, definitions, default=default, optional=optionals[name]
@@ -186,13 +180,6 @@
         #     raise Exception("Not found widget. Define new widget for <%s> and add it to mapping." % widget_type)
 
     @classmethod
-<<<<<<< HEAD
-    def _parse_custom_widget(cls, name: str, default: Any, optional: bool = False) -> WIDGET:
-        custom_widget = cls._widgets[name]  # type: ignore
-        _widget = WIDGET_MAPPING[custom_widget["widget"]] if isinstance(custom_widget, dict) else custom_widget
-        widget_type = custom_widget["widget"] if isinstance(custom_widget, dict) else custom_widget.widget
-        return _widget.from_dict(**dict(optional=optional, name=name, default=default, widget=widget_type, value=None))
-=======
     def _parse_custom_widget(cls, name: str, optional: bool = False) -> dict[str, Any]:
         custom_widget = cls._widgets[name]  # type: ignore
         if isinstance(custom_widget, dict):
@@ -201,7 +188,6 @@
             return asdict(_widget.from_dict(**dict(optional=optional, name=name, widget=widget_type, value=None)))
         else:
             return asdict(custom_widget)
->>>>>>> 1c2b8c24
 
     @classmethod
     def get_widgets(cls) -> dict[str, str | dict | list]:
