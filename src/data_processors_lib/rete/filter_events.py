--- conflicted
+++ resolved
@@ -41,15 +41,10 @@
     def __init__(self, params: FilterEventsParams):
         super().__init__(params=params)
 
-<<<<<<< HEAD
     def apply(self, eventstream: EventstreamType) -> EventstreamType:
         from src.eventstream.eventstream import Eventstream
 
-        filter_: Callable[[DataFrame, EventstreamSchemaType], Any] = self.params.filter  # type: ignore
-=======
-    def apply(self, eventstream: Eventstream) -> Eventstream:
-        filter_: Callable[[DataFrame, EventstreamSchema], bool] = self.params.filter  # type: ignore
->>>>>>> ff04fde2
+        filter_: Callable[[DataFrame, EventstreamSchemaType], bool] = self.params.filter  # type: ignore
         events: pd.DataFrame = eventstream.to_dataframe()
         mask = filter_(events, eventstream.schema)
         events_to_delete = events[~mask]
