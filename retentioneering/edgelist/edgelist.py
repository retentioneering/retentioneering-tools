from __future__ import annotations

from typing import Callable

import pandas as pd

from retentioneering.eventstream.types import EventstreamType
from retentioneering.tooling.typing.transition_graph import NormType

NormFunc = Callable[[pd.DataFrame, pd.DataFrame, pd.DataFrame], pd.Series]


class Edgelist:
    edgelist_df: pd.DataFrame
    eventstream: EventstreamType | None

    norm_type: NormType = None
    _weight_col: str
    _event_col: str
    _time_col: str
    _user_col: str

    def __init__(
        self,
        eventstream: EventstreamType | None = None,
    ) -> None:
        self.__extract_init_data_from_eventstream(eventstream)

    def __extract_init_data_from_eventstream(self, eventstream: EventstreamType | None) -> None:
        if eventstream is not None:
            self.eventstream = eventstream
            self.event_col = eventstream.schema.event_name
            self.event_id_col = eventstream.schema.event_id
            self.time_col = eventstream.schema.event_timestamp
            self.user_col = eventstream.schema.user_id
        else:
            self.eventstream = None
            self.event_id_col = "event_id"

    @property
    def weight_col(self) -> str:
        return self._weight_col

    @weight_col.setter
    def weight_col(self, value: str) -> None:
        if not value:
            raise ValueError("Weight col cannot be empty")
        self._weight_col = value

    @property
    def event_col(self) -> str:
        return self._event_col

    @event_col.setter
    def event_col(self, value: str | None) -> None:
        if not value:
            raise ValueError("Event col cannot be empty")
        self._event_col = value

    @property
    def time_col(self) -> str:
        return self._time_col

    @time_col.setter
    def time_col(self, value: str | None) -> None:
        if not value:
            raise ValueError("Time col cannot be empty")
        self._time_col = value

    @property
    def user_col(self) -> str:
        return self._user_col

    @user_col.setter
    def user_col(self, value: str | None) -> None:
        if not value:
            raise ValueError("User col cannot be empty")
        self._user_col = value

    @property
    def group_col(self) -> str:
        if self.weight_col in (self.event_id_col, self.user_col):
            return self.user_col
        else:
            return self.weight_col

    @property
    def next_event_col(self) -> str:
        return f"next_{self.event_col}"

    def calculate_edgelist(
        self,
        weight_col: str,
        data: EventstreamType | pd.DataFrame | None = None,
        norm_type: NormType | None = None,
        event_col: str | None = None,
        time_col: str | None = None,
        user_col: str | None = None,
    ) -> pd.DataFrame:
<<<<<<< HEAD

        if norm_type not in (None, "full", "node"):
=======
        if norm_type not in [None, "full", "node"]:
>>>>>>> 5dbdf549
            raise ValueError(f"unknown normalization type: {norm_type}")

        if self.eventstream is not None and data is None:
            df = self.eventstream.to_dataframe()

        elif isinstance(data, EventstreamType):
            self.__extract_init_data_from_eventstream(eventstream=data)
            self.eventstream = data
            df = self.eventstream.to_dataframe()

        elif isinstance(data, pd.DataFrame):
            df = data
            self.event_col = event_col  # type: ignore
            self.time_col = time_col  # type: ignore
            self.user_col = user_col  # type: ignore
        else:
            raise ValueError("Incorrect input data")

        self.norm_type = norm_type
        self.weight_col = weight_col
        edge_from, edge_to = self.event_col, self.next_event_col

        possible_transitions = (
            df.assign(**{edge_to: lambda _df: _df.groupby(self.user_col)[edge_from].shift(-1)})
            .dropna(subset=[edge_to])
            .groupby([edge_from, edge_to])
            .size()
            .index
        )

        bigrams = df.assign(**{edge_to: lambda _df: _df.groupby(self.group_col)[edge_from].shift(-1)}).dropna(
            subset=[edge_to]
        )

        abs_values = bigrams.groupby([edge_from, edge_to])[self.weight_col].nunique()

        if self.weight_col != self.event_id_col:
            abs_values = abs_values.reindex(possible_transitions)
        edgelist = abs_values

        # denumerator_full = total number of transitions/users/sessions
        if self.norm_type == "full":
            denumerator_full = bigrams[self.weight_col].nunique()
            edgelist = abs_values / denumerator_full

        # denumerator_node = total number of transitions/users/sessions that started with edge_from event
        if self.norm_type == "node":
            denumerator_node = bigrams.groupby([edge_from])[self.weight_col].nunique()
            edgelist = abs_values / denumerator_node

        if weight_col not in [self.event_id_col, self.user_col]:
            edgelist = edgelist.fillna(0)

            if self.norm_type is None:
                edgelist = edgelist.astype(int)

        edgelist = edgelist.reset_index(allow_duplicates=True)
        self.edgelist_df = edgelist
        return edgelist<|MERGE_RESOLUTION|>--- conflicted
+++ resolved
@@ -97,12 +97,7 @@
         time_col: str | None = None,
         user_col: str | None = None,
     ) -> pd.DataFrame:
-<<<<<<< HEAD
-
         if norm_type not in (None, "full", "node"):
-=======
-        if norm_type not in [None, "full", "node"]:
->>>>>>> 5dbdf549
             raise ValueError(f"unknown normalization type: {norm_type}")
 
         if self.eventstream is not None and data is None:
