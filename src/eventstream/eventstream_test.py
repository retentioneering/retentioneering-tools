from __future__ import annotations

import unittest
import uuid

import pandas as pd

from src.utils.pandas import shuffle_df

from .eventstream import DELETE_COL_NAME, Eventstream
<<<<<<< HEAD
from .schema import EventstreamSchema, RawDataSchema

# from src.eventstream.eventstream import DELETE_COL_NAME
# from src.eventstream import Eventstream, EventstreamSchema, RawDataSchema
=======
from .schema import RawDataSchema, EventstreamSchema
from src.utils.pandas import shuffle_df
>>>>>>> 9e01fb7c


class EventstreamTest(unittest.TestCase):
    __raw_data: pd.DataFrame
    __raw_data_schema: RawDataSchema

    def setUp(self):
        self.__raw_data = pd.DataFrame(
            [
                {
                    "name": "pageview",
                    "event_timestamp": "2021-10-26 12:00",
                    "user_id": "1",
                },
                {
                    "name": "click_1",
                    "event_timestamp": "2021-10-26 12:02",
                    "user_id": "1",
                },
                {
                    "name": "click_2",
                    "event_timestamp": "2021-10-26 12:03",
                    "user_id": "1",
                },
            ]
        )
        self.__raw_data_schema = RawDataSchema(event_name="name", event_timestamp="event_timestamp", user_id="user_id")

    def test_create_eventstream(self):
        es = Eventstream(
            raw_data=self.__raw_data,
            raw_data_schema=self.__raw_data_schema,
            schema=EventstreamSchema(),
        )

        df = es.to_dataframe()
        schema = es.schema
        columns = df.columns

        self.assertTrue(schema.event_id in columns)
        self.assertTrue(schema.event_type in columns)
        self.assertTrue(schema.event_name in columns)
        self.assertTrue(schema.event_timestamp in columns)
        self.assertTrue(schema.user_id in columns)

        for [_, event] in df.iterrows():  # type: ignore
            self.assertEqual(event[schema.event_type], "raw")
            assert isinstance(event[schema.event_id], uuid.UUID)

    def test_create_custom_cols(self):
        custom_cols = ["custom_col_1", "custom_col_2"]

        es = Eventstream(
            raw_data=self.__raw_data,
            raw_data_schema=self.__raw_data_schema,
            schema=EventstreamSchema(custom_cols=custom_cols),
        )

        df = es.to_dataframe()

        self.assertEqual(es.schema.custom_cols, custom_cols)

        for custom_col in custom_cols:
            self.assertTrue(custom_col in df.columns)

    def test_get_prepared_custom_col(self):
        custom_cols = ["custom_col_1", "custom_col_2"]

        raw_data = self.__raw_data.copy()
        raw_data[custom_cols[0]] = "custom_col_value"
        raw_data[custom_cols[1]] = "custom_col_value"

        raw_data_schema = self.__raw_data_schema.copy()
        raw_data_schema.custom_cols = [{"custom_col": col, "raw_data_col": col} for col in custom_cols]

        es = Eventstream(
            raw_data=raw_data,
            raw_data_schema=raw_data_schema,
            schema=EventstreamSchema(custom_cols=custom_cols),
        )

        schema = es.schema

        df = es.to_dataframe()
        for custom_col in custom_cols:
            self.assertTrue(custom_col in df.columns)

        for [_, event] in df.iterrows():  # type: ignore
            self.assertEqual(event[schema.custom_cols[0]], "custom_col_value")
            self.assertEqual(event[schema.custom_cols[1]], "custom_col_value")

    def test_index_events(self):
        raw_data = pd.DataFrame(
            [
                {
                    "name": "click_1",
                    "event_timestamp": "2021-10-26 12:02",
                    "user_id": "1",
                    "type": "raw",
                },
                {
                    "name": "pageview",
                    "event_timestamp": "2021-10-26 12:00",
                    "user_id": "1",
                    "type": "raw",
                },
                {
                    "name": "pause",
                    "event_timestamp": "2021-10-26 12:03",
                    "user_id": "1",
                    "type": "pause",
                },
                {
                    "name": "click_2",
                    "event_timestamp": "2021-10-26 12:03",
                    "user_id": "1",
                    "type": "raw",
                },
                {
                    "name": "end",
                    "event_timestamp": "2021-10-26 12:03",
                    "user_id": "1",
                    "type": "end",
                },
                {
                    "name": "start",
                    "event_timestamp": "2021-10-26 12:03",
                    "user_id": "1",
                    "type": "start",
                },
            ]
        )
        schema = self.__raw_data_schema.copy()
        schema.event_type = "type"

        es = Eventstream(raw_data=raw_data, raw_data_schema=schema, schema=EventstreamSchema())
        df: pd.DataFrame = es.to_dataframe()

        names: list[str] = [event[es.schema.event_name] for [_, event] in df.iterrows()]  # type: ignore
        self.assertListEqual(names, ["pageview", "click_1", "start", "click_2", "pause", "end"])

    def test_create_relation(self):
        es = Eventstream(
            raw_data=self.__raw_data,
            raw_data_schema=self.__raw_data_schema,
            schema=EventstreamSchema(),
        )

        # shuffle data
        df = es.to_dataframe()
        parent_df = shuffle_df(df)
        parent_df["ref"] = parent_df[es.schema.event_id]

        related_es = Eventstream(
            raw_data=parent_df,
            raw_data_schema=RawDataSchema(
                event_name=es.schema.event_name,
                event_type=es.schema.event_type,
                event_timestamp=es.schema.event_timestamp,
                user_id=es.schema.user_id,
            ),
            schema=EventstreamSchema(event_name="name"),
            relations=[{"evenstream": es, "raw_col": "ref"}],
        )

        related_df = related_es.to_dataframe()

        for [_, event] in related_df.iterrows():  # type: ignore
            query: pd.Series[str] = parent_df[es.schema.event_id] == event["ref_0"]
            related_event = parent_df[query].iloc[0]  # type: ignore
            self.assertEqual(related_event[es.schema.event_id], event["ref_0"])

            self.assertEqual(
                related_event[es.schema.event_name],
                event[related_es.schema.event_name],
            )

            self.assertEqual(
                related_event[es.schema.event_timestamp],
                event[related_es.schema.event_timestamp],
            )

            self.assertEqual(related_event[es.schema.user_id], event[related_es.schema.user_id])

    def test_join_eventstream(self):
        schema = EventstreamSchema(
            event_id="id",
            event_name="event_name",
            event_timestamp="event_timestamp",
            user_id="user_id",
            event_index="index",
            event_type="type",
            custom_cols=[],
        )

        source_schema = RawDataSchema(
            event_name="event_name",
            event_timestamp="event_timestamp",
            user_id="user_id",
        )

        child_schema = RawDataSchema(
            event_name="name",
            event_timestamp="event_timestamp",
            user_id="user_id",
            event_type="type",
        )

        source_df = pd.DataFrame(
            [
                {
                    "event_name": "pageview",
                    "event_timestamp": "2021-10-26 12:00",
                    "user_id": "1",
                },
                {
                    "event_name": "cart_btn_click",
                    "event_timestamp": "2021-10-26 12:02",
                    "user_id": "1",
                },
                {
                    "event_name": "pageview",
                    "event_timestamp": "2021-10-26 12:03",
                    "user_id": "1",
                },
                {
                    "event_name": "plus_icon_click",
                    "event_timestamp": "2021-10-26 12:04",
                    "user_id": "1",
                },
            ]
        )

        source = Eventstream(
            raw_data=source_df,
            schema=schema,
            raw_data_schema=source_schema,
        )

        source_events_df = source.to_dataframe()

        joined_df = pd.DataFrame(
            data=[  # type: ignore
                {
                    "type": "synthetic",
                    "name": "add_to_cart",
                    "event_timestamp": "2021-10-26 12:02",
                    "user_id": "1",
                    "ref_id": source_events_df.iloc[1]["id"],
                },
                {
                    "type": "synthetic",
                    "name": "add_to_cart",
                    "event_timestamp": "2021-10-26 12:04",
                    "user_id": "1",
                    "ref_id": source_events_df.iloc[3]["id"],
                },
                {
                    "type": "synthetic",
                    "name": "add_to_cart",
                    "event_timestamp": "2021-10-26 12:09",
                    "user_id": "1",
                    "ref_id": uuid.uuid4(),
                },
                {
                    "type": "synthetic",
                    "name": "add_to_cart123",
                    "event_timestamp": "2021-10-26 12:10",
                    "user_id": "2",
                    "ref_id": None,
                },
            ]
        )

        child = Eventstream(
            raw_data=joined_df,
            schema=schema,
            raw_data_schema=child_schema,
            relations=[{"evenstream": source, "raw_col": "ref_id"}],
        )

        child_events_df = child.to_dataframe()

        source.join_eventstream(child)
        result_df = source.to_dataframe()

        names: list[str] = result_df[schema.event_name].to_list()
        timestamps: list[int] = result_df[schema.event_timestamp].to_list()
        user_ids: list[str] = result_df[schema.user_id].to_list()
        types: list[str] = result_df[schema.event_type].to_list()

        self.assertEqual(
            names,
            ["pageview", "add_to_cart", "pageview", "add_to_cart", "add_to_cart123"],
        )

        self.assertEqual(types, ["raw", "synthetic", "raw", "synthetic", "synthetic"])

        expected_timestamps: list[int] = [
            source_events_df.iloc[0][schema.event_timestamp],
            child_events_df.iloc[0][schema.event_timestamp],
            source_events_df.iloc[2][schema.event_timestamp],
            child_events_df.iloc[1][schema.event_timestamp],
            child_events_df.iloc[3][schema.event_timestamp],
        ]

        self.assertEqual(timestamps, expected_timestamps)
        self.assertEqual(user_ids, ["1", "1", "1", "1", "2"])

        result_with_deleted = source.to_dataframe(show_deleted=True)
        deleted_events = result_with_deleted[result_with_deleted[DELETE_COL_NAME] == True]
        deleted_events_names: list[str] = deleted_events[schema.event_name].to_list()

        self.assertEqual(deleted_events_names, ["cart_btn_click", "plus_icon_click"])

    def test_soft_delete(self):
        source = Eventstream(
            schema=EventstreamSchema(),
            raw_data=self.__raw_data,
            raw_data_schema=self.__raw_data_schema,
        )
        df = source.to_dataframe()

        source.soft_delete(events=df[df[source.schema.event_name] == "pageview"])

        after_delete = source.to_dataframe()
        after_delete_all = source.to_dataframe(show_deleted=True)

        event_names: list[str] = after_delete[source.schema.event_name].to_list()
        with_deleted_event_names: list[str] = after_delete_all[source.schema.event_name].to_list()

        self.assertEqual(event_names, ["click_1", "click_2"])

        self.assertEqual(with_deleted_event_names, ["pageview", "click_1", "click_2"])

        source.soft_delete(events=after_delete[after_delete[source.schema.event_name] == "click_1"])

        after_delete = source.to_dataframe()
        after_delete_all = source.to_dataframe(show_deleted=True)

        event_names: list[str] = after_delete[source.schema.event_name].to_list()
        with_deleted_event_names: list[str] = after_delete_all[source.schema.event_name].to_list()

        self.assertEqual(event_names, ["click_2"])

        self.assertEqual(with_deleted_event_names, ["pageview", "click_1", "click_2"])

    def test_delete_events_by_join(self):
        source = Eventstream(
            schema=EventstreamSchema(),
            raw_data=self.__raw_data,
            raw_data_schema=self.__raw_data_schema,
        )
        df = source.to_dataframe()

        source.soft_delete(events=df[df[source.schema.event_name] == "pageview"])

        related_cols: list[str] = self.__raw_data.columns.to_list()  # type: ignore
        related_cols.append("ref_id")
        related_df = pd.DataFrame(self.__raw_data.copy(), columns=related_cols)
        related_df = related_df[(related_df["name"] == "pageview") | (related_df["name"] == "click_1")]
        related_df.reset_index(inplace=True, drop=True)
        related_df.at[0, "ref_id"] = df.iloc[0][source.schema.event_id]  # type: ignore
        related_df.at[1, "ref_id"] = df.iloc[1][source.schema.event_id]  # type: ignore

        related = Eventstream(
            schema=EventstreamSchema(),
            raw_data=related_df,
            raw_data_schema=self.__raw_data_schema,
            relations=[{"evenstream": source, "raw_col": "ref_id"}],
        )
        click_1_df = related.to_dataframe()

        click_1_df = click_1_df[click_1_df[related.schema.event_name] == "click_1"]
        related.soft_delete(click_1_df)

        source.join_eventstream(related)
        result_df = source.to_dataframe()
        result_events_names: list[str] = result_df[source.schema.event_name].to_list()

        self.assertEqual(result_events_names, ["click_2"])

        with_deleted_events = source.to_dataframe(show_deleted=True)

        deleted_events = with_deleted_events[with_deleted_events[DELETE_COL_NAME] == True]
        deleted_events_names: list[str] = deleted_events[source.schema.event_name].to_list()

        self.assertEqual(deleted_events_names, ["pageview", "pageview", "click_1", "click_1"])<|MERGE_RESOLUTION|>--- conflicted
+++ resolved
@@ -1,5 +1,3 @@
-from __future__ import annotations
-
 import unittest
 import uuid
 
@@ -8,15 +6,7 @@
 from src.utils.pandas import shuffle_df
 
 from .eventstream import DELETE_COL_NAME, Eventstream
-<<<<<<< HEAD
 from .schema import EventstreamSchema, RawDataSchema
-
-# from src.eventstream.eventstream import DELETE_COL_NAME
-# from src.eventstream import Eventstream, EventstreamSchema, RawDataSchema
-=======
-from .schema import RawDataSchema, EventstreamSchema
-from src.utils.pandas import shuffle_df
->>>>>>> 9e01fb7c
 
 
 class EventstreamTest(unittest.TestCase):
@@ -26,31 +16,15 @@
     def setUp(self):
         self.__raw_data = pd.DataFrame(
             [
-                {
-                    "name": "pageview",
-                    "event_timestamp": "2021-10-26 12:00",
-                    "user_id": "1",
-                },
-                {
-                    "name": "click_1",
-                    "event_timestamp": "2021-10-26 12:02",
-                    "user_id": "1",
-                },
-                {
-                    "name": "click_2",
-                    "event_timestamp": "2021-10-26 12:03",
-                    "user_id": "1",
-                },
+                {"name": "pageview", "event_timestamp": "2021-10-26 12:00", "user_id": "1"},
+                {"name": "click_1", "event_timestamp": "2021-10-26 12:02", "user_id": "1"},
+                {"name": "click_2", "event_timestamp": "2021-10-26 12:03", "user_id": "1"},
             ]
         )
         self.__raw_data_schema = RawDataSchema(event_name="name", event_timestamp="event_timestamp", user_id="user_id")
 
     def test_create_eventstream(self):
-        es = Eventstream(
-            raw_data=self.__raw_data,
-            raw_data_schema=self.__raw_data_schema,
-            schema=EventstreamSchema(),
-        )
+        es = Eventstream(raw_data=self.__raw_data, raw_data_schema=self.__raw_data_schema, schema=EventstreamSchema())
 
         df = es.to_dataframe()
         schema = es.schema
@@ -62,9 +36,9 @@
         self.assertTrue(schema.event_timestamp in columns)
         self.assertTrue(schema.user_id in columns)
 
-        for [_, event] in df.iterrows():  # type: ignore
+        for [_, event] in df.iterrows():
             self.assertEqual(event[schema.event_type], "raw")
-            assert isinstance(event[schema.event_id], uuid.UUID)
+            self.assertIsInstance(event[schema.event_id], uuid.UUID)
 
     def test_create_custom_cols(self):
         custom_cols = ["custom_col_1", "custom_col_2"]
@@ -93,9 +67,7 @@
         raw_data_schema.custom_cols = [{"custom_col": col, "raw_data_col": col} for col in custom_cols]
 
         es = Eventstream(
-            raw_data=raw_data,
-            raw_data_schema=raw_data_schema,
-            schema=EventstreamSchema(custom_cols=custom_cols),
+            raw_data=raw_data, raw_data_schema=raw_data_schema, schema=EventstreamSchema(custom_cols=custom_cols)
         )
 
         schema = es.schema
@@ -104,7 +76,7 @@
         for custom_col in custom_cols:
             self.assertTrue(custom_col in df.columns)
 
-        for [_, event] in df.iterrows():  # type: ignore
+        for [i, event] in df.iterrows():
             self.assertEqual(event[schema.custom_cols[0]], "custom_col_value")
             self.assertEqual(event[schema.custom_cols[1]], "custom_col_value")
 
@@ -153,17 +125,13 @@
         schema.event_type = "type"
 
         es = Eventstream(raw_data=raw_data, raw_data_schema=schema, schema=EventstreamSchema())
-        df: pd.DataFrame = es.to_dataframe()
-
-        names: list[str] = [event[es.schema.event_name] for [_, event] in df.iterrows()]  # type: ignore
+        df = es.to_dataframe()
+
+        names = [event[es.schema.event_name] for [_, event] in df.iterrows()]
         self.assertListEqual(names, ["pageview", "click_1", "start", "click_2", "pause", "end"])
 
     def test_create_relation(self):
-        es = Eventstream(
-            raw_data=self.__raw_data,
-            raw_data_schema=self.__raw_data_schema,
-            schema=EventstreamSchema(),
-        )
+        es = Eventstream(raw_data=self.__raw_data, raw_data_schema=self.__raw_data_schema, schema=EventstreamSchema())
 
         # shuffle data
         df = es.to_dataframe()
@@ -184,9 +152,9 @@
 
         related_df = related_es.to_dataframe()
 
-        for [_, event] in related_df.iterrows():  # type: ignore
-            query: pd.Series[str] = parent_df[es.schema.event_id] == event["ref_0"]
-            related_event = parent_df[query].iloc[0]  # type: ignore
+        for [i, event] in related_df.iterrows():
+            query = parent_df[es.schema.event_id] == event["ref_0"]
+            related_event = parent_df[query].iloc[0]
             self.assertEqual(related_event[es.schema.event_id], event["ref_0"])
 
             self.assertEqual(
@@ -212,41 +180,18 @@
             custom_cols=[],
         )
 
-        source_schema = RawDataSchema(
-            event_name="event_name",
-            event_timestamp="event_timestamp",
-            user_id="user_id",
-        )
+        source_schema = RawDataSchema(event_name="event_name", event_timestamp="event_timestamp", user_id="user_id")
 
         child_schema = RawDataSchema(
-            event_name="name",
-            event_timestamp="event_timestamp",
-            user_id="user_id",
-            event_type="type",
+            event_name="name", event_timestamp="event_timestamp", user_id="user_id", event_type="type"
         )
 
         source_df = pd.DataFrame(
             [
-                {
-                    "event_name": "pageview",
-                    "event_timestamp": "2021-10-26 12:00",
-                    "user_id": "1",
-                },
-                {
-                    "event_name": "cart_btn_click",
-                    "event_timestamp": "2021-10-26 12:02",
-                    "user_id": "1",
-                },
-                {
-                    "event_name": "pageview",
-                    "event_timestamp": "2021-10-26 12:03",
-                    "user_id": "1",
-                },
-                {
-                    "event_name": "plus_icon_click",
-                    "event_timestamp": "2021-10-26 12:04",
-                    "user_id": "1",
-                },
+                {"event_name": "pageview", "event_timestamp": "2021-10-26 12:00", "user_id": "1"},
+                {"event_name": "cart_btn_click", "event_timestamp": "2021-10-26 12:02", "user_id": "1"},
+                {"event_name": "pageview", "event_timestamp": "2021-10-26 12:03", "user_id": "1"},
+                {"event_name": "plus_icon_click", "event_timestamp": "2021-10-26 12:04", "user_id": "1"},
             ]
         )
 
@@ -259,7 +204,7 @@
         source_events_df = source.to_dataframe()
 
         joined_df = pd.DataFrame(
-            data=[  # type: ignore
+            [
                 {
                     "type": "synthetic",
                     "name": "add_to_cart",
@@ -303,19 +248,16 @@
         source.join_eventstream(child)
         result_df = source.to_dataframe()
 
-        names: list[str] = result_df[schema.event_name].to_list()
-        timestamps: list[int] = result_df[schema.event_timestamp].to_list()
-        user_ids: list[str] = result_df[schema.user_id].to_list()
-        types: list[str] = result_df[schema.event_type].to_list()
-
-        self.assertEqual(
-            names,
-            ["pageview", "add_to_cart", "pageview", "add_to_cart", "add_to_cart123"],
-        )
+        names = result_df[schema.event_name].to_list()
+        timestamps = result_df[schema.event_timestamp].to_list()
+        user_ids = result_df[schema.user_id].to_list()
+        types = result_df[schema.event_type].to_list()
+
+        self.assertEqual(names, ["pageview", "add_to_cart", "pageview", "add_to_cart", "add_to_cart123"])
 
         self.assertEqual(types, ["raw", "synthetic", "raw", "synthetic", "synthetic"])
 
-        expected_timestamps: list[int] = [
+        expected_timestamps = [
             source_events_df.iloc[0][schema.event_timestamp],
             child_events_df.iloc[0][schema.event_timestamp],
             source_events_df.iloc[2][schema.event_timestamp],
@@ -328,15 +270,13 @@
 
         result_with_deleted = source.to_dataframe(show_deleted=True)
         deleted_events = result_with_deleted[result_with_deleted[DELETE_COL_NAME] == True]
-        deleted_events_names: list[str] = deleted_events[schema.event_name].to_list()
+        deleted_events_names = deleted_events[schema.event_name].to_list()
 
         self.assertEqual(deleted_events_names, ["cart_btn_click", "plus_icon_click"])
 
     def test_soft_delete(self):
         source = Eventstream(
-            schema=EventstreamSchema(),
-            raw_data=self.__raw_data,
-            raw_data_schema=self.__raw_data_schema,
+            schema=EventstreamSchema(), raw_data=self.__raw_data, raw_data_schema=self.__raw_data_schema
         )
         df = source.to_dataframe()
 
@@ -345,8 +285,8 @@
         after_delete = source.to_dataframe()
         after_delete_all = source.to_dataframe(show_deleted=True)
 
-        event_names: list[str] = after_delete[source.schema.event_name].to_list()
-        with_deleted_event_names: list[str] = after_delete_all[source.schema.event_name].to_list()
+        event_names = after_delete[source.schema.event_name].to_list()
+        with_deleted_event_names = after_delete_all[source.schema.event_name].to_list()
 
         self.assertEqual(event_names, ["click_1", "click_2"])
 
@@ -357,8 +297,8 @@
         after_delete = source.to_dataframe()
         after_delete_all = source.to_dataframe(show_deleted=True)
 
-        event_names: list[str] = after_delete[source.schema.event_name].to_list()
-        with_deleted_event_names: list[str] = after_delete_all[source.schema.event_name].to_list()
+        event_names = after_delete[source.schema.event_name].to_list()
+        with_deleted_event_names = after_delete_all[source.schema.event_name].to_list()
 
         self.assertEqual(event_names, ["click_2"])
 
@@ -366,21 +306,19 @@
 
     def test_delete_events_by_join(self):
         source = Eventstream(
-            schema=EventstreamSchema(),
-            raw_data=self.__raw_data,
-            raw_data_schema=self.__raw_data_schema,
+            schema=EventstreamSchema(), raw_data=self.__raw_data, raw_data_schema=self.__raw_data_schema
         )
         df = source.to_dataframe()
 
         source.soft_delete(events=df[df[source.schema.event_name] == "pageview"])
 
-        related_cols: list[str] = self.__raw_data.columns.to_list()  # type: ignore
+        related_cols = self.__raw_data.columns.to_list()
         related_cols.append("ref_id")
         related_df = pd.DataFrame(self.__raw_data.copy(), columns=related_cols)
         related_df = related_df[(related_df["name"] == "pageview") | (related_df["name"] == "click_1")]
         related_df.reset_index(inplace=True, drop=True)
-        related_df.at[0, "ref_id"] = df.iloc[0][source.schema.event_id]  # type: ignore
-        related_df.at[1, "ref_id"] = df.iloc[1][source.schema.event_id]  # type: ignore
+        related_df.at[0, "ref_id"] = df.iloc[0][source.schema.event_id]
+        related_df.at[1, "ref_id"] = df.iloc[1][source.schema.event_id]
 
         related = Eventstream(
             schema=EventstreamSchema(),
@@ -395,13 +333,13 @@
 
         source.join_eventstream(related)
         result_df = source.to_dataframe()
-        result_events_names: list[str] = result_df[source.schema.event_name].to_list()
+        result_events_names = result_df[source.schema.event_name].to_list()
 
         self.assertEqual(result_events_names, ["click_2"])
 
         with_deleted_events = source.to_dataframe(show_deleted=True)
 
         deleted_events = with_deleted_events[with_deleted_events[DELETE_COL_NAME] == True]
-        deleted_events_names: list[str] = deleted_events[source.schema.event_name].to_list()
+        deleted_events_names = deleted_events[source.schema.event_name].to_list()
 
         self.assertEqual(deleted_events_names, ["pageview", "pageview", "click_1", "click_1"])