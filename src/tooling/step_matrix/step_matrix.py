--- conflicted
+++ resolved
@@ -427,15 +427,9 @@
 
         if self.centered:
             window = self.centered.left_gap
-<<<<<<< HEAD
-            piv.columns = [(int(i) - window - 1) for i in piv.columns]  # type: ignore
-            if self.targets and piv_targets is not None:
-                piv_targets.columns = [(int(i) - window - 1) for i in piv_targets.columns]  # type: ignore
-=======
             piv.columns = [f"{int(i) - window - 1}" for i in piv.columns]  # type: ignore
             if self.targets and piv_targets is not None:
                 piv_targets.columns = [f"{int(i) - window - 1}" for i in piv_targets.columns]  # type: ignore
->>>>>>> 972c86d3
 
         self.result_data = piv
         self.result_targets = piv_targets
