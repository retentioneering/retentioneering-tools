--- conflicted
+++ resolved
@@ -1,5 +1,7 @@
+from __future__ import annotations
+
 import uuid
-from typing import List, Optional, Union, cast
+from typing import Any, List, Optional, Union, cast
 
 import networkx
 
@@ -16,21 +18,15 @@
         self.pk = str(uuid.uuid4())
 
     def __str__(self) -> str:
-        data = {
-            'name': self.__class__.__name__,
-            'pk': self.pk
-        }
+        data = {"name": self.__class__.__name__, "pk": self.pk}
         return str(data)
 
     __repr__ = __str__
 
     def export(self):
-        data = {
-            'name': self.__class__.__name__,
-            'pk': self.pk
-        }
-        if getattr(self, 'processor', None) is not None:
-            data['processor'] = self.processor.__repr__()
+        data: dict[str, Any] = {"name": self.__class__.__name__, "pk": self.pk}
+        if processor := getattr(self, "processor", None):
+            data["processor"] = processor.__repr__()
         return data
 
 
@@ -82,11 +78,7 @@
         if node.events is not None:
             self.__validate_schema(node.events)
 
-<<<<<<< HEAD
-        if (not isinstance(node, MergeNode) and len(parents) > 1):
-=======
         if not isinstance(node, MergeNode) and len(parents) > 1:
->>>>>>> a07a6851
             raise ValueError("multiple parents are only allowed for merge nodes!")
 
         self.__ngraph.add_node(node)
