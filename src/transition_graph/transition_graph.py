--- conflicted
+++ resolved
@@ -42,29 +42,18 @@
         self,
         eventstream: EventstreamType,  # graph: dict,  # preprocessed graph
         graph_settings: GraphSettings,
-<<<<<<< HEAD
-        positive_target_event: str | None = None,
-        negative_target_event: str | None = None,
-        source_event: str | None = None,
-        edgelist_default_col: str = "edge_weight",
-        nodelist_default_col: str = "number_of_events",
-        norm_type: NormType | None = None,
-    ) -> None:
-
-        from src.eventstream.eventstream import Eventstream
-
-=======
         norm_type: NormType = None,
         weights: MutableMapping[str, str] | None = None,
         targets: MutableMapping[str, str | None] | None = None,
         thresholds: dict[str, Threshold] | None = None,
     ) -> None:
+        from src.eventstream.eventstream import Eventstream
+
         self.weights = weights if weights else {"edges": "edge_weight", "nodes": "number_of_events"}
         self.targets = targets if targets else {"positive": None, "negative": None, "source": None}
         self.thresholds = (
             thresholds if thresholds else {"edges": {"count_of_events": 0.03}, "nodes": {"count_of_events": 0.03}}
         )
->>>>>>> ad6b7c6f
         sm = ServerManager()
         self.env = sm.check_env()
         self.server = sm.create_server()
@@ -87,16 +76,8 @@
         self.id_col = self.eventstream.schema.event_id
         self.custom_cols = self.eventstream.schema.custom_cols
 
-<<<<<<< HEAD
-        self.positive_target_event = positive_target_event
-        self.negative_target_event = negative_target_event
-        self.source_event = source_event
-        self.nodelist_default_col = nodelist_default_col
+        self.nodelist_default_col = self.weights["nodes"]
         self.norm_type: NormType | None = norm_type
-=======
-        self.nodelist_default_col = self.weights["nodes"]
-        self.norm_type = norm_type
->>>>>>> ad6b7c6f
 
         self.nodelist: Nodelist = Nodelist(
             nodelist_default_col=self.nodelist_default_col,
@@ -576,8 +557,6 @@
                 template=html_template,
             )
         )
-        display(self._to_js_val(links_threshold))
-        display(self._to_js_val(nodes_threshold))
         display(HTML(html))
 
     def _get_option(self, name: str, settings: dict[str, Any]) -> str:
