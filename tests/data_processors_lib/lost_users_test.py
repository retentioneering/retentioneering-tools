from __future__ import annotations

import pandas as pd
import pytest
from pydantic import ValidationError

from retentioneering.data_processors_lib import LabelLostUsers, LabelLostUsersParams
from retentioneering.eventstream.eventstream import Eventstream
from retentioneering.eventstream.schema import RawDataSchema
from tests.data_processors_lib.common import ApplyTestBase, GraphTestBase


class TestLabelLostUsers(ApplyTestBase):
    _Processor = LabelLostUsers
    _source_df = pd.DataFrame(
        [
            [1, "event1", "2022-01-01 00:01:00"],
            [1, "event1", "2022-01-01 00:02:00"],
            [1, "event2", "2022-01-01 00:01:02"],
            [1, "event1", "2022-01-01 00:03:00"],
            [1, "event1", "2022-01-01 00:04:00"],
            [1, "event1", "2022-01-01 00:05:00"],
            [2, "event1", "2022-01-02 00:00:00"],
            [2, "event1", "2022-01-02 00:00:05"],
            [2, "event2", "2022-01-02 00:00:05"],
        ],
        columns=["user_id", "event", "timestamp"],
    )
    _raw_data_schema = RawDataSchema(
        user_id="user_id",
        event_name="event",
        event_timestamp="timestamp",
    )

    def test_label_lost_users_apply__lost_users_list(self):
        actual = self._apply(LabelLostUsersParams(lost_users_list=[2]))
        expected = pd.DataFrame(
            [
                [1, "absent_user", "absent_user", "2022-01-01 00:05:00"],
                [2, "lost_user", "lost_user", "2022-01-02 00:00:05"],
            ],
            columns=["user_id", "event", "event_type", "timestamp"],
        )
        assert actual[expected.columns].compare(expected).shape == (0, 0)

<<<<<<< HEAD
    def test_label_lost_users_apply__lost_cutoff(self):
        actual = self._apply(LabelLostUsersParams(lost_cutoff=(4, "h")))
=======
    def test_lost_users_apply__timeout(self):
        actual = self._apply(LostUsersParams(timeout=(4, "h")))
>>>>>>> 67383b99
        expected = pd.DataFrame(
            [
                [1, "lost_user", "lost_user", "2022-01-01 00:05:00"],
                [2, "absent_user", "absent_user", "2022-01-02 00:00:05"],
            ],
            columns=["user_id", "event", "event_type", "timestamp"],
        )
        assert actual[expected.columns].compare(expected).shape == (0, 0)

    def test_params_model__incorrect_datetime_unit(self):
        with pytest.raises(ValidationError):
<<<<<<< HEAD
            p = LabelLostUsersParams(lost_cutoff=(1, "xxx"))
=======
            p = LostUsersParams(timeout=(1, "xxx"))
>>>>>>> 67383b99


class TestLabelLostUsersGraph(GraphTestBase):
    _Processor = LabelLostUsers
    _source_df = pd.DataFrame(
        [
            [1, "event1", "2022-01-01 00:01:00"],
            [1, "event1", "2022-01-01 00:02:00"],
            [1, "event2", "2022-01-01 00:01:02"],
            [1, "event1", "2022-01-01 00:03:00"],
            [1, "event1", "2022-01-01 00:04:00"],
            [1, "event1", "2022-01-01 00:05:00"],
            [2, "event1", "2022-01-02 00:00:00"],
            [2, "event1", "2022-01-02 00:00:05"],
            [2, "event2", "2022-01-02 00:00:05"],
        ],
        columns=["user_id", "event", "timestamp"],
    )
    _raw_data_schema = RawDataSchema(
        user_id="user_id",
        event_name="event",
        event_timestamp="timestamp",
    )

    def test_label_lost_users_graph__lost_users_list(self):
        actual = self._apply(LabelLostUsersParams(lost_users_list=[2]))
        expected = pd.DataFrame(
            [
                [1, "event1", "raw", "2022-01-01 00:01:00"],
                [1, "event2", "raw", "2022-01-01 00:01:02"],
                [1, "event1", "raw", "2022-01-01 00:02:00"],
                [1, "event1", "raw", "2022-01-01 00:03:00"],
                [1, "event1", "raw", "2022-01-01 00:04:00"],
                [1, "event1", "raw", "2022-01-01 00:05:00"],
                [1, "absent_user", "absent_user", "2022-01-01 00:05:00"],
                [2, "event1", "raw", "2022-01-02 00:00:00"],
                [2, "event1", "raw", "2022-01-02 00:00:05"],
                [2, "event2", "raw", "2022-01-02 00:00:05"],
                [2, "lost_user", "lost_user", "2022-01-02 00:00:05"],
            ],
            columns=["user_id", "event", "event_type", "timestamp"],
        )
        assert actual[expected.columns].compare(expected).shape == (0, 0)

<<<<<<< HEAD
    def test_label_lost_users_graph__lost_cutoff(self):
        actual = self._apply(LabelLostUsersParams(lost_cutoff=(4, "h")))
=======
    def test_lost_users_graph__timeout(self):
        actual = self._apply(LostUsersParams(timeout=(4, "h")))
>>>>>>> 67383b99
        expected = pd.DataFrame(
            [
                [1, "event1", "raw", "2022-01-01 00:01:00"],
                [1, "event2", "raw", "2022-01-01 00:01:02"],
                [1, "event1", "raw", "2022-01-01 00:02:00"],
                [1, "event1", "raw", "2022-01-01 00:03:00"],
                [1, "event1", "raw", "2022-01-01 00:04:00"],
                [1, "event1", "raw", "2022-01-01 00:05:00"],
                [1, "lost_user", "lost_user", "2022-01-01 00:05:00"],
                [2, "event1", "raw", "2022-01-02 00:00:00"],
                [2, "event1", "raw", "2022-01-02 00:00:05"],
                [2, "event2", "raw", "2022-01-02 00:00:05"],
                [2, "absent_user", "absent_user", "2022-01-02 00:00:05"],
            ],
            columns=["user_id", "event", "event_type", "timestamp"],
        )

        assert actual[expected.columns].compare(expected).shape == (0, 0)


class TestLabelLostUsersHelper:
    def test_label_lost_users_graph__lost_users_list(self):
        source_df = pd.DataFrame(
            [
                [1, "event1", "2022-01-01 00:01:00"],
                [1, "event2", "2022-01-01 00:01:02"],
                [1, "event1", "2022-01-01 00:02:00"],
                [1, "event1", "2022-01-01 00:03:00"],
                [1, "event1", "2022-01-01 00:04:00"],
                [1, "event1", "2022-01-01 00:05:00"],
                [2, "event1", "2022-01-02 00:00:00"],
                [2, "event1", "2022-01-02 00:00:05"],
                [2, "event2", "2022-01-02 00:00:05"],
            ],
            columns=["user_id", "event", "timestamp"],
        )
        source = Eventstream(source_df)

        correct_result_columns = ["user_id", "event", "event_type", "timestamp"]
        correct_result = pd.DataFrame(
            [
                [1, "event1", "raw", "2022-01-01 00:01:00"],
                [1, "event2", "raw", "2022-01-01 00:01:02"],
                [1, "event1", "raw", "2022-01-01 00:02:00"],
                [1, "event1", "raw", "2022-01-01 00:03:00"],
                [1, "event1", "raw", "2022-01-01 00:04:00"],
                [1, "event1", "raw", "2022-01-01 00:05:00"],
                [1, "absent_user", "absent_user", "2022-01-01 00:05:00"],
                [2, "event1", "raw", "2022-01-02 00:00:00"],
                [2, "event1", "raw", "2022-01-02 00:00:05"],
                [2, "event2", "raw", "2022-01-02 00:00:05"],
                [2, "lost_user", "lost_user", "2022-01-02 00:00:05"],
            ],
            columns=correct_result_columns,
        )

        result = source.label_lost_users(lost_users_list=[2])
        result_df = result.to_dataframe()[correct_result_columns].reset_index(drop=True)

        assert result_df.compare(correct_result).shape == (0, 0)

<<<<<<< HEAD
    def test_label_lost_users_graph__lost_cutoff(self):
=======
    def test_lost_users_graph__timeout(self):
>>>>>>> 67383b99
        source_df = pd.DataFrame(
            [
                [1, "event1", "2022-01-01 00:01:00"],
                [1, "event1", "2022-01-01 00:02:00"],
                [1, "event2", "2022-01-01 00:01:02"],
                [1, "event1", "2022-01-01 00:03:00"],
                [1, "event1", "2022-01-01 00:04:00"],
                [1, "event1", "2022-01-01 00:05:00"],
                [2, "event1", "2022-01-02 00:00:00"],
                [2, "event1", "2022-01-02 00:00:05"],
                [2, "event2", "2022-01-02 00:00:05"],
            ],
            columns=["user_id", "event", "timestamp"],
        )
        source = Eventstream(source_df)

        correct_result_columns = ["user_id", "event", "event_type", "timestamp"]
        correct_result = pd.DataFrame(
            [
                [1, "event1", "raw", "2022-01-01 00:01:00"],
                [1, "event2", "raw", "2022-01-01 00:01:02"],
                [1, "event1", "raw", "2022-01-01 00:02:00"],
                [1, "event1", "raw", "2022-01-01 00:03:00"],
                [1, "event1", "raw", "2022-01-01 00:04:00"],
                [1, "event1", "raw", "2022-01-01 00:05:00"],
                [1, "lost_user", "lost_user", "2022-01-01 00:05:00"],
                [2, "event1", "raw", "2022-01-02 00:00:00"],
                [2, "event1", "raw", "2022-01-02 00:00:05"],
                [2, "event2", "raw", "2022-01-02 00:00:05"],
                [2, "absent_user", "absent_user", "2022-01-02 00:00:05"],
            ],
            columns=correct_result_columns,
        )
<<<<<<< HEAD
        result = source.label_lost_users(lost_cutoff=(4, "h"))
=======
        result = source.lost_users(timeout=(4, "h"))
>>>>>>> 67383b99
        result_df = result.to_dataframe()[correct_result_columns].reset_index(drop=True)

        assert result_df.compare(correct_result).shape == (0, 0)<|MERGE_RESOLUTION|>--- conflicted
+++ resolved
@@ -43,13 +43,8 @@
         )
         assert actual[expected.columns].compare(expected).shape == (0, 0)
 
-<<<<<<< HEAD
-    def test_label_lost_users_apply__lost_cutoff(self):
-        actual = self._apply(LabelLostUsersParams(lost_cutoff=(4, "h")))
-=======
-    def test_lost_users_apply__timeout(self):
-        actual = self._apply(LostUsersParams(timeout=(4, "h")))
->>>>>>> 67383b99
+    def test_label_lost_users_apply__timeout(self):
+        actual = self._apply(LabelLostUsersParams(timeout=(4, "h")))
         expected = pd.DataFrame(
             [
                 [1, "lost_user", "lost_user", "2022-01-01 00:05:00"],
@@ -61,11 +56,7 @@
 
     def test_params_model__incorrect_datetime_unit(self):
         with pytest.raises(ValidationError):
-<<<<<<< HEAD
-            p = LabelLostUsersParams(lost_cutoff=(1, "xxx"))
-=======
-            p = LostUsersParams(timeout=(1, "xxx"))
->>>>>>> 67383b99
+            p = LabelLostUsersParams(timeout=(1, "xxx"))
 
 
 class TestLabelLostUsersGraph(GraphTestBase):
@@ -110,13 +101,8 @@
         )
         assert actual[expected.columns].compare(expected).shape == (0, 0)
 
-<<<<<<< HEAD
-    def test_label_lost_users_graph__lost_cutoff(self):
-        actual = self._apply(LabelLostUsersParams(lost_cutoff=(4, "h")))
-=======
-    def test_lost_users_graph__timeout(self):
-        actual = self._apply(LostUsersParams(timeout=(4, "h")))
->>>>>>> 67383b99
+    def test_label_lost_users_graph__timeout(self):
+        actual = self._apply(LabelLostUsersParams(timeout=(4, "h")))
         expected = pd.DataFrame(
             [
                 [1, "event1", "raw", "2022-01-01 00:01:00"],
@@ -178,11 +164,7 @@
 
         assert result_df.compare(correct_result).shape == (0, 0)
 
-<<<<<<< HEAD
-    def test_label_lost_users_graph__lost_cutoff(self):
-=======
-    def test_lost_users_graph__timeout(self):
->>>>>>> 67383b99
+    def test_label_lost_users_graph__timeout(self):
         source_df = pd.DataFrame(
             [
                 [1, "event1", "2022-01-01 00:01:00"],
@@ -216,11 +198,7 @@
             ],
             columns=correct_result_columns,
         )
-<<<<<<< HEAD
-        result = source.label_lost_users(lost_cutoff=(4, "h"))
-=======
-        result = source.lost_users(timeout=(4, "h"))
->>>>>>> 67383b99
+        result = source.label_lost_users(timeout=(4, "h"))
         result_df = result.to_dataframe()[correct_result_columns].reset_index(drop=True)
 
         assert result_df.compare(correct_result).shape == (0, 0)