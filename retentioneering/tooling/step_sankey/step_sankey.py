--- conflicted
+++ resolved
@@ -33,7 +33,6 @@
 
     """
 
-<<<<<<< HEAD
     max_steps: int
     threshold: int | float
     sorting: list | None
@@ -47,35 +46,11 @@
     data_grp_links: pd.DataFrame
     data_for_plot: dict
 
-    def __init__(self, eventstream: EventstreamType) -> None:
-=======
     @track(  # type: ignore
         tracking_info={"event_name": "init"},
         scope="step_sankey",
-        allowed_params=[
-            "max_steps",
-            "threshold",
-            "sorting",
-            "targets",
-            "autosize",
-            "width",
-            "height",
-        ],
     )
-    def __init__(
-        self,
-        eventstream: EventstreamType,
-        max_steps: int = 10,
-        threshold: Union[int, float] = 0.05,
-        sorting: list | None = None,
-        targets: Union[list[str], str] | None = None,
-        autosize: bool = True,
-        width: int | None = None,
-        height: int | None = None,
-    ) -> None:
-        super().__init__()
-
->>>>>>> 8f2fdfef
+    def __init__(self, eventstream: EventstreamType) -> None:
         self.__eventstream = eventstream
         self.user_col = self.__eventstream.schema.user_id
         self.event_col = self.__eventstream.schema.event_name
@@ -536,7 +511,17 @@
         data = data.drop("next_timestamp", axis=1)
         return data
 
-<<<<<<< HEAD
+    @track(  # type: ignore
+        tracking_info={"event_name": "fit"},
+        scope="step_sankey",
+        allowed_params=[
+            "max_steps",
+            "threshold",
+            "sorting",
+            "targets",
+        ],
+
+    )
     def fit(
         self,
         max_steps: int = 10,
@@ -544,13 +529,6 @@
         sorting: list | None = None,
         targets: list[str] | str | None = None,
     ) -> None:
-=======
-    @track(  # type: ignore
-        tracking_info={"event_name": "fit"},
-        scope="step_sankey",
-    )
-    def fit(self) -> None:
->>>>>>> 8f2fdfef
         """
         Calculate the sankey diagram internal values with the defined parameters.
         Applying ``fit`` method is necessary for the following usage
@@ -595,15 +573,17 @@
         data_for_plot, self.data_grp_nodes = self._get_nodes(self.data)
         self.data_for_plot, self.data_grp_links = self._get_links(self.data, data_for_plot, self.data_grp_nodes)
 
-<<<<<<< HEAD
-    def plot(self, autosize: bool = True, width: int | None = None, height: int | None = None) -> go.Figure:
-=======
     @track(  # type: ignore
         tracking_info={"event_name": "plot"},
         scope="step_sankey",
+        allowed_params=[
+            "autosize",
+            "width",
+            "height",
+        ],
+
     )
-    def plot(self) -> go.Figure:
->>>>>>> 8f2fdfef
+    def plot(self, autosize: bool = True, width: int | None = None, height: int | None = None) -> go.Figure:
         """
         Create a Sankey interactive plot based on the calculated values.
         Should be used after :py:func:`fit`.
