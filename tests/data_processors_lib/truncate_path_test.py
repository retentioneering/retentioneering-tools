from __future__ import annotations

import pandas as pd

from src.data_processors_lib.rete import TruncatePath, TruncatePathParams
<<<<<<< HEAD
from src.eventstream.schema import RawDataSchema
=======
from src.eventstream.eventstream import Eventstream
from src.eventstream.schema import EventstreamSchema, RawDataSchema
>>>>>>> 1b6f1e13
from tests.data_processors_lib.common import ApplyTestBase, GraphTestBase


class TestTruncatePath(ApplyTestBase):
    _Processor = TruncatePath
    _source_df_1 = pd.DataFrame(
        [
            [1, "start", "start", "2022-01-01 00:01:00"],
            [1, "event1", "raw", "2022-01-01 00:01:00"],
            [1, "event2", "raw", "2022-01-01 00:01:02"],
            [1, "event1", "raw", "2022-01-01 00:02:00"],
            [1, "event1", "raw", "2022-01-01 00:03:00"],
            [1, "event1", "synthetic", "2022-01-01 00:03:00"],
            [1, "session_start", "session_start", "2022-01-01 00:03:30"],
            [1, "event3", "raw", "2022-01-01 00:03:30"],
            [1, "event3_synthetic", "synthetic", "2022-01-01 00:03:30"],
            [1, "event1", "raw", "2022-01-01 00:04:00"],
            [1, "event3", "raw", "2022-01-01 00:04:30"],
            [1, "event1", "raw", "2022-01-01 00:05:00"],
            [2, "event1", "raw", "2022-01-02 00:00:00"],
            [2, "event3", "raw", "2022-01-02 00:00:05"],
            [2, "event2", "raw", "2022-01-02 00:01:05"],
            [2, "end", "end", "2022-01-02 00:01:05"],
            [3, "event1", "raw", "2022-01-02 00:01:10"],
            [3, "event1", "raw", "2022-01-02 00:02:05"],
            [3, "event4", "raw", "2022-01-02 00:03:05"],
            [3, "end", "end", "2022-01-02 00:03:05"],
        ],
        columns=["user_id", "event", "event_type", "timestamp"],
    )
    _source_df_2 = pd.DataFrame(
        [
            [1, "start", "start", "2022-01-01 00:01:00"],
            [1, "event1", "raw", "2022-01-01 00:01:00"],
            [1, "event2", "raw", "2022-01-01 00:01:02"],
            [1, "event1", "raw", "2022-01-01 00:02:00"],
            [1, "event1", "raw", "2022-01-01 00:03:00"],
            [1, "event1", "synthetic", "2022-01-01 00:03:00"],
            [1, "session_start", "session_start", "2022-01-01 00:03:30"],
            [1, "event3", "raw", "2022-01-01 00:03:30"],
            [1, "event3_synthetic", "synthetic", "2022-01-01 00:03:30"],
            [1, "event1", "raw", "2022-01-01 00:04:00"],
            [1, "event3", "raw", "2022-01-01 00:04:30"],
            [1, "event1", "raw", "2022-01-01 00:05:00"],
            [1, "event1", "raw", "2022-01-02 00:00:00"],
            [1, "event3", "raw", "2022-01-02 00:00:05"],
            [1, "event5", "raw", "2022-01-02 00:01:05"],
            [1, "end", "end", "2022-01-02 00:01:05"],
            [1, "event1", "raw", "2022-01-02 00:01:10"],
            [1, "event1", "raw", "2022-01-02 00:02:05"],
            [1, "event4", "raw", "2022-01-02 00:03:05"],
            [1, "end", "end", "2022-01-02 00:03:05"],
        ],
        columns=["user_id", "event", "event_type", "timestamp"],
    )
    _raw_data_schema = RawDataSchema(
        user_id="user_id",
        event_name="event",
        event_type="event_type",
        event_timestamp="timestamp",
    )

    def test_truncate_path_apply__before_first(self):
        actual = self._apply(
            TruncatePathParams(
                drop_before="event3",
            ),
            source_df=self._source_df_1,
        )
        expected = pd.DataFrame(
            [
                [1, "start", "start", "2022-01-01 00:01:00", True],
                [1, "event1", "raw", "2022-01-01 00:01:00", True],
                [1, "event2", "raw", "2022-01-01 00:01:02", True],
                [1, "event1", "raw", "2022-01-01 00:02:00", True],
                [1, "event1", "raw", "2022-01-01 00:03:00", True],
                [1, "event1", "synthetic", "2022-01-01 00:03:00", True],
                [2, "event1", "raw", "2022-01-02 00:00:00", True],
            ],
            columns=["user_id", "event_name", "event_type", "event_timestamp", "_deleted"],
        )
        assert actual[expected.columns].compare(expected).shape == (0, 0)

    def test_truncate_path_apply__before_last(self):
        actual = self._apply(
            TruncatePathParams(
                drop_before="event3",
                occurrence_before="last",
            ),
            source_df=self._source_df_1,
        )
        expected = pd.DataFrame(
            [
                [1, "start", "start", "2022-01-01 00:01:00", True],
                [1, "event1", "raw", "2022-01-01 00:01:00", True],
                [1, "event2", "raw", "2022-01-01 00:01:02", True],
                [1, "event1", "raw", "2022-01-01 00:02:00", True],
                [1, "event1", "raw", "2022-01-01 00:03:00", True],
                [1, "event1", "synthetic", "2022-01-01 00:03:00", True],
                [1, "session_start", "session_start", "2022-01-01 00:03:30", True],
                [1, "event3", "raw", "2022-01-01 00:03:30", True],
                [1, "event3_synthetic", "synthetic", "2022-01-01 00:03:30", True],
                [1, "event1", "raw", "2022-01-01 00:04:00", True],
                [2, "event1", "raw", "2022-01-02 00:00:00", True],
            ],
            columns=["user_id", "event_name", "event_type", "event_timestamp", "_deleted"],
        )
        assert actual[expected.columns].compare(expected).shape == (0, 0)

    def test_truncate_path_apply__before_first_positive_shift(self):
        actual = self._apply(
            TruncatePathParams(
                drop_before="event3",
                shift_before=2,
            ),
            source_df=self._source_df_1,
        )
        expected = pd.DataFrame(
            [
                [1, "start", "start", "2022-01-01 00:01:00", True],
                [1, "event1", "raw", "2022-01-01 00:01:00", True],
                [1, "event2", "raw", "2022-01-01 00:01:02", True],
                [1, "event1", "raw", "2022-01-01 00:02:00", True],
                [1, "event1", "raw", "2022-01-01 00:03:00", True],
                [1, "event1", "synthetic", "2022-01-01 00:03:00", True],
                [1, "session_start", "session_start", "2022-01-01 00:03:30", True],
                [1, "event3", "raw", "2022-01-01 00:03:30", True],
                [1, "event3_synthetic", "synthetic", "2022-01-01 00:03:30", True],
                [1, "event1", "raw", "2022-01-01 00:04:00", True],
                [2, "event1", "raw", "2022-01-02 00:00:00", True],
                [2, "event3", "raw", "2022-01-02 00:00:05", True],
                [2, "event2", "raw", "2022-01-02 00:01:05", True],
                [2, "end", "end", "2022-01-02 00:01:05", True],
            ],
            columns=["user_id", "event_name", "event_type", "event_timestamp", "_deleted"],
        )
        assert actual[expected.columns].compare(expected).shape == (0, 0)

    def test_truncate_path_apply__before_first_negative_shift(self):
        actual = self._apply(
            TruncatePathParams(
                drop_before="event3",
                shift_before=-2,
            ),
            source_df=self._source_df_1,
        )
        expected = pd.DataFrame(
            [
                [1, "start", "start", "2022-01-01 00:01:00", True],
                [1, "event1", "raw", "2022-01-01 00:01:00", True],
                [1, "event2", "raw", "2022-01-01 00:01:02", True],
            ],
            columns=["user_id", "event_name", "event_type", "event_timestamp", "_deleted"],
        )
        assert actual[expected.columns].compare(expected).shape == (0, 0)

    def test_truncate_path_apply__before_last_positive_shift(self):
        actual = self._apply(
            TruncatePathParams(
                drop_before="event3",
                occurrence_before="last",
                shift_before=2,
            ),
            source_df=self._source_df_1,
        )
        expected = pd.DataFrame(
            [
                [1, "start", "start", "2022-01-01 00:01:00", True],
                [1, "event1", "raw", "2022-01-01 00:01:00", True],
                [1, "event2", "raw", "2022-01-01 00:01:02", True],
                [1, "event1", "raw", "2022-01-01 00:02:00", True],
                [1, "event1", "raw", "2022-01-01 00:03:00", True],
                [1, "event1", "synthetic", "2022-01-01 00:03:00", True],
                [1, "session_start", "session_start", "2022-01-01 00:03:30", True],
                [1, "event3", "raw", "2022-01-01 00:03:30", True],
                [1, "event3_synthetic", "synthetic", "2022-01-01 00:03:30", True],
                [1, "event1", "raw", "2022-01-01 00:04:00", True],
                [1, "event3", "raw", "2022-01-01 00:04:30", True],
                [1, "event1", "raw", "2022-01-01 00:05:00", True],
                [2, "event1", "raw", "2022-01-02 00:00:00", True],
                [2, "event3", "raw", "2022-01-02 00:00:05", True],
                [2, "event2", "raw", "2022-01-02 00:01:05", True],
                [2, "end", "end", "2022-01-02 00:01:05", True],
            ],
            columns=["user_id", "event_name", "event_type", "event_timestamp", "_deleted"],
        )
        assert actual[expected.columns].compare(expected).shape == (0, 0)

    def test_truncate_path_apply__before_last_negative_shift(self):
        actual = self._apply(
            TruncatePathParams(
                drop_before="event3",
                occurrence_before="last",
                shift_before=-2,
            ),
            source_df=self._source_df_1,
        )
        expected = pd.DataFrame(
            [
                [1, "start", "start", "2022-01-01 00:01:00", True],
                [1, "event1", "raw", "2022-01-01 00:01:00", True],
                [1, "event2", "raw", "2022-01-01 00:01:02", True],
                [1, "event1", "raw", "2022-01-01 00:02:00", True],
                [1, "event1", "raw", "2022-01-01 00:03:00", True],
                [1, "event1", "synthetic", "2022-01-01 00:03:00", True],
            ],
            columns=["user_id", "event_name", "event_type", "event_timestamp", "_deleted"],
        )
        assert actual[expected.columns].compare(expected).shape == (0, 0)

    def test_truncate_path_apply__after_first(self):
        actual = self._apply(
            TruncatePathParams(
                drop_after="event3",
            ),
            source_df=self._source_df_1,
        )
        expected = pd.DataFrame(
            [
                [1, "event1", "raw", "2022-01-01 00:04:00", True],
                [1, "event3", "raw", "2022-01-01 00:04:30", True],
                [1, "event1", "raw", "2022-01-01 00:05:00", True],
                [2, "event2", "raw", "2022-01-02 00:01:05", True],
                [2, "end", "end", "2022-01-02 00:01:05", True],
            ],
            columns=["user_id", "event_name", "event_type", "event_timestamp", "_deleted"],
        )
        assert actual[expected.columns].compare(expected).shape == (0, 0)

    def test_truncate_path_apply__after_last(self):
        actual = self._apply(
            TruncatePathParams(
                drop_after="event3",
                occurrence_after="last",
            ),
            source_df=self._source_df_1,
        )
        expected = pd.DataFrame(
            [
                [1, "event1", "raw", "2022-01-01 00:05:00", True],
                [2, "event2", "raw", "2022-01-02 00:01:05", True],
                [2, "end", "end", "2022-01-02 00:01:05", True],
            ],
            columns=["user_id", "event_name", "event_type", "event_timestamp", "_deleted"],
        )
        assert actual[expected.columns].compare(expected).shape == (0, 0)

    def test_truncate_path_apply__after_first_positive_shift(self):
        actual = self._apply(
            TruncatePathParams(
                drop_after="event3",
                shift_after=2,
            ),
            source_df=self._source_df_1,
        )
        expected = pd.DataFrame(
            [
                [1, "event1", "raw", "2022-01-01 00:05:00", True],
            ],
            columns=["user_id", "event_name", "event_type", "event_timestamp", "_deleted"],
        )
        assert actual[expected.columns].compare(expected).shape == (0, 0)

    def test_truncate_path_apply__after_first_negative_shift(self):
        actual = self._apply(
            TruncatePathParams(
                drop_after="event3",
                shift_after=-2,
            ),
            source_df=self._source_df_1,
        )
        expected = pd.DataFrame(
            [
                [1, "event1", "raw", "2022-01-01 00:03:00", True],
                [1, "event1", "synthetic", "2022-01-01 00:03:00", True],
                [1, "session_start", "session_start", "2022-01-01 00:03:30", True],
                [1, "event3", "raw", "2022-01-01 00:03:30", True],
                [1, "event3_synthetic", "synthetic", "2022-01-01 00:03:30", True],
                [1, "event1", "raw", "2022-01-01 00:04:00", True],
                [1, "event3", "raw", "2022-01-01 00:04:30", True],
                [1, "event1", "raw", "2022-01-01 00:05:00", True],
                [2, "event1", "raw", "2022-01-02 00:00:00", True],
                [2, "event3", "raw", "2022-01-02 00:00:05", True],
                [2, "event2", "raw", "2022-01-02 00:01:05", True],
                [2, "end", "end", "2022-01-02 00:01:05", True],
            ],
            columns=["user_id", "event_name", "event_type", "event_timestamp", "_deleted"],
        )
        assert actual[expected.columns].compare(expected).shape == (0, 0)

    def test_truncate_path_apply__after_last_positive_shift(self):
        actual = self._apply(
            TruncatePathParams(
                drop_after="event3",
                occurrence_after="last",
                shift_after=2,
            ),
            source_df=self._source_df_1,
        )
        expected = pd.DataFrame([], columns=["user_id", "event_name", "event_type", "event_timestamp", "_deleted"])
        assert actual[expected.columns].compare(expected).shape == (0, 0)

    def test_truncate_path_apply__after_last_negative_shift(self):
        actual = self._apply(
            TruncatePathParams(
                drop_after="event3",
                occurrence_after="last",
                shift_after=-2,
            ),
            source_df=self._source_df_1,
        )
        expected = pd.DataFrame(
            [
                [1, "event1", "raw", "2022-01-01 00:04:00", True],
                [1, "event3", "raw", "2022-01-01 00:04:30", True],
                [1, "event1", "raw", "2022-01-01 00:05:00", True],
                [2, "event1", "raw", "2022-01-02 00:00:00", True],
                [2, "event3", "raw", "2022-01-02 00:00:05", True],
                [2, "event2", "raw", "2022-01-02 00:01:05", True],
                [2, "end", "end", "2022-01-02 00:01:05", True],
            ],
            columns=["user_id", "event_name", "event_type", "event_timestamp", "_deleted"],
        )
        assert actual[expected.columns].compare(expected).shape == (0, 0)

    def test_truncate_path_apply__before_after_first(self):
        actual = self._apply(
            TruncatePathParams(
                drop_before="event3",
                drop_after="event5",
            ),
            source_df=self._source_df_2,
        )
        expected = pd.DataFrame(
            [
                [1, "start", "start", "2022-01-01 00:01:00", True],
                [1, "event1", "raw", "2022-01-01 00:01:00", True],
                [1, "event2", "raw", "2022-01-01 00:01:02", True],
                [1, "event1", "raw", "2022-01-01 00:02:00", True],
                [1, "event1", "raw", "2022-01-01 00:03:00", True],
                [1, "event1", "synthetic", "2022-01-01 00:03:00", True],
                [1, "event1", "raw", "2022-01-02 00:01:10", True],
                [1, "event1", "raw", "2022-01-02 00:02:05", True],
                [1, "event4", "raw", "2022-01-02 00:03:05", True],
                [1, "end", "end", "2022-01-02 00:03:05", True],
            ],
            columns=["user_id", "event_name", "event_type", "event_timestamp", "_deleted"],
        )
        assert actual[expected.columns].compare(expected).shape == (0, 0)


class TestTruncatePathGraph(GraphTestBase):
    _Processor = TruncatePath
    _source_df_1 = pd.DataFrame(
        [
            [1, "start", "start", "2022-01-01 00:01:00"],
            [1, "event1", "raw", "2022-01-01 00:01:00"],
            [1, "event2", "raw", "2022-01-01 00:01:02"],
            [1, "event1", "raw", "2022-01-01 00:02:00"],
            [1, "event1", "raw", "2022-01-01 00:03:00"],
            [1, "event1", "synthetic", "2022-01-01 00:03:00"],
            [1, "session_start", "session_start", "2022-01-01 00:03:30"],
            [1, "event3", "raw", "2022-01-01 00:03:30"],
            [1, "event3_synthetic", "synthetic", "2022-01-01 00:03:30"],
            [1, "event1", "raw", "2022-01-01 00:04:00"],
            [1, "event3", "raw", "2022-01-01 00:04:30"],
            [1, "event1", "raw", "2022-01-01 00:05:00"],
            [1, "event1", "raw", "2022-01-02 00:00:00"],
            [1, "event3", "raw", "2022-01-02 00:00:05"],
            [1, "event5", "raw", "2022-01-02 00:01:05"],
            [1, "end", "end", "2022-01-02 00:01:05"],
            [1, "event1", "raw", "2022-01-02 00:01:10"],
            [1, "event1", "raw", "2022-01-02 00:02:05"],
            [1, "event4", "raw", "2022-01-02 00:03:05"],
            [1, "end", "end", "2022-01-02 00:03:05"],
            [2, "event1", "raw", "2022-01-02 00:01:10"],
            [2, "event1", "raw", "2022-01-02 00:02:05"],
            [2, "event4", "raw", "2022-01-02 00:03:05"],
            [2, "end", "end", "2022-01-02 00:03:05"],
        ],
        columns=["user_id", "event", "event_type", "timestamp"],
    )
    _source_df_2 = pd.DataFrame(
        [
            [1, "event1", "raw", "2022-01-01 00:00:00"],
            [1, "event2", "raw", "2022-01-01 00:01:00"],
            [1, "event3", "raw", "2022-01-01 00:02:00"],
            [1, "event1", "raw", "2022-01-01 00:03:00"],
            [1, "event2", "raw", "2022-01-01 00:04:00"],
            [1, "event3", "raw", "2022-01-01 00:05:00"],
        ],
        columns=["user_id", "event", "event_type", "timestamp"],
    )
    _raw_data_schema = RawDataSchema(
        user_id="user_id",
        event_name="event",
        event_type="event_type",
        event_timestamp="timestamp",
    )

    def test_truncate_path_graph__before_after_first(self):
        actual = self._apply(
            TruncatePathParams(
                drop_before="event3",
                drop_after="event5",
            ),
            source_df=self._source_df_1,
        )
        expected = pd.DataFrame(
            [
                [1, "session_start", "session_start", "2022-01-01 00:03:30"],
                [1, "event3", "raw", "2022-01-01 00:03:30"],
                [1, "event3_synthetic", "synthetic", "2022-01-01 00:03:30"],
                [1, "event1", "raw", "2022-01-01 00:04:00"],
                [1, "event3", "raw", "2022-01-01 00:04:30"],
                [1, "event1", "raw", "2022-01-01 00:05:00"],
                [1, "event1", "raw", "2022-01-02 00:00:00"],
                [1, "event3", "raw", "2022-01-02 00:00:05"],
                [1, "event5", "raw", "2022-01-02 00:01:05"],
                [1, "end", "end", "2022-01-02 00:01:05"],
                [2, "event1", "raw", "2022-01-02 00:01:10"],
                [2, "event1", "raw", "2022-01-02 00:02:05"],
                [2, "event4", "raw", "2022-01-02 00:03:05"],
                [2, "end", "end", "2022-01-02 00:03:05"],
            ],
            columns=["user_id", "event_name", "event_type", "event_timestamp"],
        )
        assert actual[expected.columns].compare(expected).shape == (0, 0)

    def test_truncate_path_graph__inversed_bounds(self):
        actual = self._apply(
            TruncatePathParams(
                drop_before="event3",
                occurrence_before="first",
                shift_before=2,
                drop_after="event3",
                occurrence_after="last",
                shift_after=-2,
            ),
            source_df=self._source_df_2,
<<<<<<< HEAD
        )
        expected = pd.DataFrame([], columns=["user_id", "event_name", "event_type", "event_timestamp"])
        assert actual[expected.columns].compare(expected).shape == (0, 0)

    def test_truncate_path_graph__irrelevant_before_event(self):
        actual = self._apply(
            TruncatePathParams(
                drop_before="missing_event",
            ),
            source_df=self._source_df_2,
        )
        expected = pd.DataFrame(
=======
        )
        expected = pd.DataFrame([], columns=["user_id", "event_name", "event_type", "event_timestamp"])
        assert actual[expected.columns].compare(expected).shape == (0, 0)

    def test_truncate_path_graph__irrelevant_before_event(self):
        actual = self._apply(
            TruncatePathParams(
                drop_before="missing_event",
            ),
            source_df=self._source_df_2,
        )
        expected = pd.DataFrame(
            [
                [1, "event1", "raw", "2022-01-01 00:00:00"],
                [1, "event2", "raw", "2022-01-01 00:01:00"],
                [1, "event3", "raw", "2022-01-01 00:02:00"],
                [1, "event1", "raw", "2022-01-01 00:03:00"],
                [1, "event2", "raw", "2022-01-01 00:04:00"],
                [1, "event3", "raw", "2022-01-01 00:05:00"],
            ],
            columns=["user_id", "event_name", "event_type", "event_timestamp"],
        )
        assert actual[expected.columns].compare(expected).shape == (0, 0)

    def test_truncate_path_graph__irrelevant_after_event(self):
        actual = self._apply(
            TruncatePathParams(
                drop_after="missing_event",
            ),
            source_df=self._source_df_2,
        )
        expected = pd.DataFrame(
            [
                [1, "event1", "raw", "2022-01-01 00:00:00"],
                [1, "event2", "raw", "2022-01-01 00:01:00"],
                [1, "event3", "raw", "2022-01-01 00:02:00"],
                [1, "event1", "raw", "2022-01-01 00:03:00"],
                [1, "event2", "raw", "2022-01-01 00:04:00"],
                [1, "event3", "raw", "2022-01-01 00:05:00"],
            ],
            columns=["user_id", "event_name", "event_type", "event_timestamp"],
        )
        assert actual[expected.columns].compare(expected).shape == (0, 0)


class TestTruncatePathHelper:
    def test_truncate_path_graph__before_after_first(self):
        source_df = pd.DataFrame(
            [
                [1, "start", "start", "2022-01-01 00:01:00"],
                [1, "event1", "raw", "2022-01-01 00:01:00"],
                [1, "event2", "raw", "2022-01-01 00:01:02"],
                [1, "event1", "raw", "2022-01-01 00:02:00"],
                [1, "event1", "raw", "2022-01-01 00:03:00"],
                [1, "event1", "synthetic", "2022-01-01 00:03:00"],
                [1, "session_start", "session_start", "2022-01-01 00:03:30"],
                [1, "event3", "raw", "2022-01-01 00:03:30"],
                [1, "event3_synthetic", "synthetic", "2022-01-01 00:03:30"],
                [1, "event1", "raw", "2022-01-01 00:04:00"],
                [1, "event3", "raw", "2022-01-01 00:04:30"],
                [1, "event1", "raw", "2022-01-01 00:05:00"],
                [1, "event1", "raw", "2022-01-02 00:00:00"],
                [1, "event3", "raw", "2022-01-02 00:00:05"],
                [1, "event5", "raw", "2022-01-02 00:01:05"],
                [1, "end", "end", "2022-01-02 00:01:05"],
                [1, "event1", "raw", "2022-01-02 00:01:10"],
                [1, "event1", "raw", "2022-01-02 00:02:05"],
                [1, "event4", "raw", "2022-01-02 00:03:05"],
                [1, "end", "end", "2022-01-02 00:03:05"],
                [2, "event1", "raw", "2022-01-02 00:01:10"],
                [2, "event1", "raw", "2022-01-02 00:02:05"],
                [2, "event4", "raw", "2022-01-02 00:03:05"],
                [2, "end", "end", "2022-01-02 00:03:05"],
            ],
            columns=["user_id", "event", "event_type", "timestamp"],
        )

        correct_result_columns = ["user_id", "event_name", "event_type", "event_timestamp"]

        correct_result = pd.DataFrame(
            [
                [1, "session_start", "session_start", "2022-01-01 00:03:30"],
                [1, "event3", "raw", "2022-01-01 00:03:30"],
                [1, "event3_synthetic", "synthetic", "2022-01-01 00:03:30"],
                [1, "event1", "raw", "2022-01-01 00:04:00"],
                [1, "event3", "raw", "2022-01-01 00:04:30"],
                [1, "event1", "raw", "2022-01-01 00:05:00"],
                [1, "event1", "raw", "2022-01-02 00:00:00"],
                [1, "event3", "raw", "2022-01-02 00:00:05"],
                [1, "event5", "raw", "2022-01-02 00:01:05"],
                [1, "end", "end", "2022-01-02 00:01:05"],
                [2, "event1", "raw", "2022-01-02 00:01:10"],
                [2, "event1", "raw", "2022-01-02 00:02:05"],
                [2, "event4", "raw", "2022-01-02 00:03:05"],
                [2, "end", "end", "2022-01-02 00:03:05"],
            ],
            columns=correct_result_columns,
        )

        source = Eventstream(
            raw_data_schema=RawDataSchema(
                event_name="event", event_timestamp="timestamp", user_id="user_id", event_type="event_type"
            ),
            raw_data=source_df,
            schema=EventstreamSchema(),
        )

        result = source.truncate_path(drop_before="event3", drop_after="event5")
        result_df = result.to_dataframe()[correct_result_columns].reset_index(drop=True)

        assert result_df.compare(correct_result).shape == (0, 0)

    def test_truncate_path_graph__inversed_bounds(self):
        source_df = pd.DataFrame(
            [
                [1, "event1", "raw", "2022-01-01 00:00:00"],
                [1, "event2", "raw", "2022-01-01 00:01:00"],
                [1, "event3", "raw", "2022-01-01 00:02:00"],
                [1, "event1", "raw", "2022-01-01 00:03:00"],
                [1, "event2", "raw", "2022-01-01 00:04:00"],
                [1, "event3", "raw", "2022-01-01 00:05:00"],
            ],
            columns=["user_id", "event", "event_type", "timestamp"],
        )

        correct_result_columns = ["user_id", "event_name", "event_type", "event_timestamp"]
        correct_result = pd.DataFrame([], columns=correct_result_columns)

        source = Eventstream(
            raw_data_schema=RawDataSchema(
                event_name="event", event_timestamp="timestamp", user_id="user_id", event_type="event_type"
            ),
            raw_data=source_df,
            schema=EventstreamSchema(),
        )
        result = source.truncate_path(
            drop_before="event3",
            occurrence_before="first",
            shift_before=2,
            drop_after="event3",
            occurrence_after="last",
            shift_after=-2,
        )
        result_df = result.to_dataframe()[correct_result_columns].reset_index(drop=True)

        assert result_df.compare(correct_result).shape == (0, 0)

    def test_truncate_path_graph__irrelevant_before_event(self):
        source_df = pd.DataFrame(
>>>>>>> 1b6f1e13
            [
                [1, "event1", "raw", "2022-01-01 00:00:00"],
                [1, "event2", "raw", "2022-01-01 00:01:00"],
                [1, "event3", "raw", "2022-01-01 00:02:00"],
                [1, "event1", "raw", "2022-01-01 00:03:00"],
                [1, "event2", "raw", "2022-01-01 00:04:00"],
                [1, "event3", "raw", "2022-01-01 00:05:00"],
            ],
<<<<<<< HEAD
            columns=["user_id", "event_name", "event_type", "event_timestamp"],
=======
            columns=["user_id", "event", "event_type", "timestamp"],
        )

        correct_result_columns = ["user_id", "event_name", "event_type", "event_timestamp"]
        correct_result = pd.DataFrame(source_df, copy=True)
        correct_result.columns = correct_result_columns

        source = Eventstream(
            raw_data_schema=RawDataSchema(
                event_name="event", event_timestamp="timestamp", user_id="user_id", event_type="event_type"
            ),
            raw_data=source_df,
            schema=EventstreamSchema(),
>>>>>>> 1b6f1e13
        )

        result = source.truncate_path(drop_before="missing_event")
        result_df = result.to_dataframe()[correct_result_columns].reset_index(drop=True)

        assert result_df.compare(correct_result).shape == (0, 0)

    def test_truncate_path_graph__irrelevant_after_event(self):
<<<<<<< HEAD
        actual = self._apply(
            TruncatePathParams(
                drop_after="missing_event",
            ),
            source_df=self._source_df_2,
        )
        expected = pd.DataFrame(
=======
        source_df = pd.DataFrame(
>>>>>>> 1b6f1e13
            [
                [1, "event1", "raw", "2022-01-01 00:00:00"],
                [1, "event2", "raw", "2022-01-01 00:01:00"],
                [1, "event3", "raw", "2022-01-01 00:02:00"],
                [1, "event1", "raw", "2022-01-01 00:03:00"],
                [1, "event2", "raw", "2022-01-01 00:04:00"],
                [1, "event3", "raw", "2022-01-01 00:05:00"],
            ],
<<<<<<< HEAD
            columns=["user_id", "event_name", "event_type", "event_timestamp"],
=======
            columns=["user_id", "event", "event_type", "timestamp"],
        )

        correct_result_columns = ["user_id", "event_name", "event_type", "event_timestamp"]
        correct_result = pd.DataFrame(source_df, copy=True)
        correct_result.columns = correct_result_columns

        source = Eventstream(
            raw_data_schema=RawDataSchema(
                event_name="event", event_timestamp="timestamp", user_id="user_id", event_type="event_type"
            ),
            raw_data=source_df,
            schema=EventstreamSchema(),
>>>>>>> 1b6f1e13
        )

        result = source.truncate_path(drop_after="missing_event")
        result_df = result.to_dataframe()[correct_result_columns].reset_index(drop=True)

        assert result_df.compare(correct_result).shape == (0, 0)<|MERGE_RESOLUTION|>--- conflicted
+++ resolved
@@ -3,12 +3,8 @@
 import pandas as pd
 
 from src.data_processors_lib.rete import TruncatePath, TruncatePathParams
-<<<<<<< HEAD
-from src.eventstream.schema import RawDataSchema
-=======
 from src.eventstream.eventstream import Eventstream
 from src.eventstream.schema import EventstreamSchema, RawDataSchema
->>>>>>> 1b6f1e13
 from tests.data_processors_lib.common import ApplyTestBase, GraphTestBase
 
 
@@ -449,20 +445,6 @@
                 shift_after=-2,
             ),
             source_df=self._source_df_2,
-<<<<<<< HEAD
-        )
-        expected = pd.DataFrame([], columns=["user_id", "event_name", "event_type", "event_timestamp"])
-        assert actual[expected.columns].compare(expected).shape == (0, 0)
-
-    def test_truncate_path_graph__irrelevant_before_event(self):
-        actual = self._apply(
-            TruncatePathParams(
-                drop_before="missing_event",
-            ),
-            source_df=self._source_df_2,
-        )
-        expected = pd.DataFrame(
-=======
         )
         expected = pd.DataFrame([], columns=["user_id", "event_name", "event_type", "event_timestamp"])
         assert actual[expected.columns].compare(expected).shape == (0, 0)
@@ -612,7 +594,6 @@
 
     def test_truncate_path_graph__irrelevant_before_event(self):
         source_df = pd.DataFrame(
->>>>>>> 1b6f1e13
             [
                 [1, "event1", "raw", "2022-01-01 00:00:00"],
                 [1, "event2", "raw", "2022-01-01 00:01:00"],
@@ -621,9 +602,6 @@
                 [1, "event2", "raw", "2022-01-01 00:04:00"],
                 [1, "event3", "raw", "2022-01-01 00:05:00"],
             ],
-<<<<<<< HEAD
-            columns=["user_id", "event_name", "event_type", "event_timestamp"],
-=======
             columns=["user_id", "event", "event_type", "timestamp"],
         )
 
@@ -637,7 +615,6 @@
             ),
             raw_data=source_df,
             schema=EventstreamSchema(),
->>>>>>> 1b6f1e13
         )
 
         result = source.truncate_path(drop_before="missing_event")
@@ -646,17 +623,7 @@
         assert result_df.compare(correct_result).shape == (0, 0)
 
     def test_truncate_path_graph__irrelevant_after_event(self):
-<<<<<<< HEAD
-        actual = self._apply(
-            TruncatePathParams(
-                drop_after="missing_event",
-            ),
-            source_df=self._source_df_2,
-        )
-        expected = pd.DataFrame(
-=======
         source_df = pd.DataFrame(
->>>>>>> 1b6f1e13
             [
                 [1, "event1", "raw", "2022-01-01 00:00:00"],
                 [1, "event2", "raw", "2022-01-01 00:01:00"],
@@ -665,9 +632,6 @@
                 [1, "event2", "raw", "2022-01-01 00:04:00"],
                 [1, "event3", "raw", "2022-01-01 00:05:00"],
             ],
-<<<<<<< HEAD
-            columns=["user_id", "event_name", "event_type", "event_timestamp"],
-=======
             columns=["user_id", "event", "event_type", "timestamp"],
         )
 
@@ -681,7 +645,6 @@
             ),
             raw_data=source_df,
             schema=EventstreamSchema(),
->>>>>>> 1b6f1e13
         )
 
         result = source.truncate_path(drop_after="missing_event")
