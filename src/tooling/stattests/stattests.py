--- conflicted
+++ resolved
@@ -196,41 +196,6 @@
 
         """
         assert self.is_fitted
-<<<<<<< HEAD
-        res_dict = {
-            "group_one_name": self.group_names[0],
-            "group_one_size": len(self.g1_data),
-            "group_one_mean": np.array(self.g1_data).mean(),
-            "group_one_SD": np.array(self.g1_data).std(),
-            "group_two_name": self.group_names[1],
-            "group_two_size": len(self.g2_data),
-            "group_two_mean": np.array(self.g2_data).mean(),
-            "group_two_SD": np.array(self.g2_data).std(),
-            "greatest_group_name": self.label_max,
-            "least_group_name": self.label_min,
-            "is_group_one_greatest": self.label_max == self.group_names[0],
-            "p_val": self.p_val,
-            "power_estimated": 0.0,
-        }
-        if self.test in ["ztest", "ttest", "mannwhitneyu", "ks_2samp"]:
-            res_dict["power_estimated"] = self.power
-        return res_dict
-
-    @property
-    def params(self) -> dict:
-        """
-        Returns the parameters used for the last fitting.
-        Should be used after :py:func:`fit`.
-
-        """
-        return {
-            "test": self.test,
-            "groups": self.groups,
-            "function": self.function,
-            "group_names": self.group_names,
-            "alpha": self.alpha,
-        }
-=======
         if self.test in ["ztest", "ttest", "mannwhitneyu", "ks_2samp"]:
             res_dict = {
                 "group_one_name": self.group_names[0],
@@ -242,6 +207,7 @@
                 "group_two_mean": np.array(self.g2_data).mean(),
                 "group_two_SD": np.array(self.g2_data).std(),
                 "greatest_group_name": self.label_max,
+                "least_group_name": self.label_min,
                 "is_group_one_greatest": self.label_max == self.group_names[0],
                 "p_val": self.p_val,
                 "power_estimated": self.power,
@@ -257,4 +223,18 @@
         else:
             raise ValueError("Wrong test passed")
         return res_dict
->>>>>>> 0b8a6988
+
+    @property
+    def params(self) -> dict:
+        """
+        Returns the parameters used for the last fitting.
+        Should be used after :py:func:`fit`.
+
+        """
+        return {
+            "test": self.test,
+            "groups": self.groups,
+            "function": self.function,
+            "group_names": self.group_names,
+            "alpha": self.alpha,
+        }