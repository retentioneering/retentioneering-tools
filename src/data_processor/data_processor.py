--- conflicted
+++ resolved
@@ -9,11 +9,7 @@
 class DataProcessor:
     params: ParamsModel
 
-<<<<<<< HEAD
-    def __init__(self, params: ParamsModel) -> None:
-=======
     def __init__(self, params: ParamsModel | Any) -> None:
->>>>>>> 8eccb2b3
         if not issubclass(type(params), ParamsModel):
             raise TypeError("params is not subclass of ParamsModel")
 
