from __future__ import annotations

import uuid
from dataclasses import asdict
from typing import Any, Callable

from src.eventstream.eventstream import Eventstream
from src.params_model import ParamsModel
from src.widget import WIDGET_MAPPING, WIDGET_TYPE


class DataProcessor:
    params: ParamsModel

    def __init__(self, params: ParamsModel | Any) -> None:
        if not issubclass(type(params), ParamsModel):
            raise TypeError("params is not subclass of ParamsModel")

        self.params = params
        self.pk = uuid.uuid4()

    def apply(self, eventstream: Eventstream) -> Eventstream:
        raise NotImplementedError

<<<<<<< HEAD
    def to_dict(self) -> dict:
        data = {
            "schema": self.params.schema(),
            "values": self.params.dict(),
        }
        return data
=======
    def export(self) -> dict[str, Any]:
        data: dict[str, Any] = {}
        widgets: dict[str, Any] = self._parse_schemas()
        data["name"] = self.__class__.__name__
        data["pk"] = str(self.pk)
        data["schema"] = self.params.schema()
        data["widgets"] = widgets
        return data

    def _parse_schemas(self) -> dict[str, Any]:
        params_schema: dict[str, Any] = self.params.schema()
        properties: dict[str, dict] = params_schema.get("properties", {})
        required: list[str] = params_schema.get("required", [])
        optionals = {name: name not in required for name in properties.keys()}
        definitions = params_schema.get("definitions", {})
        widgets = {}
        for name, params in properties.items():
            if "$ref" in params:
                widget = self._parse_schema_definition(params, definitions, optional=optionals[name])
            elif "allOf" in params:
                default = params["default"]
                widget = self._parse_schema_definition(params, definitions, default=default, optional=optionals[name])

            else:
                widget = self._parse_simple_widget(name, params, optional=optionals[name])
            widgets[name] = asdict(widget)
        return widgets

    def _parse_schema_definition(
        self,
        params: dict[str, dict[str, Any]] | Any,
        definitions: dict[str, Any],
        default: Any | None = None,
        optional: bool = True,
    ) -> WIDGET_TYPE:
        ref: str = params.get("$ref", "") or params.get("allOf", [{}])[0].get("$ref", "")  # type: ignore
        definition_name = ref.split("/")[-1]
        definition = definitions[definition_name]
        params = definition.get("enum", [])
        kwargs = {"name": definition_name, "widget": "enum", "default": default, "optional": optional, "params": params}
        return WIDGET_MAPPING["enum"](**kwargs)

    def _parse_simple_widget(self, name: str, params: dict[str, Any], optional: bool = False) -> WIDGET_TYPE:
        widget_type = params.get("type")
        try:
            widget: Callable = WIDGET_MAPPING[widget_type]  # type: ignore
            return widget(
                optional=optional,
                name=name,
                widget=widget_type,
            )

        except KeyError:
            raise Exception("Not found widget. Define new widget for %s and add it to mapping." % widget_type)
>>>>>>> afdad71b
<|MERGE_RESOLUTION|>--- conflicted
+++ resolved
@@ -22,14 +22,6 @@
     def apply(self, eventstream: Eventstream) -> Eventstream:
         raise NotImplementedError
 
-<<<<<<< HEAD
-    def to_dict(self) -> dict:
-        data = {
-            "schema": self.params.schema(),
-            "values": self.params.dict(),
-        }
-        return data
-=======
     def export(self) -> dict[str, Any]:
         data: dict[str, Any] = {}
         widgets: dict[str, Any] = self._parse_schemas()
@@ -37,6 +29,7 @@
         data["pk"] = str(self.pk)
         data["schema"] = self.params.schema()
         data["widgets"] = widgets
+        data["values"] = self.params.dict()
         return data
 
     def _parse_schemas(self) -> dict[str, Any]:
@@ -83,5 +76,4 @@
             )
 
         except KeyError:
-            raise Exception("Not found widget. Define new widget for %s and add it to mapping." % widget_type)
->>>>>>> afdad71b
+            raise Exception("Not found widget. Define new widget for %s and add it to mapping." % widget_type)