--- conflicted
+++ resolved
@@ -1061,7 +1061,7 @@
         self.__p_graph.display()
         return self.__p_graph
 
-    def transition_matrix(self, weight: str | None = None, norm_type: NormType = None) -> TransitionMatrix:
+    def transition_matrix(self, weight_col: str | None = None, norm_type: NormType = None) -> TransitionMatrix:
         """
         Get transition weights as a matrix for each unique pair of events. The calculation logic is the same
         that is used for edge weights calculation of transition graph.
@@ -1069,14 +1069,10 @@
         Parameters
         ----------
 
-<<<<<<< HEAD
-        weight :
-=======
-        weights : str, default None
+        weight_col : str, default None
             Weighting column for the transition weights calculation.
             See :ref:`transition graph user guide <transition_graph_weights>` for the details.
 
->>>>>>> 6b028106
         norm_type : {"full", "node", None}, default None
             Normalization type. See :ref:`transition graph user guide <transition_graph_weights>` for the details.
 
@@ -1090,5 +1086,5 @@
             self.__transition_matrix = TransitionMatrix(
                 eventstream=self,
             )
-        self.__transition_matrix.display(weight=weight, norm_type=norm_type)
+        self.__transition_matrix.display(weight_col=weight_col, norm_type=norm_type)
         return self.__transition_matrix