from __future__ import annotations

from typing import Any, List, Literal, Tuple, cast

import matplotlib.pylab as plt
import numpy as np
import pandas as pd
import plotly.graph_objects as go
import seaborn as sns
import umap.umap_ as umap
from matplotlib import axes, rcParams
from numpy import ndarray
from sklearn.cluster import KMeans
from sklearn.feature_extraction.text import CountVectorizer, TfidfVectorizer
from sklearn.manifold import TSNE
from sklearn.mixture import GaussianMixture

from src.eventstream.types import EventstreamSchemaType, EventstreamType
from src.tooling.clusters.segments import Segments

FeatureType = Literal["tfidf", "count", "frequency", "binary", "time", "time_fraction", "markov"]
NgramRange = Tuple[int, int]
Method = Literal["kmeans", "gmm"]
PlotType = Literal["cluster_bar"]
PlotProjectionMethod = Literal["tsne", "umap"]


class Clusters:
<<<<<<< HEAD
    def __init__(self, eventstream: EventstreamType) -> None:
=======
    """
    Class gathers tools for cluster analysis.

    Parameters
    ----------
    eventstream : EventstreamType
    user_clusters : dict[str | int, list[int]] | None = None
        - If ``dict`` Clusters can work with results of external clustering.
        - If ``None`` with the method :py:func:`create_clusters`

    See Also
    --------
    :py:func:`src.eventstream.eventstream.Eventstream.clusters`
    """

    __eventstream: EventstreamType
    __clusters_list: ndarray
    __segments: Segments | None

    def __init__(self, eventstream: EventstreamType, user_clusters: dict[str | int, list[int]] | None = None):
>>>>>>> bcd4bbef
        self.__eventstream: EventstreamType = eventstream
        self.__segments: Segments | None = None
        self.__features: pd.DataFrame | None = None
        self.__cluster_result: pd.Series | None = None
        self.__projection: pd.DataFrame | None = None
        self._method: Method | None = None
        self._n_clusters: int | None = None
        self._user_clusters: pd.Series | None = None
        self._feature_type: FeatureType | None = None
        self._ngram_range: NgramRange | None = None
        self._vector: pd.DataFrame | None = None

    # public API

    def fit(
        self,
        method: Method,
        n_clusters: int,
        feature_type: FeatureType | None = None,
        ngram_range: NgramRange | None = None,
        vector: pd.DataFrame | None = None,
    ) -> None:
        """
        Fits the clusters to the eventstream data.

        Parameters
        ----------
<<<<<<< HEAD
        method: {"kmeans", "gmm"}
            ``kmeans`` stands classic K-means algorithm. https://scikit-learn.org/stable/modules/generated/sklearn.cluster.KMeans.html
            ``gmm`` stands for Gaussian mixture model. https://scikit-learn.org/stable/modules/generated/sklearn.mixture.GaussianMixture.html
        n_clusters: int
            The expected number of clusters to be passed to a clustering algorithm.
        feature_type: {"tfidf", "count", "frequency", "binary", "markov"}, default=None
            ``tfidf`` - https://scikit-learn.org/stable/modules/generated/sklearn.feature_extraction.text.TfidfVectorizer.html
            ``count`` - https://scikit-learn.org/stable/modules/generated/sklearn.feature_extraction.text.CountVectorizer.html
            ``frequency`` - An alias for ``count``.
            ``binary`` - Uses the same CountVectorizer as ``count``, but with ``binary=True`` flag.
            ``markov`` - Available for bigrams only. The vectorized values are associated with the transition
            probabilities in the corresponding Markov chain. Here's an example. Assume a users has the following
            transitions: ``A->B`` 3 times, ``A->C`` 1 time, and ``A->A`` 4 times. Then the vectorized values
            for these bigrams are 3/8, 1/8, 1/2.
        ngram_range: Tuple(int, int), default=None
=======
        feature_type : {"tfidf", "count", "frequency", "binary", "markov"}, default="tfidf"

            - ``tfidf`` see details in :sklearn_tfidf:`sklearn documentation<>`
            - ``count`` see details in :sklearn_countvec:`sklearn documentation<>`
            - ``frequency`` an alias for ``count``.
            - ``binary`` uses the same CountVectorizer as ``count``, but with ``binary=True`` flag.
            - | ``markov`` available for bigrams only. The vectorized values are
              | associated with the transition probabilities in the corresponding Markov chain.
              | For Example: Assume a users has the following transitions: A->B 3 times, A->C 1 time, and A->A 4 times.
              | Then the vectorized values for these bigrams are 0.375, 0.125, 0.5.
        ngram_range : Tuple(int, int), default=(1, 1)
>>>>>>> bcd4bbef
            The lower and upper boundary of the range of n-values for different word n-grams or char n-grams to be
            extracted. For example, ngram_range=(1, 1) means only single events, (1, 2) means single events
            and bigrams. Doesn't work for ``markov`` feature_type.
        vector: pd.Dataframe, default=None
            ``pd.Dataframe`` representing custom vectorization of the user paths. The index corresponds to user_ids,
            the columns are vectorized values of the path.
        """

        self._method, self._n_clusters, self._feature_type, self._ngram_range, self._vector = self.__validate_input(
            method, n_clusters, feature_type, ngram_range, vector
        )

        self.__features, self.__cluster_result = self._prepare_clusters()
        self._user_clusters = self.__cluster_result.copy()

        self.__segments = Segments(
            eventstream=self.__eventstream,
            segments_df=self.__cluster_result.to_frame("segment").reset_index(),
        )

    def event_dist(
        self,
        cluster_id1: int,
        cluster_id2: int | None = None,
        top_n: int = 8,
        weight_col: str | None = None,
        targets: list[str] | None = None,
<<<<<<< HEAD
    ) -> go.Figure:
        """
        Plots the distribution of ``top_n`` events in cluster ``cluster_id1`` compared vs
        the entire dataset or vs cluster ``cluster_id2``.
        Parameters
        ----------
        cluster_id1: int
            ID of the cluster to compare.
        cluster_id2: int, (optional, default None)
            ID of the second cluster to compare with top events from first
            cluster. If None, then compares with entire dataset.
        top_n: int, (optional, default 8)
            Number of top events.
        weight_col: str (optional, default None)
            If None distribution will be compared based on events occurrences in
            datasets. If ``weight_col`` is specified, percentages of users
            (column name specified by parameter ``weight_col``) who have particular
            events will be plotted.
        targets: list of str (optional, default [])
            List of event names always to include for comparison regardless
            of the parameter top_n value. Target events will appear in the same
            order as specified.
        Returns
        -------
        Plots the distribution barchart.
        """
        event_col = self.__eventstream.schema.event_name
        index_col = self.__eventstream.schema.user_id

        cluster1 = self.filter_cluster(cluster_id1).to_dataframe()

        if targets is None:
            targets = []

        if weight_col is not None:
            cluster1 = cluster1.drop_duplicates(subset=[event_col, weight_col])
            top_cluster = cluster1[event_col].value_counts() / cluster1[weight_col].nunique()

=======
        vector: pd.DataFrame | None = None,
    ) -> sns.barplot:
        """

        Plots bar charts with cluster sizes.

        Parameters
        ----------
        feature_type : {"tfidf", "count", "frequency", "binary", "markov"}, default="tfidf"
            See :py:func:`extract_features`
        ngram_range : Tuple(int, int), default=(1, 1)
            See :py:func:`extract_features`
        n_clusters : int, default=8
        method : {"kmeans", "gmm"}, default="kmeans"
            Clustarisation algorithm
        refit_cluster : bool, default=True
        targets : list[str], optional
        vector : pd.DataFrame, optional

        Returns
        -------
        sns.barplot


        """

        if self._user_clusters:
            targets_bool = [[True] * x for x in [len(y) for y in self._user_clusters.values()]]
            target_names: list[str] = list(map(str, list(self._user_clusters.keys())))
>>>>>>> bcd4bbef
        else:
            top_cluster = cluster1[event_col].value_counts(normalize=True)

        # add zero events for missing targets
        for event in set(targets) - set(top_cluster.index):
            top_cluster.loc[event] = 0

        # create events order: top_n non-target events + targets:
        events_to_keep = top_cluster[lambda x: ~x.index.isin(targets)].iloc[:top_n].index.tolist()  # type: ignore
        target_separator_position = len(events_to_keep)
        events_to_keep += list(targets)
        top_cluster = top_cluster.loc[events_to_keep].reset_index()

        if cluster_id2 is None:
            cluster2 = self.__eventstream.to_dataframe()
        else:
            cluster2 = self.filter_cluster(cluster_id2).to_dataframe()

        if weight_col is not None:
            cluster2 = cluster2.drop_duplicates(subset=[event_col, weight_col])
            # get events distribution from cluster 2:
            top_all = cluster2[event_col].value_counts() / cluster2[weight_col].nunique()
        else:
            # get events distribution from cluster 2:
            top_all = cluster2[event_col].value_counts(normalize=True)

        # make sure top_all has all events from cluster 1
        for event in set(top_cluster["index"]) - set(top_all.index):
            top_all.loc[event] = 0

        # keep only top_n events from cluster1
        top_all = top_all.loc[top_cluster["index"]].reset_index()

        top_all.columns = [event_col, "freq"]  # type: ignore
        top_cluster.columns = [event_col, "freq"]  # type: ignore

        top_all["hue"] = "all" if cluster_id2 is None else f"cluster {cluster_id2}"
        top_cluster["hue"] = f"cluster {cluster_id1}"

        total_size = self.__eventstream.to_dataframe()[index_col].nunique()
        figure = self._plot_event_dist(
            top_all.append(top_cluster, ignore_index=True, sort=False),
            cl1=cluster_id1,
            sizes=[
                cluster1[index_col].nunique() / total_size,
                cluster2[index_col].nunique() / total_size,
            ],
            weight_col=weight_col,
            target_pos=target_separator_position,
            targets=targets,
            cl2=cluster_id2,
        )

        return figure

    def plot(self, targets: list[str] | list[list[str]] | None = None) -> go.Figure:
        target_names, targets_bool = self._prepare_targets(targets)  # type: ignore
        return self._cluster_bar(
            clusters=self.__cluster_result.values,  # type: ignore
            target=cast(List[List[bool]], targets_bool),  # @TODO: fix types. Vladimir Makhanov
            target_names=target_names,
        )

    @property
    def user_clusters(self) -> pd.Series | None:
        """
        Returns ``user_id -> cluster_id`` mapping representing as ``pd.Series``. The index corresponds to
        user_ids, the values relate to the corresponding cluster_ids.

        Returns
        -------
        pd.Series
        """
        return self.__cluster_result

    @property
    def cluster_mapping(self) -> dict:
        """
        Returns ``cluster_id -> list[user_ids]`` mapping. I.e. the dictionary where the keys are cluster_ids,
        the values are the lists of the user_ids related to the corresponding cluster.

        Returns
        -------
        dict
        """
        if not self.__segments:
            raise RuntimeError("Can't find the clustering results. Consider to run 'fit' method first.")

        df = self.__segments.show_segments()
        user_col, cluster_col = df.columns
        cluster_map = df.groupby(cluster_col)[user_col].apply(list)
        return cluster_map.to_dict()

    @property
<<<<<<< HEAD
    def features(self) -> pd.DataFrame | None:
        """
        Returns the calculated features if the clusters are fitted. The index corresponds to user_ids,
        the columns are values of the vectorized user's trajectory.

        Returns
        -------
        pd.DataFrame
        """
        return self.__features

    def set_clusters(self, user_clusters: pd.Series) -> None:
        """
        Sets custom user-cluster mapping.

        Parameters
        ----------
        user_clusters: pd.Series
        Series index corresponds to user_ids. Values are cluster_ids.
        """
        self._user_clusters = user_clusters
        self.__cluster_result = user_clusters.copy()
        return

    def filter_cluster(self, cluster_id: int | str) -> EventstreamType:
=======
    def calculated_clusters(self) -> dict:
        """
        Returns
        -------
        dict
            Result of clusterization where key - number of cluster and values - user's ids.
        """
        clusters = unique(self.__clusters_list)
        readable_data: dict[str | int, list[str | int]] = {x: list() for x in clusters}
        for row_num, cluster in enumerate(self.__clusters_list):
            readable_data[cluster].append(row_num)
        return readable_data

    def select_cluster(self, cluster_id: int | str) -> EventstreamType:
>>>>>>> bcd4bbef
        """
        Truncates the eventstream and leaves the trajectories of the users who belong to the selected cluster.

        Parameters
        ----------
        cluster_id: int or str
            Cluster identifier to be selected.

            If :py:func:`create_clusters` was used for cluster generation, then
             0, 1, ... values are possible.
        Returns
        --------
        EventstreamType
            Eventstream with the users belonging to the selected cluster only.



        """
        from src.eventstream.eventstream import Eventstream

        eventstream: Eventstream = self.__eventstream  # type: ignore
        if self.__cluster_result is None or self.__segments is None:
            raise RuntimeError("Can't find the clustering results. Consider to run 'fit' method first.")

        cluster_users = self.__cluster_result[lambda s: s == cluster_id].index  # type: ignore
        user_col = eventstream.schema.user_id
        df = eventstream.to_dataframe()[lambda df_: df_[user_col].isin(cluster_users)]  # type: ignore

        es = Eventstream(
            raw_data=df,
            raw_data_schema=eventstream.schema.to_raw_data_schema(),
            schema=eventstream.schema.copy(),
        )
        return es

    def extract_features(self, feature_type: FeatureType, ngram_range: NgramRange | None = None) -> pd.DataFrame:
        """
        Calculates vectorized user paths.

        Parameters
        ----------
        feature_type: {"tfidf", "count", "frequency", "binary", "markov"}
            ``tfidf`` - https://scikit-learn.org/stable/modules/generated/sklearn.feature_extraction.text.TfidfVectorizer.html
            ``count`` - https://scikit-learn.org/stable/modules/generated/sklearn.feature_extraction.text.CountVectorizer.html
            ``frequency`` - An alias for ``count``.
            ``binary`` - Uses the same CountVectorizer as ``count``, but with ``binary=True`` flag.
            ``markov`` - Available for bigrams only. The vectorized values are associated with the transition
            probabilities in the corresponding Markov chain. Here's an example. Assume a users has the following
            transitions: ``A->B`` 3 times, ``A->C`` 1 time, and ``A->A`` 4 times. Then the vectorized values
            for these bigrams are 3/8, 1/8, 1/2.

        ngram_range: Tuple(int, int) | None, default=None
            The lower and upper boundary of the range of n-values for different word n-grams or char n-grams to be
            extracted. For example, ngram_range=(1, 1) means only single events, (1, 2) means single events
            and bigrams. Doesn't work for ``markov`` feature_type.

        Returns
        -------
        pd.DataFrame
            A DataFrame with the vectorized values. Index contains user_id, columns contain n-grams.
        """

        eventstream = self.__eventstream
        index_col = eventstream.schema.user_id
        event_col = eventstream.schema.event_name
        time_col = eventstream.schema.event_timestamp

        events = eventstream.to_dataframe()
        vec_data = None

        if (
            feature_type == "count"
            or feature_type == "frequency"
            or feature_type == "tfidf"
            or feature_type == "binary"
        ) and ngram_range is not None:
            events, vec_data = self._sklearn_vectorization(
                events, feature_type, ngram_range, index_col, eventstream.schema
            )

        elif feature_type == "markov":
            events, vec_data = self._markov_vectorization(events, index_col, eventstream.schema)

        if feature_type in ["time", "time_fraction"]:
            events.sort_values(by=[index_col, time_col], inplace=True)
            events.reset_index(inplace=True)
            events["time_diff"] = events.groupby(index_col)[time_col].diff().dt.total_seconds()  # type: ignore
            events["time_length"] = events["time_diff"].shift(-1)
            if feature_type == "time_fraction":
                vec_data = (
                    events.groupby([index_col])
                    .apply(lambda x: x.groupby(event_col)["time_length"].sum() / x["time_length"].sum())
                    .unstack(fill_value=0)
                )
            elif feature_type == "time":
                vec_data = (
                    events.groupby([index_col])
                    .apply(lambda x: x.groupby(event_col)["time_length"].sum())
                    .unstack(fill_value=0)
                )

        if vec_data is not None:
            vec_data.columns = [col + "_" + feature_type for col in vec_data.columns]

        return cast(pd.DataFrame, vec_data)

    def projection(
        self,
        method: PlotProjectionMethod = "tsne",
        targets: list[str] | None = None,
        plot_type: Literal["targets", "clusters"] = "clusters",
        **kwargs: Any,
    ) -> None:
        """
<<<<<<< HEAD
        Does the dimension reduction of user trajectories and draws projection plane.
=======
        Does dimension reduction of user trajectories and draws projection plane.

>>>>>>> bcd4bbef
        Parameters
        ----------
        method : {'umap', 'tsne'} (optional, default 'tsne')
            Type of manifold transformation.
<<<<<<< HEAD
        plot_type: {'targets', 'clusters'} (optional, default 'clusters')
            Type of color-coding used for projection visualization:
                - 'clusters': colors trajectories with different colors depending on cluster number.
                - 'targets': color trajectories based on reach to any event provided in 'targets' parameter.
                Must provide 'targets' parameter in this case.
        targets: list or tuple of str (optional, default  ())
            Vector of event_names as str. If user reach any of the specified events, the dot corresponding
            to this user will be highlighted as converted on the resulting projection plot
        Returns
        --------
        Dataframe with data in the low-dimensional space for user trajectories indexed by user IDs.
        Return type
        --------
        None
        """

        if self.__features is None or self.__cluster_result is None:
            raise RuntimeError("Can't find clustering results. Consider to run 'fit' method first.")

=======
        targets : list or tuple of str (optional, default  ())
            Vector of event_names as str. If user reach any of the specified events, the dot corresponding
            to this user will be highlighted as converted on the resulting projection plot
        ngram_range : tuple, (optional, default (1,1))
            The lower and upper boundaries of the range of n-values for different
            word n-grams or char n-grams to be extracted before dimension-reduction.
            For example ngram_range=(1, 1) means only single events, (1, 2) means single events
            and bigrams. Doesn't work for ``markov`` feature_type.
        feature_type : {'tfidf', 'count', 'binary', 'frequency', 'markov'}, default='tfidf'
            Type of vectorizer to use before dimension-reduction. Available vectorization methods:
        plot_type : {'targets', 'clusters', None} (optional, default None)
            Type of color-coding used for projection visualization:

            - ``clusters`` colors trajectories with different colors depending on cluster number.
            - | ``targets`` colors trajectories based on reach to any event provided in 'targets' parameter.
              | Must provide ``targets`` parameter in this case.
            - If ``None``, then only calculates TSNE without visualization.
        **kwargs : optional
            Parameters for ``sklearn.manifold.TSNE()`` and ``umap.UMAP()``

        Returns
        -------
        pd.Dataframe, sns.scatterplot
            Values and plot in the low-dimensional space for user trajectories indexed by user IDs.
        """
>>>>>>> bcd4bbef
        if targets is None:
            targets = []

        event_col = self.__eventstream.schema.event_name
        index_col = self.__eventstream.schema.user_id

        if plot_type == "clusters":
            if self.__cluster_result is not None:
                targets_mapping = self.__cluster_result.values
                legend_title = "cluster number:"
            else:
                raise AttributeError(
                    "Run .rete.get_clusters() before using plot_type='clusters' to obtain clusters mapping"
                )

        elif plot_type == "targets":
            if (not targets) and (len(targets) < 1):
                raise ValueError(
                    "When plot_type ='targets' must provide parameter targets as list of target event names"
                )
            else:
                targets = [list(pd.core.common.flatten(targets))]  # type: ignore
                legend_title = "conversion to (" + " | ".join(targets[0]).strip(" | ") + "):"  # type: ignore
                # @TODO: fix groupby + apply inefficient combination. Vladimir Kukushkin
                targets_mapping = (
                    self.__eventstream.to_dataframe()
                    .groupby(index_col)[event_col]
                    .apply(lambda x: bool(set(*targets) & set(x)))
                    .to_frame()
                    .sort_index()[event_col]
                    .values
                )
        else:
            raise ValueError("Unexpected plot type: %s. Allowed values: clusters, targets" % plot_type)

        features = self.__features

        if method == "tsne":
            projection: pd.DataFrame = self._learn_tsne(features, **kwargs)
        elif method == "umap":
            projection = self._learn_umap(features, **kwargs)
        else:
            raise ValueError("Unknown method: %s. Allowed methods: tsne, umap" % method)

        self.__projection = projection

        self._plot_projection(
            projection=projection.values,
            targets=targets_mapping,  # type: ignore
            legend_title=legend_title,
        )

        return None

    # inner functions
    def __validate_input(
        self,
        method: Method | None = None,
        n_clusters: int | None = None,
        feature_type: FeatureType | None = None,
        ngram_range: NgramRange | None = None,
        vector: pd.DataFrame | None = None,
    ) -> tuple[Method | None, int | None, FeatureType | None, NgramRange | None, pd.DataFrame | None]:

        _method = method or self._method
        _n_clusters = n_clusters or self._n_clusters
        _user_clusters = None

        if vector:
            if not isinstance(vector, pd.DataFrame):  # type: ignore
                raise ValueError("Vector is not a DataFrame!")
            if np.all(np.all(vector.dtypes == "float") and vector.isna().sum().sum() != 0):
                raise ValueError(
                    "Vector is wrong formatted! NaN should be replaced with 0 and all dtypes must be float!"
                )
            if feature_type:
                raise ValueError("Both 'vector' and 'feature_type' are defined. 'feature_type' will be ignored.")
            if ngram_range:
                raise ValueError("Both 'vector' and 'ngram_range' are defined. 'ngram_range' will be ignored.")

            _vector = vector
            _feature_type = None
            _ngram_range = None
        else:
            _feature_type = feature_type or self._feature_type
            _ngram_range = ngram_range or self._ngram_range
            _vector = vector or self._vector

        return _method, _n_clusters, _feature_type, _ngram_range, _vector

    def _prepare_clusters(self) -> tuple[pd.DataFrame, pd.Series]:
        features = pd.DataFrame()
        user_clusters = pd.Series()

        if self._user_clusters is not None:
            user_clusters = self._user_clusters.copy()
        else:
            if self._vector is not None:
                # @TODO: Do we really need to copy the features excessively? Vladimir Kukushkin
                features = self._vector.copy()
            else:
                if self._feature_type is not None and self._ngram_range is not None:
                    features = self.extract_features(self._feature_type, self._ngram_range)

            if self._n_clusters is not None:
                if self._method == "kmeans":
                    cluster_result = self._kmeans(features=features, n_clusters=self._n_clusters)
                elif self._method == "gmm":
                    cluster_result = self._gmm(features=features, n_clusters=self._n_clusters)
                else:
                    raise ValueError("Unknown method: %s" % self._method)

                user_clusters = pd.Series(cluster_result, index=features.index)

        return features, user_clusters

    @staticmethod
    def _plot_projection(projection: ndarray, targets: ndarray, legend_title: str) -> tuple:
        rcParams["figure.figsize"] = 8, 6

        scatter = sns.scatterplot(
            x=projection[:, 0],
            y=projection[:, 1],
            hue=targets,
            legend="full",
            palette=sns.color_palette("bright")[0 : np.unique(targets).shape[0]],  # noqa
        )

        # move legend outside the box
        scatter.legend(bbox_to_anchor=(1.05, 1), loc=2, borderaxespad=0.0).set_title(legend_title)
        plt.setp(scatter.get_legend().get_title(), fontsize="12")

        return (
            scatter,
            projection,
        )

    @staticmethod
    def _learn_tsne(data: pd.DataFrame, **kwargs: Any) -> pd.DataFrame:
        """
        Calculates TSNE transformation for given matrix features.

        Parameters
        --------
        data: np.array
            Array of features.
        kwargs: optional
            Parameters for ``sklearn.manifold.TSNE()``

        Returns
        -------
        pd.DataFrame
            Calculated TSNE transform

        """

        TSNE_PARAMS = [
            "angle",
            "early_exaggeration",
            "init",
            "learning_rate",
            "method",
            "metric",
            "min_grad_norm",
            "n_components",
            "n_iter",
            "n_iter_without_progress",
            "n_jobs",
            "perplexity",
            "verbose",
        ]

        kwargs = {k: v for k, v in kwargs.items() if k in TSNE_PARAMS}
        res = TSNE(random_state=0, **kwargs).fit_transform(data.values)
        return pd.DataFrame(res, index=data.index.values)

    @staticmethod
    def _learn_umap(data: pd.DataFrame, **kwargs: Any) -> pd.DataFrame:
        """
        Calculates UMAP transformation for given matrix features.
        Parameters
        --------
        data: np.array
            Array of features.
        kwargs: optional
            Parameters for ``umap.UMAP()``

        Returns
        -------
        pd.DataFrame
            Calculated UMAP transform

        """
        reducer = umap.UMAP()
        _umap_filter = reducer.get_params()
        kwargs = {k: v for k, v in kwargs.items() if k in _umap_filter}
        embedding = umap.UMAP(random_state=0, **kwargs).fit_transform(data.values)
        return pd.DataFrame(embedding, index=data.index.values)

    @staticmethod
    def __get_vectorizer(
        feature_type: Literal["count", "frequency", "tfidf", "binary", "markov"],
        ngram_range: NgramRange,
        corpus: pd.DataFrame | pd.Series[Any],
    ) -> TfidfVectorizer | CountVectorizer:
        if feature_type == "tfidf":
            return TfidfVectorizer(ngram_range=ngram_range, token_pattern="[^~]+").fit(corpus)  # type: ignore
        elif feature_type in ["count", "frequency"]:
            return CountVectorizer(ngram_range=ngram_range, token_pattern="[^~]+").fit(corpus)  # type: ignore
        else:
            return CountVectorizer(ngram_range=ngram_range, token_pattern="[^~]+", binary=True).fit(  # type: ignore
                corpus
            )

    def _sklearn_vectorization(
        self,
        events: pd.DataFrame,
        feature_type: Literal["count", "frequency", "tfidf", "binary", "markov"],
        ngram_range: NgramRange,
        index_col: str,
        schema: EventstreamSchemaType,
    ) -> tuple[pd.DataFrame, pd.DataFrame]:
        event_col = schema.event_name
        corpus = events.groupby(index_col)[event_col].apply(lambda x: "~~".join([el.lower() for el in x]))
        vectorizer = self.__get_vectorizer(feature_type=feature_type, ngram_range=ngram_range, corpus=corpus)
        vocabulary_items = sorted(vectorizer.vocabulary_.items(), key=lambda x: x[1])
        cols: list[str] = [dict_key[0] for dict_key in vocabulary_items]
        sorted_index_col = sorted(events[index_col].unique())
        vec_data = pd.DataFrame(index=sorted_index_col, columns=cols, data=vectorizer.transform(corpus).todense())
        vec_data.index.rename(index_col, inplace=True)
        if feature_type == "frequency":
            # @FIXME: legacy todo without explanation, idk why. Vladimir Makhanov
            sum = cast(Any, vec_data.sum(axis=1))
            vec_data = vec_data.div(sum, axis=0).fillna(0)
        return events, vec_data

    @staticmethod
    def _markov_vectorization(
        events: pd.DataFrame, index_col: str, schema: EventstreamSchemaType
    ) -> tuple[pd.DataFrame, pd.DataFrame]:
        event_col = schema.event_name
        event_index_col = schema.event_index
        time_col = schema.event_timestamp

        next_event_col = "next_" + event_col
        next_time_col = "next_" + time_col
        events = events.sort_values([index_col, event_index_col])
        events[[next_event_col, next_time_col]] = events.groupby(index_col)[[event_col, time_col]].shift(-1)
        vec_data = (
            events.groupby([index_col, event_col, next_event_col])[event_index_col]
            .count()
            .reset_index()
            .rename(columns={event_index_col: "count"})
            .assign(bigram=lambda df_: df_[event_col] + "~" + df_[next_event_col])
            .assign(left_event_count=lambda df_: df_.groupby([index_col, event_col])["count"].transform("sum"))
            .assign(bigram_weight=lambda df_: df_["count"] / df_["left_event_count"])
            .pivot(index=index_col, columns="bigram", values="bigram_weight")
            .fillna(0)
        )
        vec_data.index.rename(index_col, inplace=True)
        del events[next_event_col]
        del events[next_time_col]
        return events, vec_data

    # TODO: add save
    def _cluster_bar(self, clusters: ndarray, target: list[list[bool]], target_names: list[str]) -> go.Figure:

        cl = pd.DataFrame([clusters, *target], index=["clusters", *target_names]).T
        cl["cluster size"] = 1
        for t_n in target_names:
            cl[t_n] = cl[t_n].astype(int)

        bars = (
            cl.groupby("clusters").agg({"cluster size": "sum", **{t_n: "mean" for t_n in target_names}}).reset_index()
        )
        bars["cluster size"] /= bars["cluster size"].sum()

        bars = bars.melt("clusters", var_name="type", value_name="value")
        bars = bars[bars["type"] != " "].copy()

        fig_x_size = round((1 + bars["clusters"].nunique() ** 0.7 * bars["type"].nunique() ** 0.7))
        rcParams["figure.figsize"] = fig_x_size, 6

        bar = sns.barplot(x="clusters", y="value", hue="type", data=bars)

        self._make_legend_and_ticks(bar)

        # adjust the limits
        ymin, ymax = bar.get_ylim()
        if ymax > 1:
            bar.set_ylim(ymin, 1.05)

        return bar

    @staticmethod
    def _kmeans(features: pd.DataFrame, n_clusters: int = 8, random_state: int = 0) -> np.ndarray:

        km = KMeans(random_state=random_state, n_clusters=n_clusters)

        cl = km.fit_predict(features.values)

        return cl

    @staticmethod
    def _gmm(features: pd.DataFrame, n_clusters: int = 8, random_state: int = 0) -> np.ndarray:

        km = GaussianMixture(random_state=random_state, n_components=n_clusters)

        cl = km.fit_predict(features.values)

        return cl

    def _prepare_targets(self, targets: list[str] | list[list[str]] | None) -> tuple[list[str], list[ndarray]]:
        user_col = self.__eventstream.schema.user_id
        event_col = self.__eventstream.schema.event_name
        events = self.__eventstream.to_dataframe()

        if self.__cluster_result is None:
            raise RuntimeError("Can't find the clustering results. Consider to run 'fit' method first.")

        grouped_events = events.groupby(user_col)[event_col]

        if targets is not None:
            targets_bool = []
            target_names = []

            formated_targets: list[list[str]] = []
            # format targets to list of lists:
            for n, i in enumerate(targets):
                if type(i) != list:  # type: ignore
                    formated_targets.append([i])  # type: ignore
                else:
                    formated_targets.append(i)  # type: ignore

            for t in formated_targets:
                # get name
                target_names.append("CR: " + " ".join(t))
                # get bool vector
                targets_bool.append(
                    grouped_events.apply(lambda x: bool(set(t) & set(x))).to_frame().sort_index()[event_col].values
                )

        else:
            targets_bool = [np.array([False] * len(self.__cluster_result))]
            target_names = [" "]
        return target_names, targets_bool

    def _plot_event_dist(
        self,
        bars: pd.DataFrame,
        cl1: int,
        sizes: list[float],
        weight_col: str | None,
        target_pos: int,
        targets: list[str],
        cl2: int | None,
    ) -> go.Figure:
        event_col = self.__eventstream.schema.event_name

        fig_x_size = round(2 + (bars.shape[0] // 2) ** 0.8)
        rcParams["figure.figsize"] = fig_x_size, 6

        bar = sns.barplot(
            x=event_col,
            y="freq",
            hue="hue",
            hue_order=[f"cluster {cl1}", "all" if cl2 is None else f"cluster {cl2}"],
            data=bars,
        )

        self._make_legend_and_ticks(bar)

        if weight_col is None:
            bar.set(ylabel="% from total events")
        else:
            bar.set(ylabel=f"% of '{weight_col}' with given event")
        bar.set(xlabel=None)

        # add vertical lines for central step-matrix
        if targets:
            bar.vlines([target_pos - 0.52], *bar.get_ylim(), colors="Black", linewidth=0.7, linestyles="dashed")

        # adjust the limits
        ymin, ymax = bar.get_ylim()
        if ymax > 1:
            bar.set_ylim(ymin, 1.05)

        tit = f"top {bars.shape[0] // 2 - len(targets)} events in cluster {cl1} (size: {round(sizes[0] * 100, 2)}%) \n"
        tit += f"vs. all data (100%)" if cl2 is None else f"vs. cluster {cl2} (size: {round(sizes[1] * 100, 2)}%)"
        bar.set_title(tit)

        return bar

    @staticmethod
    def _make_legend_and_ticks(bar: axes.Axes) -> None:
        # move legend outside the box
        bar.legend(bbox_to_anchor=(1.05, 1), loc=2, borderaxespad=0.0)
        y_value = ["{:,.2f}".format(x * 100) + "%" for x in bar.get_yticks()]
        bar.set_yticks(bar.get_yticks().tolist())
        bar.set_yticklabels(y_value)
        bar.set_xticklabels(bar.get_xticklabels(), rotation=90)<|MERGE_RESOLUTION|>--- conflicted
+++ resolved
@@ -26,30 +26,19 @@
 
 
 class Clusters:
-<<<<<<< HEAD
-    def __init__(self, eventstream: EventstreamType) -> None:
-=======
     """
     Class gathers tools for cluster analysis.
 
     Parameters
     ----------
     eventstream : EventstreamType
-    user_clusters : dict[str | int, list[int]] | None = None
-        - If ``dict`` Clusters can work with results of external clustering.
-        - If ``None`` with the method :py:func:`create_clusters`
 
     See Also
     --------
     :py:func:`src.eventstream.eventstream.Eventstream.clusters`
     """
 
-    __eventstream: EventstreamType
-    __clusters_list: ndarray
-    __segments: Segments | None
-
-    def __init__(self, eventstream: EventstreamType, user_clusters: dict[str | int, list[int]] | None = None):
->>>>>>> bcd4bbef
+    def __init__(self, eventstream: EventstreamType):
         self.__eventstream: EventstreamType = eventstream
         self.__segments: Segments | None = None
         self.__features: pd.DataFrame | None = None
@@ -77,38 +66,15 @@
 
         Parameters
         ----------
-<<<<<<< HEAD
         method: {"kmeans", "gmm"}
             ``kmeans`` stands classic K-means algorithm. https://scikit-learn.org/stable/modules/generated/sklearn.cluster.KMeans.html
             ``gmm`` stands for Gaussian mixture model. https://scikit-learn.org/stable/modules/generated/sklearn.mixture.GaussianMixture.html
         n_clusters: int
             The expected number of clusters to be passed to a clustering algorithm.
-        feature_type: {"tfidf", "count", "frequency", "binary", "markov"}, default=None
-            ``tfidf`` - https://scikit-learn.org/stable/modules/generated/sklearn.feature_extraction.text.TfidfVectorizer.html
-            ``count`` - https://scikit-learn.org/stable/modules/generated/sklearn.feature_extraction.text.CountVectorizer.html
-            ``frequency`` - An alias for ``count``.
-            ``binary`` - Uses the same CountVectorizer as ``count``, but with ``binary=True`` flag.
-            ``markov`` - Available for bigrams only. The vectorized values are associated with the transition
-            probabilities in the corresponding Markov chain. Here's an example. Assume a users has the following
-            transitions: ``A->B`` 3 times, ``A->C`` 1 time, and ``A->A`` 4 times. Then the vectorized values
-            for these bigrams are 3/8, 1/8, 1/2.
-        ngram_range: Tuple(int, int), default=None
-=======
-        feature_type : {"tfidf", "count", "frequency", "binary", "markov"}, default="tfidf"
-
-            - ``tfidf`` see details in :sklearn_tfidf:`sklearn documentation<>`
-            - ``count`` see details in :sklearn_countvec:`sklearn documentation<>`
-            - ``frequency`` an alias for ``count``.
-            - ``binary`` uses the same CountVectorizer as ``count``, but with ``binary=True`` flag.
-            - | ``markov`` available for bigrams only. The vectorized values are
-              | associated with the transition probabilities in the corresponding Markov chain.
-              | For Example: Assume a users has the following transitions: A->B 3 times, A->C 1 time, and A->A 4 times.
-              | Then the vectorized values for these bigrams are 0.375, 0.125, 0.5.
+                feature_type : {"tfidf", "count", "frequency", "binary", "markov"}, default="tfidf"
+            See :py:func:`extract_features`
         ngram_range : Tuple(int, int), default=(1, 1)
->>>>>>> bcd4bbef
-            The lower and upper boundary of the range of n-values for different word n-grams or char n-grams to be
-            extracted. For example, ngram_range=(1, 1) means only single events, (1, 2) means single events
-            and bigrams. Doesn't work for ``markov`` feature_type.
+            See :py:func:`extract_features`
         vector: pd.Dataframe, default=None
             ``pd.Dataframe`` representing custom vectorization of the user paths. The index corresponds to user_ids,
             the columns are vectorized values of the path.
@@ -133,7 +99,6 @@
         top_n: int = 8,
         weight_col: str | None = None,
         targets: list[str] | None = None,
-<<<<<<< HEAD
     ) -> go.Figure:
         """
         Plots the distribution of ``top_n`` events in cluster ``cluster_id1`` compared vs
@@ -172,37 +137,6 @@
             cluster1 = cluster1.drop_duplicates(subset=[event_col, weight_col])
             top_cluster = cluster1[event_col].value_counts() / cluster1[weight_col].nunique()
 
-=======
-        vector: pd.DataFrame | None = None,
-    ) -> sns.barplot:
-        """
-
-        Plots bar charts with cluster sizes.
-
-        Parameters
-        ----------
-        feature_type : {"tfidf", "count", "frequency", "binary", "markov"}, default="tfidf"
-            See :py:func:`extract_features`
-        ngram_range : Tuple(int, int), default=(1, 1)
-            See :py:func:`extract_features`
-        n_clusters : int, default=8
-        method : {"kmeans", "gmm"}, default="kmeans"
-            Clustarisation algorithm
-        refit_cluster : bool, default=True
-        targets : list[str], optional
-        vector : pd.DataFrame, optional
-
-        Returns
-        -------
-        sns.barplot
-
-
-        """
-
-        if self._user_clusters:
-            targets_bool = [[True] * x for x in [len(y) for y in self._user_clusters.values()]]
-            target_names: list[str] = list(map(str, list(self._user_clusters.keys())))
->>>>>>> bcd4bbef
         else:
             top_cluster = cluster1[event_col].value_counts(normalize=True)
 
@@ -281,12 +215,12 @@
     @property
     def cluster_mapping(self) -> dict:
         """
-        Returns ``cluster_id -> list[user_ids]`` mapping. I.e. the dictionary where the keys are cluster_ids,
-        the values are the lists of the user_ids related to the corresponding cluster.
+        Returns ``cluster_id -> list[user_ids]`` mapping.
 
         Returns
         -------
         dict
+            The keys are cluster_ids, the values are the lists of the user_ids related to the corresponding cluster.
         """
         if not self.__segments:
             raise RuntimeError("Can't find the clustering results. Consider to run 'fit' method first.")
@@ -297,7 +231,6 @@
         return cluster_map.to_dict()
 
     @property
-<<<<<<< HEAD
     def features(self) -> pd.DataFrame | None:
         """
         Returns the calculated features if the clusters are fitted. The index corresponds to user_ids,
@@ -323,22 +256,6 @@
         return
 
     def filter_cluster(self, cluster_id: int | str) -> EventstreamType:
-=======
-    def calculated_clusters(self) -> dict:
-        """
-        Returns
-        -------
-        dict
-            Result of clusterization where key - number of cluster and values - user's ids.
-        """
-        clusters = unique(self.__clusters_list)
-        readable_data: dict[str | int, list[str | int]] = {x: list() for x in clusters}
-        for row_num, cluster in enumerate(self.__clusters_list):
-            readable_data[cluster].append(row_num)
-        return readable_data
-
-    def select_cluster(self, cluster_id: int | str) -> EventstreamType:
->>>>>>> bcd4bbef
         """
         Truncates the eventstream and leaves the trajectories of the users who belong to the selected cluster.
 
@@ -380,17 +297,18 @@
 
         Parameters
         ----------
-        feature_type: {"tfidf", "count", "frequency", "binary", "markov"}
-            ``tfidf`` - https://scikit-learn.org/stable/modules/generated/sklearn.feature_extraction.text.TfidfVectorizer.html
-            ``count`` - https://scikit-learn.org/stable/modules/generated/sklearn.feature_extraction.text.CountVectorizer.html
-            ``frequency`` - An alias for ``count``.
-            ``binary`` - Uses the same CountVectorizer as ``count``, but with ``binary=True`` flag.
-            ``markov`` - Available for bigrams only. The vectorized values are associated with the transition
-            probabilities in the corresponding Markov chain. Here's an example. Assume a users has the following
-            transitions: ``A->B`` 3 times, ``A->C`` 1 time, and ``A->A`` 4 times. Then the vectorized values
-            for these bigrams are 3/8, 1/8, 1/2.
-
-        ngram_range: Tuple(int, int) | None, default=None
+        feature_type : {"tfidf", "count", "frequency", "binary", "markov"}
+
+            - ``tfidf`` see details in :sklearn_tfidf:`sklearn documentation<>`
+            - ``count`` see details in :sklearn_countvec:`sklearn documentation<>`
+            - ``frequency`` an alias for ``count``.
+            - ``binary`` uses the same CountVectorizer as ``count``, but with ``binary=True`` flag.
+            - | ``markov`` available for bigrams only. The vectorized values are
+              | associated with the transition probabilities in the corresponding Markov chain.
+              | For Example: Assume a users has the following transitions: ``A->B`` 3 times,
+              | ``A->C`` 1 time, and ``A->A`` 4 times. Then the vectorized values for these bigrams are
+              | 3/8, 1/8, 1/2.
+        ngram_range: Tuple(int, int), default=None
             The lower and upper boundary of the range of n-values for different word n-grams or char n-grams to be
             extracted. For example, ngram_range=(1, 1) means only single events, (1, 2) means single events
             and bigrams. Doesn't work for ``markov`` feature_type.
@@ -451,39 +369,19 @@
         targets: list[str] | None = None,
         plot_type: Literal["targets", "clusters"] = "clusters",
         **kwargs: Any,
-    ) -> None:
-        """
-<<<<<<< HEAD
+    ) -> go.Figure:
+        """
         Does the dimension reduction of user trajectories and draws projection plane.
-=======
-        Does dimension reduction of user trajectories and draws projection plane.
-
->>>>>>> bcd4bbef
+
         Parameters
         ----------
         method : {'umap', 'tsne'} (optional, default 'tsne')
             Type of manifold transformation.
-<<<<<<< HEAD
-        plot_type: {'targets', 'clusters'} (optional, default 'clusters')
+        plot_type : {'targets', 'clusters'} (optional, default 'clusters')
             Type of color-coding used for projection visualization:
                 - 'clusters': colors trajectories with different colors depending on cluster number.
                 - 'targets': color trajectories based on reach to any event provided in 'targets' parameter.
                 Must provide 'targets' parameter in this case.
-        targets: list or tuple of str (optional, default  ())
-            Vector of event_names as str. If user reach any of the specified events, the dot corresponding
-            to this user will be highlighted as converted on the resulting projection plot
-        Returns
-        --------
-        Dataframe with data in the low-dimensional space for user trajectories indexed by user IDs.
-        Return type
-        --------
-        None
-        """
-
-        if self.__features is None or self.__cluster_result is None:
-            raise RuntimeError("Can't find clustering results. Consider to run 'fit' method first.")
-
-=======
         targets : list or tuple of str (optional, default  ())
             Vector of event_names as str. If user reach any of the specified events, the dot corresponding
             to this user will be highlighted as converted on the resulting projection plot
@@ -506,10 +404,13 @@
 
         Returns
         -------
-        pd.Dataframe, sns.scatterplot
-            Values and plot in the low-dimensional space for user trajectories indexed by user IDs.
-        """
->>>>>>> bcd4bbef
+        sns.scatterplot
+            Plot in the low-dimensional space for user trajectories indexed by user IDs.
+        """
+
+        if self.__features is None or self.__cluster_result is None:
+            raise RuntimeError("Can't find clustering results. Consider to run 'fit' method first.")
+
         if targets is None:
             targets = []
 
@@ -556,13 +457,13 @@
 
         self.__projection = projection
 
-        self._plot_projection(
+        plot, _ = self._plot_projection(
             projection=projection.values,
             targets=targets_mapping,  # type: ignore
             legend_title=legend_title,
         )
 
-        return None
+        return plot
 
     # inner functions
     def __validate_input(
