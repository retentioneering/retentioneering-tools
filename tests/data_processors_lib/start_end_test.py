--- conflicted
+++ resolved
@@ -9,8 +9,7 @@
 
 
 class TestStartEndEvents:
-<<<<<<< HEAD
-    def test_start_end(self):
+    def test_start_end__apply(self):
         source_df = pd.DataFrame(
             [
                 [1, "pageview", "raw", "2021-10-26 12:00"],
@@ -18,14 +17,6 @@
                 [1, "plus_icon_click", "raw", "2021-10-26 12:04"],
             ],
             columns=["user_id", "event_name", "event_type", "event_timestamp"],
-=======
-    def test_start_end__apply(self):
-        source_df = pd.DataFrame([
-            [1, 'pageview', 'raw', '2021-10-26 12:00'],
-            [1, 'cart_btn_click', 'raw', '2021-10-26 12:02'],
-            [1, 'plus_icon_click', 'raw', '2021-10-26 12:04'],
-        ], columns=['user_id', 'event_name', 'event_type', 'event_timestamp']
->>>>>>> 989371d8
         )
 
         source = Eventstream(
@@ -43,8 +34,9 @@
         events_names: list[str] = result_df[result.schema.event_name].to_list()
         assert ["start", "end"] == events_names
 
-<<<<<<< HEAD
-    def test_start_end_2(self):
+
+class TestStartEndEventsGraph:
+    def test_start_end__graph(self):
         source_df = pd.DataFrame(
             [
                 [1, "event1", "2022-01-01 00:00:00"],
@@ -53,17 +45,6 @@
                 [2, "event4", "2022-01-02 00:00:00"],
             ],
             columns=["user_id", "event", "timestamp"],
-=======
-
-class TestStartEndEventsGraph:
-    def test_start_end__graph(self):
-        source_df = pd.DataFrame([
-            [1, 'event1', '2022-01-01 00:00:00'],
-            [1, 'event2', '2022-01-01 00:00:01'],
-            [1, 'event3', '2022-01-01 00:00:02'],
-            [2, 'event4', '2022-01-02 00:00:00'],
-        ], columns=['user_id', 'event', 'timestamp']
->>>>>>> 989371d8
         )
 
         correct_result_columns = ["user_id", "event_name", "event_type", "event_timestamp"]
