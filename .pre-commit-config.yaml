--- conflicted
+++ resolved
@@ -1,8 +1,3 @@
-<<<<<<< HEAD
-define: &exclude_folders "^(examples/|tests/|venv/)"
-
-=======
->>>>>>> 98935e5f
 repos:
   - repo: https://github.com/pre-commit/pre-commit-hooks
     rev: v4.4.0
