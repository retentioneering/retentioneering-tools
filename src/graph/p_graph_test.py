from __future__ import annotations

import unittest
<<<<<<< HEAD
from typing import Any, List, Literal, TypedDict, Union
=======
from typing import List, Literal, Union
>>>>>>> 9e01fb7c

import pandas as pd

from src.data_processor.data_processor import DataProcessor
<<<<<<< HEAD
from src.data_processor.params_model import Enum, ParamsModel
from src.data_processors_lib.simple_processors import DeleteEvents, SimpleGroup
from src.eventstream import Eventstream, EventstreamSchema, RawDataSchema
from src.graph.p_graph import EventsNode, MergeNode, Node, PGraph, SourceNode
=======
from src.eventstream.eventstream import EventstreamSchema, Eventstream
from src.eventstream.schema import RawDataSchema
from src.params_model import ParamsModel
from .p_graph import SourceNode, MergeNode, PGraph, EventsNode, Node
from ..data_processors_lib.simple_processors.delete_events import DeleteEvents, DeleteEventsParams
from ..data_processors_lib.simple_processors.simple_group import SimpleGroup, SimpleGroupParams
>>>>>>> 9e01fb7c


class StubProcessorParams(ParamsModel):
    a: Union[Literal["a"], Literal["b"]]


class StubProcessor(DataProcessor):
    params: StubProcessorParams

    def __init__(self, params: StubProcessorParams):
<<<<<<< HEAD
        self.params = ParamsModel(
            fields=params,
            fields_schema={
                "a": Enum(["a", "b"]),
            },
        )
=======
        super().__init__(params=params)
>>>>>>> 9e01fb7c

    def apply(self, eventstream: Eventstream) -> Eventstream:
        return eventstream.copy()


class EventstreamTest(unittest.TestCase):
    __raw_data: pd.DataFrame
    __raw_data_schema: RawDataSchema

    def setUp(self):
        self.__raw_data = pd.DataFrame(
            [
                {
                    "name": "pageview",
                    "event_timestamp": "2021-10-26 12:00",
                    "user_id": "1",
                },
                {
                    "name": "click_1",
                    "event_timestamp": "2021-10-26 12:02",
                    "user_id": "1",
                },
                {
                    "name": "click_2",
                    "event_timestamp": "2021-10-26 12:03",
                    "user_id": "1",
                },
            ]
        )
        self.__raw_data_schema = RawDataSchema(event_name="name", event_timestamp="event_timestamp", user_id="user_id")

    def mock_events_node(self):
<<<<<<< HEAD
        return EventsNode(processor=StubProcessor(params={"a": "a"}))
=======
        return EventsNode(processor=StubProcessor(params=StubProcessorParams(**{
            "a": "a"
        })))
>>>>>>> 9e01fb7c

    def create_graph(self):
        source = Eventstream(
            raw_data=self.__raw_data,
            raw_data_schema=self.__raw_data_schema,
            schema=EventstreamSchema(),
        )

        return PGraph(source_stream=source)

    def test_create_graph(self):
        source = Eventstream(
            raw_data=self.__raw_data,
            raw_data_schema=self.__raw_data_schema,
            schema=EventstreamSchema(),
        )

        graph = PGraph(source_stream=source)

        self.assertIsInstance(graph.root, SourceNode)
        self.assertEqual(graph.root.events, source)

    def test_get_parents(self):
        graph = self.create_graph()

        added_nodes: List[Node] = []

        for _ in range(5):
            new_node = self.mock_events_node()
            added_nodes.append(new_node)

            graph.add_node(node=new_node, parents=[graph.root])
            new_node_parents = graph.get_parents(new_node)

            self.assertEqual(len(new_node_parents), 1)
            self.assertEqual(new_node_parents[0], graph.root)

        merge_node = MergeNode()

        graph.add_node(
            node=merge_node,
            parents=added_nodes,
        )

        merge_node_parents = graph.get_merge_node_parents(merge_node)
        self.assertEqual(len(merge_node_parents), len(added_nodes))

        for node in merge_node_parents:
            self.assertTrue(node in added_nodes)

        merge_node_parents = graph.get_parents(merge_node)

        self.assertEqual(len(merge_node_parents), len(added_nodes))
        for merge_node_parent in merge_node_parents:
            self.assertTrue(merge_node_parent in added_nodes)

    def test_combine_events_node(self):
<<<<<<< HEAD
        source_df = pd.DataFrame(
            [
                {
                    "event_name": "pageview",
                    "event_timestamp": "2021-10-26 12:00",
                    "user_id": "1",
                },
                {
                    "event_name": "cart_btn_click",
                    "event_timestamp": "2021-10-26 12:02",
                    "user_id": "1",
                },
                {
                    "event_name": "pageview",
                    "event_timestamp": "2021-10-26 12:03",
                    "user_id": "1",
                },
                {
                    "event_name": "plus_icon_click",
                    "event_timestamp": "2021-10-26 12:05",
                    "user_id": "1",
                },
            ]
        )
=======
        source_df = pd.DataFrame([
            {"event_name": "pageview",
             "event_timestamp": "2021-10-26 12:00", "user_id": "1"},
            {"event_name": "cart_btn_click",
             "event_timestamp": "2021-10-26 12:02", "user_id": "1"},
            {"event_name": "pageview",
             "event_timestamp": "2021-10-26 12:03", "user_id": "1"},
            {"event_name": "plus_icon_click",
             "event_timestamp": "2021-10-26 12:05", "user_id": "1"},
        ])
>>>>>>> 9e01fb7c

        source = Eventstream(
            raw_data=source_df,
            raw_data_schema=RawDataSchema(
                event_name="event_name",
                event_timestamp="event_timestamp",
                user_id="user_id",
            ),
        )

        cart_events = EventsNode(
<<<<<<< HEAD
            SimpleGroup(
                {
                    "event_type": "group_alias",
                    "event_name": "add_to_cart",
                    "filter": lambda df, schema: df[schema.event_name].isin(  # type: ignore
                        ["cart_btn_click", "plus_icon_click"]
                    ),
                }
            )
=======
            SimpleGroup(params=SimpleGroupParams(**{
                "event_name": "add_to_cart",
                "filter": lambda df, schema: df[schema.event_name].isin(
                    ["cart_btn_click", "plus_icon_click"]),
            }))
>>>>>>> 9e01fb7c
        )

        graph = PGraph(source)
        graph.add_node(node=cart_events, parents=[graph.root])
        result = graph.combine(cart_events)
        result_df = result.to_dataframe()

        event_names: list[str] = result_df[source.schema.event_name].to_list()
        event_types: list[str] = result_df[source.schema.event_type].to_list()

        self.assertEqual(event_names, ["pageview", "add_to_cart", "pageview", "add_to_cart"])
        self.assertEqual(event_types, ["raw", "group_alias", "raw", "group_alias"])

    def test_combine_merge_node(self):
<<<<<<< HEAD
        source_df = pd.DataFrame(
            [
                {
                    "event_name": "pageview",
                    "event_timestamp": "2021-10-26 12:00",
                    "user_id": "1",
                },
                {
                    "event_name": "cart_btn_click",
                    "event_timestamp": "2021-10-26 12:02",
                    "user_id": "1",
                },
                {
                    "event_name": "pageview",
                    "event_timestamp": "2021-10-26 12:03",
                    "user_id": "1",
                },
                {
                    "event_name": "trash_event",
                    "event_timestamp": "2021-10-26 12:03",
                    "user_id": "1",
                },
                {
                    "event_name": "exit_btn_click",
                    "event_timestamp": "2021-10-26 12:04",
                    "user_id": "2",
                },
                {
                    "event_name": "plus_icon_click",
                    "event_timestamp": "2021-10-26 12:05",
                    "user_id": "1",
                },
            ]
        )
=======
        source_df = pd.DataFrame([
            {"event_name": "pageview",
             "event_timestamp": "2021-10-26 12:00", "user_id": "1"},
            {"event_name": "cart_btn_click",
             "event_timestamp": "2021-10-26 12:02", "user_id": "1"},
            {"event_name": "pageview",
             "event_timestamp": "2021-10-26 12:03", "user_id": "1"},
            {"event_name": "trash_event",
             "event_timestamp": "2021-10-26 12:03", "user_id": "1"},
            {"event_name": "exit_btn_click",
             "event_timestamp": "2021-10-26 12:04", "user_id": "2"},
            {"event_name": "plus_icon_click",
             "event_timestamp": "2021-10-26 12:05", "user_id": "1"},
        ])
>>>>>>> 9e01fb7c

        source = Eventstream(
            raw_data=source_df,
            raw_data_schema=RawDataSchema(
                event_name="event_name",
                event_timestamp="event_timestamp",
                user_id="user_id",
            ),
        )

        cart_events = EventsNode(
<<<<<<< HEAD
            SimpleGroup(
                {
                    "event_type": "group_alias",
                    "event_name": "add_to_cart",
                    "filter": lambda df, schema: df[schema.event_name].isin(  # type: ignore
                        ["cart_btn_click", "plus_icon_click"]
                    ),
                }
            )
        )
        logout_events = EventsNode(
            SimpleGroup(
                {
                    "event_type": "group_alias",
                    "event_name": "logout",
                    "filter": lambda df, schema: df[schema.event_name] == "exit_btn_click",
                }
            )
=======
            SimpleGroup(SimpleGroupParams(**{
                "event_name": "add_to_cart",
                "filter": lambda df, schema: df[schema.event_name].isin(
                    ["cart_btn_click", "plus_icon_click"])
            }))
        )
        logout_events = EventsNode(
            SimpleGroup(SimpleGroupParams(**{
                "event_name": "logout",
                "filter": lambda df, schema: df[schema.event_name] == "exit_btn_click"
            }))
        )
        trash_events = EventsNode(
            DeleteEvents(DeleteEventsParams(**{
                "filter": lambda df, schema: df[schema.event_name] == "trash_event"
            }))
>>>>>>> 9e01fb7c
        )
        trash_events = EventsNode(DeleteEvents({"filter": lambda df, schema: df[schema.event_name] == "trash_event"}))
        merge = MergeNode()

        graph = PGraph(source)
        graph.add_node(node=cart_events, parents=[graph.root])
        graph.add_node(node=logout_events, parents=[graph.root])
        graph.add_node(node=trash_events, parents=[graph.root])
        graph.add_node(
            node=merge,
            parents=[
                cart_events,
                logout_events,
                trash_events,
            ],
        )

        result = graph.combine(merge)
        result_df = result.to_dataframe()

        event_names: list[Any] = result_df[source.schema.event_name].to_list()
        event_types: list[Any] = result_df[source.schema.event_type].to_list()
        user_ids: list[Any] = result_df[source.schema.user_id].to_list()

        self.assertEqual(
            event_names,
            [
                "pageview",
                "add_to_cart",
                "pageview",
                "logout",
                "add_to_cart",
            ],
        )

        self.assertEqual(
            event_types,
            ["raw", "group_alias", "raw", "group_alias", "group_alias"],
        )

        self.assertEqual(user_ids, ["1", "1", "1", "2", "1"])<|MERGE_RESOLUTION|>--- conflicted
+++ resolved
@@ -1,28 +1,24 @@
 from __future__ import annotations
 
 import unittest
-<<<<<<< HEAD
-from typing import Any, List, Literal, TypedDict, Union
-=======
 from typing import List, Literal, Union
->>>>>>> 9e01fb7c
 
 import pandas as pd
 
 from src.data_processor.data_processor import DataProcessor
-<<<<<<< HEAD
-from src.data_processor.params_model import Enum, ParamsModel
-from src.data_processors_lib.simple_processors import DeleteEvents, SimpleGroup
-from src.eventstream import Eventstream, EventstreamSchema, RawDataSchema
-from src.graph.p_graph import EventsNode, MergeNode, Node, PGraph, SourceNode
-=======
-from src.eventstream.eventstream import EventstreamSchema, Eventstream
+from src.eventstream.eventstream import Eventstream, EventstreamSchema
 from src.eventstream.schema import RawDataSchema
 from src.params_model import ParamsModel
-from .p_graph import SourceNode, MergeNode, PGraph, EventsNode, Node
-from ..data_processors_lib.simple_processors.delete_events import DeleteEvents, DeleteEventsParams
-from ..data_processors_lib.simple_processors.simple_group import SimpleGroup, SimpleGroupParams
->>>>>>> 9e01fb7c
+
+from ..data_processors_lib.simple_processors.delete_events import (
+    DeleteEvents,
+    DeleteEventsParams,
+)
+from ..data_processors_lib.simple_processors.simple_group import (
+    SimpleGroup,
+    SimpleGroupParams,
+)
+from .p_graph import EventsNode, MergeNode, Node, PGraph, SourceNode
 
 
 class StubProcessorParams(ParamsModel):
@@ -33,16 +29,7 @@
     params: StubProcessorParams
 
     def __init__(self, params: StubProcessorParams):
-<<<<<<< HEAD
-        self.params = ParamsModel(
-            fields=params,
-            fields_schema={
-                "a": Enum(["a", "b"]),
-            },
-        )
-=======
         super().__init__(params=params)
->>>>>>> 9e01fb7c
 
     def apply(self, eventstream: Eventstream) -> Eventstream:
         return eventstream.copy()
@@ -55,48 +42,26 @@
     def setUp(self):
         self.__raw_data = pd.DataFrame(
             [
-                {
-                    "name": "pageview",
-                    "event_timestamp": "2021-10-26 12:00",
-                    "user_id": "1",
-                },
-                {
-                    "name": "click_1",
-                    "event_timestamp": "2021-10-26 12:02",
-                    "user_id": "1",
-                },
-                {
-                    "name": "click_2",
-                    "event_timestamp": "2021-10-26 12:03",
-                    "user_id": "1",
-                },
+                {"name": "pageview", "event_timestamp": "2021-10-26 12:00", "user_id": "1"},
+                {"name": "click_1", "event_timestamp": "2021-10-26 12:02", "user_id": "1"},
+                {"name": "click_2", "event_timestamp": "2021-10-26 12:03", "user_id": "1"},
             ]
         )
         self.__raw_data_schema = RawDataSchema(event_name="name", event_timestamp="event_timestamp", user_id="user_id")
 
     def mock_events_node(self):
-<<<<<<< HEAD
-        return EventsNode(processor=StubProcessor(params={"a": "a"}))
-=======
-        return EventsNode(processor=StubProcessor(params=StubProcessorParams(**{
-            "a": "a"
-        })))
->>>>>>> 9e01fb7c
+        return EventsNode(processor=StubProcessor(params=StubProcessorParams(**{"a": "a"})))
 
     def create_graph(self):
         source = Eventstream(
-            raw_data=self.__raw_data,
-            raw_data_schema=self.__raw_data_schema,
-            schema=EventstreamSchema(),
+            raw_data=self.__raw_data, raw_data_schema=self.__raw_data_schema, schema=EventstreamSchema()
         )
 
         return PGraph(source_stream=source)
 
     def test_create_graph(self):
         source = Eventstream(
-            raw_data=self.__raw_data,
-            raw_data_schema=self.__raw_data_schema,
-            schema=EventstreamSchema(),
+            raw_data=self.__raw_data, raw_data_schema=self.__raw_data_schema, schema=EventstreamSchema()
         )
 
         graph = PGraph(source_stream=source)
@@ -139,71 +104,31 @@
             self.assertTrue(merge_node_parent in added_nodes)
 
     def test_combine_events_node(self):
-<<<<<<< HEAD
         source_df = pd.DataFrame(
             [
-                {
-                    "event_name": "pageview",
-                    "event_timestamp": "2021-10-26 12:00",
-                    "user_id": "1",
-                },
-                {
-                    "event_name": "cart_btn_click",
-                    "event_timestamp": "2021-10-26 12:02",
-                    "user_id": "1",
-                },
-                {
-                    "event_name": "pageview",
-                    "event_timestamp": "2021-10-26 12:03",
-                    "user_id": "1",
-                },
-                {
-                    "event_name": "plus_icon_click",
-                    "event_timestamp": "2021-10-26 12:05",
-                    "user_id": "1",
-                },
+                {"event_name": "pageview", "event_timestamp": "2021-10-26 12:00", "user_id": "1"},
+                {"event_name": "cart_btn_click", "event_timestamp": "2021-10-26 12:02", "user_id": "1"},
+                {"event_name": "pageview", "event_timestamp": "2021-10-26 12:03", "user_id": "1"},
+                {"event_name": "plus_icon_click", "event_timestamp": "2021-10-26 12:05", "user_id": "1"},
             ]
         )
-=======
-        source_df = pd.DataFrame([
-            {"event_name": "pageview",
-             "event_timestamp": "2021-10-26 12:00", "user_id": "1"},
-            {"event_name": "cart_btn_click",
-             "event_timestamp": "2021-10-26 12:02", "user_id": "1"},
-            {"event_name": "pageview",
-             "event_timestamp": "2021-10-26 12:03", "user_id": "1"},
-            {"event_name": "plus_icon_click",
-             "event_timestamp": "2021-10-26 12:05", "user_id": "1"},
-        ])
->>>>>>> 9e01fb7c
 
         source = Eventstream(
             raw_data=source_df,
             raw_data_schema=RawDataSchema(
-                event_name="event_name",
-                event_timestamp="event_timestamp",
-                user_id="user_id",
+                event_name="event_name", event_timestamp="event_timestamp", user_id="user_id"
             ),
         )
 
         cart_events = EventsNode(
-<<<<<<< HEAD
             SimpleGroup(
-                {
-                    "event_type": "group_alias",
-                    "event_name": "add_to_cart",
-                    "filter": lambda df, schema: df[schema.event_name].isin(  # type: ignore
-                        ["cart_btn_click", "plus_icon_click"]
-                    ),
-                }
+                params=SimpleGroupParams(
+                    **{
+                        "event_name": "add_to_cart",
+                        "filter": lambda df, schema: df[schema.event_name].isin(["cart_btn_click", "plus_icon_click"]),
+                    }
+                )
             )
-=======
-            SimpleGroup(params=SimpleGroupParams(**{
-                "event_name": "add_to_cart",
-                "filter": lambda df, schema: df[schema.event_name].isin(
-                    ["cart_btn_click", "plus_icon_click"]),
-            }))
->>>>>>> 9e01fb7c
         )
 
         graph = PGraph(source)
@@ -211,114 +136,51 @@
         result = graph.combine(cart_events)
         result_df = result.to_dataframe()
 
-        event_names: list[str] = result_df[source.schema.event_name].to_list()
-        event_types: list[str] = result_df[source.schema.event_type].to_list()
+        event_names = result_df[source.schema.event_name].to_list()
+        event_types = result_df[source.schema.event_type].to_list()
 
         self.assertEqual(event_names, ["pageview", "add_to_cart", "pageview", "add_to_cart"])
         self.assertEqual(event_types, ["raw", "group_alias", "raw", "group_alias"])
 
     def test_combine_merge_node(self):
-<<<<<<< HEAD
         source_df = pd.DataFrame(
             [
-                {
-                    "event_name": "pageview",
-                    "event_timestamp": "2021-10-26 12:00",
-                    "user_id": "1",
-                },
-                {
-                    "event_name": "cart_btn_click",
-                    "event_timestamp": "2021-10-26 12:02",
-                    "user_id": "1",
-                },
-                {
-                    "event_name": "pageview",
-                    "event_timestamp": "2021-10-26 12:03",
-                    "user_id": "1",
-                },
-                {
-                    "event_name": "trash_event",
-                    "event_timestamp": "2021-10-26 12:03",
-                    "user_id": "1",
-                },
-                {
-                    "event_name": "exit_btn_click",
-                    "event_timestamp": "2021-10-26 12:04",
-                    "user_id": "2",
-                },
-                {
-                    "event_name": "plus_icon_click",
-                    "event_timestamp": "2021-10-26 12:05",
-                    "user_id": "1",
-                },
+                {"event_name": "pageview", "event_timestamp": "2021-10-26 12:00", "user_id": "1"},
+                {"event_name": "cart_btn_click", "event_timestamp": "2021-10-26 12:02", "user_id": "1"},
+                {"event_name": "pageview", "event_timestamp": "2021-10-26 12:03", "user_id": "1"},
+                {"event_name": "trash_event", "event_timestamp": "2021-10-26 12:03", "user_id": "1"},
+                {"event_name": "exit_btn_click", "event_timestamp": "2021-10-26 12:04", "user_id": "2"},
+                {"event_name": "plus_icon_click", "event_timestamp": "2021-10-26 12:05", "user_id": "1"},
             ]
         )
-=======
-        source_df = pd.DataFrame([
-            {"event_name": "pageview",
-             "event_timestamp": "2021-10-26 12:00", "user_id": "1"},
-            {"event_name": "cart_btn_click",
-             "event_timestamp": "2021-10-26 12:02", "user_id": "1"},
-            {"event_name": "pageview",
-             "event_timestamp": "2021-10-26 12:03", "user_id": "1"},
-            {"event_name": "trash_event",
-             "event_timestamp": "2021-10-26 12:03", "user_id": "1"},
-            {"event_name": "exit_btn_click",
-             "event_timestamp": "2021-10-26 12:04", "user_id": "2"},
-            {"event_name": "plus_icon_click",
-             "event_timestamp": "2021-10-26 12:05", "user_id": "1"},
-        ])
->>>>>>> 9e01fb7c
 
         source = Eventstream(
             raw_data=source_df,
             raw_data_schema=RawDataSchema(
-                event_name="event_name",
-                event_timestamp="event_timestamp",
-                user_id="user_id",
+                event_name="event_name", event_timestamp="event_timestamp", user_id="user_id"
             ),
         )
 
         cart_events = EventsNode(
-<<<<<<< HEAD
             SimpleGroup(
-                {
-                    "event_type": "group_alias",
-                    "event_name": "add_to_cart",
-                    "filter": lambda df, schema: df[schema.event_name].isin(  # type: ignore
-                        ["cart_btn_click", "plus_icon_click"]
-                    ),
-                }
+                SimpleGroupParams(
+                    **{
+                        "event_name": "add_to_cart",
+                        "filter": lambda df, schema: df[schema.event_name].isin(["cart_btn_click", "plus_icon_click"]),
+                    }
+                )
             )
         )
         logout_events = EventsNode(
             SimpleGroup(
-                {
-                    "event_type": "group_alias",
-                    "event_name": "logout",
-                    "filter": lambda df, schema: df[schema.event_name] == "exit_btn_click",
-                }
+                SimpleGroupParams(
+                    **{"event_name": "logout", "filter": lambda df, schema: df[schema.event_name] == "exit_btn_click"}
+                )
             )
-=======
-            SimpleGroup(SimpleGroupParams(**{
-                "event_name": "add_to_cart",
-                "filter": lambda df, schema: df[schema.event_name].isin(
-                    ["cart_btn_click", "plus_icon_click"])
-            }))
-        )
-        logout_events = EventsNode(
-            SimpleGroup(SimpleGroupParams(**{
-                "event_name": "logout",
-                "filter": lambda df, schema: df[schema.event_name] == "exit_btn_click"
-            }))
         )
         trash_events = EventsNode(
-            DeleteEvents(DeleteEventsParams(**{
-                "filter": lambda df, schema: df[schema.event_name] == "trash_event"
-            }))
->>>>>>> 9e01fb7c
-        )
-        trash_events = EventsNode(DeleteEvents({"filter": lambda df, schema: df[schema.event_name] == "trash_event"}))
+            DeleteEvents(DeleteEventsParams(**{"filter": lambda df, schema: df[schema.event_name] == "trash_event"}))
+        )
         merge = MergeNode()
 
         graph = PGraph(source)
@@ -337,9 +199,9 @@
         result = graph.combine(merge)
         result_df = result.to_dataframe()
 
-        event_names: list[Any] = result_df[source.schema.event_name].to_list()
-        event_types: list[Any] = result_df[source.schema.event_type].to_list()
-        user_ids: list[Any] = result_df[source.schema.user_id].to_list()
+        event_names = result_df[source.schema.event_name].to_list()
+        event_types = result_df[source.schema.event_type].to_list()
+        user_ids = result_df[source.schema.user_id].to_list()
 
         self.assertEqual(
             event_names,
