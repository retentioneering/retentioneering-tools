from __future__ import annotations

<<<<<<< HEAD
import json
from itertools import chain
=======
>>>>>>> ab815174
from typing import List, Optional, cast

import networkx
from IPython.display import HTML, DisplayHandle, display

from src.backend import JupyterServer, ServerManager
<<<<<<< HEAD
from src.eventstream.eventstream import Eventstream
from src.graph.nodes import EventsNode, MergeNode, Node, SourceNode


class GraphServer:
    _ngraph: networkx.DiGraph

    def __init__(self) -> None:
        self.server_manager = ServerManager()
        self.server: JupyterServer = self.server_manager.create_server()
        self.server.register_action("get-graph", self._export_to_json)

    def export(self) -> dict:
        source, target, link = "source", "target", "links"
        graph = self._ngraph
        data = {
            "directed": graph.is_directed(),
            "nodes": [
                dict(
                    chain(
                        graph.nodes[n].items(),
                        [("node", n.export())],
                    )
                )
                for n in graph
            ],
            link: [dict(chain(d.items(), [(source, u), (target, v)])) for u, v, d in graph.edges(data=True)],
        }
        return data

    def _export_to_json(self) -> str:
        data = self.export()
        return json.dumps(data)


class PGraph(GraphServer):
    root: SourceNode
    _ngraph: networkx.DiGraph
=======
from src.backend.callback import list_dataprocessor
from src.eventstream.eventstream import Eventstream
from src.graph.node import EventsNode, MergeNode, Node, SourceNode
from src.templates import PGraphRenderer


class PGraph:
    root: SourceNode
    __ngraph: networkx.DiGraph
    __server_manager: ServerManager | None = None
    __server: JupyterServer | None = None
>>>>>>> ab815174

    def __init__(self, source_stream: Eventstream) -> None:
        super().__init__()
        self.root = SourceNode(source=source_stream)
        self._ngraph = networkx.DiGraph()
        self._ngraph.add_node(self.root)

    def add_node(self, node: Node, parents: List[Node]) -> None:
        self.__valiate_already_exists(node)
        self.__validate_not_found(parents)

        if node.events is not None:
            self.__validate_schema(node.events)

        if not isinstance(node, MergeNode) and len(parents) > 1:
            raise ValueError("multiple parents are only allowed for merge nodes!")

        self._ngraph.add_node(node)

        for parent in parents:
            self._ngraph.add_edge(parent, node)

    def combine(self, node: Node) -> Eventstream:
        self.__validate_not_found([node])

        if isinstance(node, SourceNode):
            return node.events.copy()

        if isinstance(node, EventsNode):
            return self.combine_events_node(node)

        return self.combine_merge_node(node)

    def combine_events_node(self, node: EventsNode) -> Eventstream:
        parent = self.get_events_node_parent(node)
        parent_events = self.combine(parent)
        events = node.processor.apply(parent_events)
        parent_events.join_eventstream(events)
        return parent_events

    def combine_merge_node(self, node: MergeNode) -> Eventstream:
        parents = self.get_merge_node_parents(node)
        curr_eventstream: Optional[Eventstream] = None

        for parent_node in parents:
            if curr_eventstream is None:
                curr_eventstream = self.combine(parent_node)
            else:
                new_eventstream = self.combine(parent_node)
                curr_eventstream.append_eventstream(new_eventstream)

        node.events = curr_eventstream

        return cast(Eventstream, curr_eventstream)

    def get_parents(self, node: Node) -> List[Node]:
        self.__validate_not_found([node])
        parents: List[Node] = []

        for parent in self._ngraph.predecessors(node):
            parents.append(parent)
        return parents

    def get_merge_node_parents(self, node: MergeNode) -> List[Node]:
        parents = self.get_parents(node)
        if len(parents) == 0:
            raise ValueError("orphan merge node!")

        return parents

    def get_events_node_parent(self, node: EventsNode) -> Node:
        parents = self.get_parents(node)
        if len(parents) > 1:
            raise ValueError("invalid graph: events node has more than 1 parent")

        return parents[0]

    def __validate_schema(self, eventstream: Eventstream) -> bool:
        return self.root.events.schema.is_equal(eventstream.schema)

    def __valiate_already_exists(self, node: Node) -> None:
        if node in self._ngraph.nodes:
            raise ValueError("node already exists!")

    def __validate_not_found(self, nodes: List[Node]) -> None:
        for node in nodes:
<<<<<<< HEAD
            if node not in self._ngraph.nodes:
                raise ValueError("node not found!")
=======
            if node not in self.__ngraph.nodes:
                raise ValueError("node not found!")

    def display(self) -> DisplayHandle:
        if not self.__server_manager:
            self.__server_manager = ServerManager()

        if not self.__server:
            self.__server = self.__server_manager.create_server()
            self.__server.register_action("list-dataprocessor", list_dataprocessor)
            print(self.__server.pk)

        render = PGraphRenderer()
        return display(HTML(render.show(server_id=self.__server.pk, env=self.__server_manager.check_env())))
>>>>>>> ab815174
<|MERGE_RESOLUTION|>--- conflicted
+++ resolved
@@ -1,56 +1,11 @@
 from __future__ import annotations
 
-<<<<<<< HEAD
-import json
-from itertools import chain
-=======
->>>>>>> ab815174
 from typing import List, Optional, cast
 
 import networkx
 from IPython.display import HTML, DisplayHandle, display
 
 from src.backend import JupyterServer, ServerManager
-<<<<<<< HEAD
-from src.eventstream.eventstream import Eventstream
-from src.graph.nodes import EventsNode, MergeNode, Node, SourceNode
-
-
-class GraphServer:
-    _ngraph: networkx.DiGraph
-
-    def __init__(self) -> None:
-        self.server_manager = ServerManager()
-        self.server: JupyterServer = self.server_manager.create_server()
-        self.server.register_action("get-graph", self._export_to_json)
-
-    def export(self) -> dict:
-        source, target, link = "source", "target", "links"
-        graph = self._ngraph
-        data = {
-            "directed": graph.is_directed(),
-            "nodes": [
-                dict(
-                    chain(
-                        graph.nodes[n].items(),
-                        [("node", n.export())],
-                    )
-                )
-                for n in graph
-            ],
-            link: [dict(chain(d.items(), [(source, u), (target, v)])) for u, v, d in graph.edges(data=True)],
-        }
-        return data
-
-    def _export_to_json(self) -> str:
-        data = self.export()
-        return json.dumps(data)
-
-
-class PGraph(GraphServer):
-    root: SourceNode
-    _ngraph: networkx.DiGraph
-=======
 from src.backend.callback import list_dataprocessor
 from src.eventstream.eventstream import Eventstream
 from src.graph.node import EventsNode, MergeNode, Node, SourceNode
@@ -62,13 +17,11 @@
     __ngraph: networkx.DiGraph
     __server_manager: ServerManager | None = None
     __server: JupyterServer | None = None
->>>>>>> ab815174
 
     def __init__(self, source_stream: Eventstream) -> None:
-        super().__init__()
         self.root = SourceNode(source=source_stream)
-        self._ngraph = networkx.DiGraph()
-        self._ngraph.add_node(self.root)
+        self.__ngraph = networkx.DiGraph()
+        self.__ngraph.add_node(self.root)
 
     def add_node(self, node: Node, parents: List[Node]) -> None:
         self.__valiate_already_exists(node)
@@ -80,10 +33,10 @@
         if not isinstance(node, MergeNode) and len(parents) > 1:
             raise ValueError("multiple parents are only allowed for merge nodes!")
 
-        self._ngraph.add_node(node)
+        self.__ngraph.add_node(node)
 
         for parent in parents:
-            self._ngraph.add_edge(parent, node)
+            self.__ngraph.add_edge(parent, node)
 
     def combine(self, node: Node) -> Eventstream:
         self.__validate_not_found([node])
@@ -122,7 +75,7 @@
         self.__validate_not_found([node])
         parents: List[Node] = []
 
-        for parent in self._ngraph.predecessors(node):
+        for parent in self.__ngraph.predecessors(node):
             parents.append(parent)
         return parents
 
@@ -144,15 +97,11 @@
         return self.root.events.schema.is_equal(eventstream.schema)
 
     def __valiate_already_exists(self, node: Node) -> None:
-        if node in self._ngraph.nodes:
+        if node in self.__ngraph.nodes:
             raise ValueError("node already exists!")
 
     def __validate_not_found(self, nodes: List[Node]) -> None:
         for node in nodes:
-<<<<<<< HEAD
-            if node not in self._ngraph.nodes:
-                raise ValueError("node not found!")
-=======
             if node not in self.__ngraph.nodes:
                 raise ValueError("node not found!")
 
@@ -166,5 +115,4 @@
             print(self.__server.pk)
 
         render = PGraphRenderer()
-        return display(HTML(render.show(server_id=self.__server.pk, env=self.__server_manager.check_env())))
->>>>>>> ab815174
+        return display(HTML(render.show(server_id=self.__server.pk, env=self.__server_manager.check_env())))