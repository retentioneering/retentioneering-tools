--- conflicted
+++ resolved
@@ -27,7 +27,6 @@
     FilterHelperMixin,
     GroupHelperMixin,
     LostUsersHelperMixin,
-    MergeHelperMixin,
     NegativeTargetHelperMixin,
     NewUsersHelperMixin,
     PositiveTargetHelperMixin,
@@ -90,11 +89,7 @@
     StartEndHelperMixin,
     TruncatedEventsHelperMixin,
     TruncatePathHelperMixin,
-<<<<<<< HEAD
-    MergeHelperMixin,
-=======
     RenameHelperMixin,
->>>>>>> a0749baf
     EventstreamType,
 ):
     schema: EventstreamSchema
