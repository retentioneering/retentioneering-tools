# flake8: noqa
from __future__ import annotations

import uuid
import warnings
from collections.abc import Collection
from typing import Any, Callable, List, Literal, MutableMapping, Optional, Tuple

import numpy as np
import pandas as pd

from retentioneering.backend.tracker import track
from retentioneering.constants import DATETIME_UNITS
from retentioneering.eventstream.schema import EventstreamSchema, RawDataSchema
from retentioneering.eventstream.types import (
    EventstreamType,
    RawDataCustomColSchema,
    RawDataSchemaType,
    Relation,
)
from retentioneering.preprocessing_graph import PreprocessingGraph
from retentioneering.tooling import (
    Clusters,
    Cohorts,
    EventTimestampHist,
    Funnel,
    StatTests,
    StepMatrix,
    StepSankey,
    TimedeltaHist,
    TransitionGraph,
    UserLifetimeHist,
)
from retentioneering.tooling._describe import _Describe
from retentioneering.tooling._describe_events import _DescribeEvents
from retentioneering.tooling._transition_matrix import _TransitionMatrix
from retentioneering.tooling.constants import BINS_ESTIMATORS
from retentioneering.tooling.stattests.constants import STATTEST_NAMES
from retentioneering.tooling.timedelta_hist.constants import (
    AGGREGATION_NAMES,
    EVENTSTREAM_GLOBAL_EVENTS,
)
from retentioneering.tooling.typing.transition_graph import NormType, Threshold
from retentioneering.utils import get_merged_col
from retentioneering.utils.list import find_index

from .helpers import (
    AddNegativeEventsHelperMixin,
    AddPositiveEventsHelperMixin,
    AddStartEndEventsHelperMixin,
    CollapseLoopsHelperMixin,
    DropPathsHelperMixin,
    FilterEventsHelperMixin,
    GroupEventsHelperMixin,
    LabelCroppedPathsHelperMixin,
    LabelLostUsersHelperMixin,
    LabelNewUsersHelperMixin,
    RenameHelperMixin,
    SplitSessionsHelperMixin,
    TruncatePathsHelperMixin,
)

IndexOrder = List[Optional[str]]
FeatureType = Literal["tfidf", "count", "frequency", "binary", "time", "time_fraction", "external"]
NgramRange = Tuple[int, int]
Method = Literal["kmeans", "gmm"]

DEFAULT_INDEX_ORDER: IndexOrder = [
    "profile",
    "path_start",
    "new_user",
    "existing_user",
    "cropped_left",
    "session_start",
    "session_start_cropped",
    "group_alias",
    "raw",
    "raw_sleep",
    None,
    "synthetic",
    "synthetic_sleep",
    "positive_target",
    "negative_target",
    "session_end_cropped",
    "session_end",
    "session_sleep",
    "cropped_right",
    "absent_user",
    "lost_user",
    "path_end",
]

RAW_COL_PREFIX = "raw_"
DELETE_COL_NAME = "_deleted"


# @TODO: проработать резервирование колонок


class Eventstream(
    CollapseLoopsHelperMixin,
    DropPathsHelperMixin,
    FilterEventsHelperMixin,
    GroupEventsHelperMixin,
    LabelLostUsersHelperMixin,
    AddNegativeEventsHelperMixin,
    LabelNewUsersHelperMixin,
    AddPositiveEventsHelperMixin,
    SplitSessionsHelperMixin,
    AddStartEndEventsHelperMixin,
    LabelCroppedPathsHelperMixin,
    TruncatePathsHelperMixin,
    RenameHelperMixin,
    EventstreamType,
):
    """
    Collection of tools for storing and processing clickstream data.

    Parameters
    ----------
    raw_data : pd.DataFrame or pd.Series
        Raw clickstream data.
    raw_data_schema : RawDataSchema, optional
        Should be specified as an instance of class ``RawDataSchema``:

        - If ``raw_data`` column names are different from the default :py:class:`.RawDataSchema`.
        - If there is at least one ``custom_col`` in ``raw_data``.

    schema : EventstreamSchema, optional
        Schema of the created ``eventstream``.
        See default schema :py:class:`.EventstreamSchema`.
    prepare : bool, default True
        - If ``True``, input data will be transformed in the following way:

            * ``event_timestamp`` column is converted to pandas datetime format.
            * | ``event_type`` column is added and filled with ``raw`` value.
              | If the column exists, it remains unchanged.

        - If ``False`` - ``raw_data`` will be remained as is.

    index_order : list of str, default DEFAULT_INDEX_ORDER
        Sorting order for ``event_type`` column.
    relations : list, optional
    user_sample_size : int of float, optional
        Number (``int``) or share (``float``) of all users' trajectories that will be randomly chosen
        and left in final sample (all other trajectories will be removed) .
        See :numpy_random_choice:`numpy documentation<>`.
    user_sample_seed : int, optional
        A seed value that is used to generate user samples.
        See :numpy_random_seed:`numpy documentation<>`.

    Notes
    -----
    See :doc:`Eventstream user guide</user_guides/eventstream>` for the details.


    """

    schema: EventstreamSchema
    index_order: IndexOrder
    relations: List[Relation]
    _preprocessing_graph: PreprocessingGraph | None = None

    __raw_data_schema: RawDataSchemaType
    __events: pd.DataFrame | pd.Series[Any]
    __clusters: Clusters | None = None
    __funnel: Funnel | None = None
    __cohorts: Cohorts | None = None
    __step_matrix: StepMatrix | None = None
    __sankey: StepSankey | None = None
    __stattests: StatTests | None = None
    __transition_graph: TransitionGraph
    __timedelta_hist: TimedeltaHist | None = None
    __user_lifetime_hist: UserLifetimeHist | None = None
    __event_timestamp_hist: EventTimestampHist | None = None

    def __init__(
        self,
        raw_data: pd.DataFrame | pd.Series[Any],
        raw_data_schema: RawDataSchema
        | RawDataSchemaType
        | dict[str, str | list[RawDataCustomColSchema]]
        | None = None,
        schema: EventstreamSchema | None = None,
        prepare: bool = True,
        index_order: Optional[IndexOrder] = None,
        relations: Optional[List[Relation]] = None,
        user_sample_size: Optional[int | float] = None,
        user_sample_seed: Optional[int] = None,
    ) -> None:
        self.__clusters = None
        self.__funnel = None

        self.schema = schema if schema else EventstreamSchema()

        if not raw_data_schema:
            raw_data_schema = RawDataSchema()
            if "event_type" in raw_data.columns:
                raw_data_schema.event_type = "event_type"
        elif isinstance(raw_data_schema, dict):
            raw_data_schema = RawDataSchema(**raw_data_schema)  # type: ignore
        self.__raw_data_schema = raw_data_schema

        if user_sample_size is not None:
            raw_data = self.__sample_user_paths(raw_data, raw_data_schema, user_sample_size, user_sample_seed)
        if not index_order:
            self.index_order = DEFAULT_INDEX_ORDER
        else:
            self.index_order = index_order
        if not relations:
            self.relations = []
        else:
            self.relations = relations
        self.__events = self.__prepare_events(raw_data) if prepare else raw_data
        self.__events = self.__required_cleanup(events=self.__events)
        self.index_events()
        self._preprocessing_graph = None

    def copy(self) -> Eventstream:
        """
        Make a copy of current ``eventstream``.

        Returns
        -------
        Eventstream

        """
        return Eventstream(
            raw_data_schema=self.__raw_data_schema.copy(),
            raw_data=self.__events.copy(),
            schema=self.schema.copy(),
            prepare=False,
            index_order=self.index_order.copy(),
            relations=self.relations.copy(),
        )

    def append_eventstream(self, eventstream: Eventstream) -> None:  # type: ignore
        """
        Append ``eventstream`` with the same schema.

        Parameters
        ----------
        eventstream : Eventstream

        Returns
        -------
        eventstream

        Raises
        ------
        ValueError
            If ``EventstreamSchemas`` of two ``eventstreams`` are not equal.
        """
        if not self.schema.is_equal(eventstream.schema):
            raise ValueError("invalid schema: joined eventstream")

        curr_events = self.to_dataframe(raw_cols=True, show_deleted=True)
        new_events = eventstream.to_dataframe(raw_cols=True, show_deleted=True)

        merged_events = pd.merge(
            curr_events,
            new_events,
            left_on=self.schema.event_id,
            right_on=self.schema.event_id,
            how="outer",
            indicator=True,
        )

        left_delete_col = f"{DELETE_COL_NAME}_x"
        right_delete_col = f"{DELETE_COL_NAME}_y"

        merged_events[left_delete_col] = merged_events[left_delete_col].astype("bool")
        merged_events[right_delete_col] = merged_events[right_delete_col].astype("bool")

        left_events = merged_events[(merged_events["_merge"] == "left_only")]
        both_events = merged_events[(merged_events["_merge"] == "both")]
        right_events = merged_events[(merged_events["_merge"] == "right_only")]

        both_events_deleted = both_events[both_events[left_delete_col] & both_events[right_delete_col]].copy()
        both_events_deleted_left = both_events[both_events[left_delete_col] & ~both_events[right_delete_col]].copy()
        both_events_deleted_right = both_events[~both_events[left_delete_col] & both_events[right_delete_col]].copy()
        both_events_not_deleted = both_events[~both_events[left_delete_col] & ~both_events[right_delete_col]].copy()

        right_events = pd.concat([right_events, both_events_deleted_left, both_events_not_deleted])
        left_events = pd.concat([left_events, both_events_deleted_right])

        left_raw_cols = self._get_raw_cols()
        right_raw_cols = eventstream._get_raw_cols()
        cols = self.schema.get_cols()

        result_left_part = pd.DataFrame()
        result_right_part = pd.DataFrame()
        result_both_part = pd.DataFrame()

        for col in cols:
            result_left_part[col] = get_merged_col(df=left_events, colname=col, suffix="_x")
            result_both_part[col] = get_merged_col(df=both_events_deleted, colname=col, suffix="_x")
            result_right_part[col] = get_merged_col(df=right_events, colname=col, suffix="_y")

        for col in left_raw_cols:
            result_both_part[col] = get_merged_col(df=both_events_deleted, colname=col, suffix="_x")
            result_left_part[col] = get_merged_col(df=left_events, colname=col, suffix="_x")

        for col in right_raw_cols:
            result_right_part[col] = get_merged_col(df=right_events, colname=col, suffix="_y")

        result_left_part[DELETE_COL_NAME] = get_merged_col(df=left_events, colname=DELETE_COL_NAME, suffix="_x")
        result_both_part[DELETE_COL_NAME] = get_merged_col(df=both_events_deleted, colname=DELETE_COL_NAME, suffix="_x")
        result_right_part[DELETE_COL_NAME] = get_merged_col(df=right_events, colname=DELETE_COL_NAME, suffix="_y")

        self.__events = pd.concat([result_left_part, result_both_part, result_right_part])
        self.index_events()

    def _join_eventstream(self, eventstream: Eventstream) -> None:  # type: ignore
        if not self.schema.is_equal(eventstream.schema):
            raise ValueError("invalid schema: joined eventstream")

        relation_i = find_index(
            input_list=eventstream.relations,
            cond=lambda rel: rel["eventstream"] == self,
        )

        if relation_i == -1:
            raise ValueError("relation not found!")

        relation_col_name = f"ref_{relation_i}"

        curr_events = self.to_dataframe(raw_cols=True, show_deleted=True)
        joined_events = eventstream.to_dataframe(raw_cols=True, show_deleted=True)
        not_related_events = joined_events[joined_events[relation_col_name].isna()]
        not_related_events_ids = not_related_events[self.schema.event_id]
        user_id_type = curr_events.dtypes[self.schema.user_id]

        merged_events = pd.merge(
            curr_events,
            joined_events,
            left_on=self.schema.event_id,
            right_on=relation_col_name,
            how="outer",
            indicator=True,
        )

        left_id_colname = f"{self.schema.event_id}_y"

        left_events = merged_events[(merged_events["_merge"] == "left_only")]
        both_events = merged_events[(merged_events["_merge"] == "both")]
        right_events = merged_events[(merged_events[left_id_colname].isin(not_related_events_ids))]

        left_raw_cols = self._get_raw_cols()
        right_raw_cols = eventstream._get_raw_cols()
        cols = self._get_both_cols(eventstream)

        result_left_part = pd.DataFrame()
        result_right_part = pd.DataFrame()
        result_both_part = pd.DataFrame()

        for col in cols:
            result_left_part[col] = get_merged_col(df=left_events, colname=col, suffix="_x")
            result_right_part[col] = get_merged_col(df=right_events, colname=col, suffix="_y")
            result_both_part[col] = get_merged_col(df=both_events, colname=col, suffix="_y")

        for col in left_raw_cols:
            result_both_part[col] = get_merged_col(df=both_events, colname=col, suffix="_x")
            result_left_part[col] = get_merged_col(df=left_events, colname=col, suffix="_x")

        for col in right_raw_cols:
            result_right_part[col] = get_merged_col(df=right_events, colname=col, suffix="_y")

        result_left_part[DELETE_COL_NAME] = get_merged_col(df=left_events, colname=DELETE_COL_NAME, suffix="_x")

<<<<<<< HEAD
        result_deleted_events[DELETE_COL_NAME] = True
        left_delete_col = f"{DELETE_COL_NAME}_x"
        right_delete_col = f"{DELETE_COL_NAME}_y"
        result_right_part[DELETE_COL_NAME] = right_events[left_delete_col] | right_events[right_delete_col]
        self.__events = pd.concat([result_left_part, result_right_part, result_deleted_events])
=======
        right_delete_col = f"{DELETE_COL_NAME}_y"
        result_right_part[DELETE_COL_NAME] = right_events[right_delete_col]
        result_both_part[DELETE_COL_NAME] = both_events[right_delete_col]

        result_both_part[self.schema.event_id] = get_merged_col(
            df=both_events, colname=self.schema.event_id, suffix="_x"
        )

        self.__events = pd.concat([result_left_part, result_right_part, result_both_part])
>>>>>>> 9126beb9
        self.__events[self.schema.user_id] = self.__events[self.schema.user_id].astype(user_id_type)

        self.schema.custom_cols = self._get_both_custom_cols(eventstream)
        self.index_events()

    def _get_both_custom_cols(self, eventstream: Eventstream) -> list[str]:
        self_custom_cols = set(self.schema.custom_cols)
        eventstream_custom_cols = set(eventstream.schema.custom_cols)
        all_custom_cols = self_custom_cols.union(eventstream_custom_cols)
        return list(all_custom_cols)

    def _get_both_cols(self, eventstream: Eventstream) -> list[str]:
        self_cols = set(self.schema.get_cols())
        eventstream_cols = set(eventstream.schema.get_cols())
        all_cols = self_cols.union(eventstream_cols)
        return list(all_cols)

    def to_dataframe(self, raw_cols: bool = False, show_deleted: bool = False, copy: bool = False) -> pd.DataFrame:
        """
        Convert ``eventstream`` to ``pd.Dataframe``

        Parameters
        ----------
        raw_cols : bool, default False
            If ``True`` - original columns of the input ``raw_data`` will be shown.
        show_deleted : bool, default False
            If ``True`` - show all rows in ``eventstream``.
        copy : bool, default False
            If ``True`` - copy data from current ``eventstream``.
            See details in the :pandas_copy:`pandas documentation<>`.

        Returns
        -------
        pd.DataFrame

        """
        cols = self.schema.get_cols() + self._get_relation_cols()

        if raw_cols:
            cols += self._get_raw_cols()
        if show_deleted:
            cols.append(DELETE_COL_NAME)

        events = self.__events if show_deleted else self.__get_not_deleted_events()
        view = pd.DataFrame(events, columns=cols, copy=copy)
        return view

    def index_events(self) -> None:
        """
        Sort and index eventstream using DEFAULT_INDEX_ORDER.

        Returns
        -------
        None

        """
        order_temp_col_name = "order"
        indexed = self.__events

        indexed[order_temp_col_name] = indexed[self.schema.event_type].apply(lambda e: self.__get_event_priority(e))
        indexed = indexed.sort_values([self.schema.event_timestamp, order_temp_col_name])  # type: ignore
        indexed = indexed.drop([order_temp_col_name], axis=1)
        # indexed[id_col_col_name] = range(1, len(indexed) + 1)
        indexed.reset_index(inplace=True, drop=True)
        indexed[self.schema.event_index] = indexed.index
        self.__events = indexed

    def _get_raw_cols(self) -> list[str]:
        cols: list[str] | pd.Index = self.__events.columns
        raw_cols: list[str] = []
        for col in cols:
            if col.startswith(RAW_COL_PREFIX):  # type: ignore
                raw_cols.append(col)  # type: ignore
        return raw_cols

    def _get_relation_cols(self) -> list[str]:
        cols = self.__events.columns
        relation_cols: list[str] = []
        for col in cols:
            if col.startswith("ref_"):  # type: ignore
                relation_cols.append(col)  # type: ignore
        return relation_cols

    def add_custom_col(self, name: str, data: pd.Series[Any] | None) -> None:
        """
        Add custom column to an existing ``eventstream``.

        Parameters
        ----------
        name : str
            New column name.
        data : pd.Series

            - If ``pd.Series`` - new column with given values will be added.
            - If ``None`` - new column will be filled with ``np.nan``.

        Returns
        -------
        Eventstream
        """
        self.__raw_data_schema.custom_cols.extend([{"custom_col": name, "raw_data_col": name}])
        self.schema.custom_cols.extend([name])
        self.__events[name] = data

    def _soft_delete(self, events: pd.DataFrame) -> None:
        """
        Delete events either by event_id or by the last relation.
        """
        deleted_events = events.copy()
        deleted_events[DELETE_COL_NAME] = True
        merged = pd.merge(
            left=self.__events,
            right=deleted_events,
            left_on=self.schema.event_id,
            right_on=self.schema.event_id,
            indicator=True,
            how="left",
        )
        if relation_cols := self._get_relation_cols():
            last_relation_col = relation_cols[-1]
            self.__events[DELETE_COL_NAME] = self.__events[DELETE_COL_NAME] | merged[f"{DELETE_COL_NAME}_y"] == True
            merged = pd.merge(
                left=self.__events,
                right=deleted_events,
                left_on=last_relation_col,
                right_on=self.schema.event_id,
                indicator=True,
                how="left",
            )

        self.__events[DELETE_COL_NAME] = self.__events[DELETE_COL_NAME] | merged[f"{DELETE_COL_NAME}_y"] == True

    def __get_not_deleted_events(self) -> pd.DataFrame | pd.Series[Any]:
        events = self.__events
        return events[events[DELETE_COL_NAME] == False]

    def __required_cleanup(self, events: pd.DataFrame | pd.Series[Any]) -> pd.DataFrame | pd.Series[Any]:
        income_size = len(events)
        events.dropna(  # type: ignore
            subset=[self.schema.event_name, self.schema.event_timestamp, self.schema.user_id], inplace=True
        )
        size_after_cleanup = len(events)
        if (removed_rows := income_size - size_after_cleanup) > 0:
            warnings.warn(
                "Removed %s rows because they have empty %s or %s or %s"
                % (removed_rows, self.schema.event_name, self.schema.event_timestamp, self.schema.user_id)
            )
        return events

    def __prepare_events(self, raw_data: pd.DataFrame | pd.Series[Any]) -> pd.DataFrame | pd.Series[Any]:
        events = raw_data.copy()
        # add "raw_" prefix for raw cols
        events.rename(lambda col: f"raw_{col}", axis="columns", inplace=True)

        events[DELETE_COL_NAME] = False
        events[self.schema.event_id] = [uuid.uuid4() for x in range(len(events))]
        events[self.schema.event_name] = self.__get_col_from_raw_data(
            raw_data=raw_data,
            colname=self.__raw_data_schema.event_name,
        )
        events[self.schema.event_timestamp] = pd.to_datetime(
            self.__get_col_from_raw_data(
                raw_data=raw_data,
                colname=self.__raw_data_schema.event_timestamp,
            ),
        )
        events[self.schema.user_id] = self.__get_col_from_raw_data(
            raw_data=raw_data,
            colname=self.__raw_data_schema.user_id,
        )

        if self.__raw_data_schema.event_type is not None:
            events[self.schema.event_type] = self.__get_col_from_raw_data(
                raw_data=raw_data,
                colname=self.__raw_data_schema.event_type,
            )
        else:
            events[self.schema.event_type] = "raw"

        for custom_col_schema in self.__raw_data_schema.custom_cols:
            raw_data_col = custom_col_schema["raw_data_col"]
            custom_col = custom_col_schema["custom_col"]
            if custom_col not in self.schema.custom_cols:
                self.schema.custom_cols.append(custom_col)

            events[custom_col] = self.__get_col_from_raw_data(
                raw_data=raw_data,
                colname=raw_data_col,
            )

        for custom_col in self.schema.custom_cols:
            if custom_col in events.columns:
                continue
            events[custom_col] = np.nan

        # add relations
        for i in range(len(self.relations)):
            rel_col_name = f"ref_{i}"
            relation = self.relations[i]
            col = raw_data[relation["raw_col"]] if relation["raw_col"] is not None else np.nan
            events[rel_col_name] = col

        return events

    def __get_col_from_raw_data(
        self, raw_data: pd.DataFrame | pd.Series[Any], colname: str, create: bool = False
    ) -> pd.Series | float:
        if colname in raw_data.columns:
            return raw_data[colname]
        else:
            if create:
                return np.nan
            else:
                raise ValueError(f'invalid raw data. Column "{colname}" does not exists!')

    def __get_event_priority(self, event_type: Optional[str]) -> int:
        if event_type in self.index_order:
            return self.index_order.index(event_type)
        return len(self.index_order)

    def __sample_user_paths(
        self,
        raw_data: pd.DataFrame | pd.Series[Any],
        raw_data_schema: RawDataSchemaType,
        user_sample_size: Optional[int | float] = None,
        user_sample_seed: Optional[int] = None,
    ) -> pd.DataFrame | pd.Series[Any]:
        if type(user_sample_size) is not float and type(user_sample_size) is not int:
            raise TypeError('"user_sample_size" has to be a number(float for user share or int for user amount)')
        if user_sample_size < 0:
            raise ValueError("User sample size/share cannot be negative!")
        if type(user_sample_size) is float:
            if user_sample_size > 1:
                raise ValueError("User sample share cannot exceed 1!")
        user_col_name = raw_data_schema.user_id
        unique_users = raw_data[user_col_name].unique()
        if type(user_sample_size) is int:
            sample_size = user_sample_size
        elif type(user_sample_size) is float:
            sample_size = int(user_sample_size * len(unique_users))
        else:
            return raw_data
        if user_sample_seed is not None:
            np.random.seed(user_sample_seed)
        sample_users = np.random.choice(unique_users, sample_size, replace=False)
        raw_data_sampled = raw_data.loc[raw_data[user_col_name].isin(sample_users), :]  # type: ignore
        return raw_data_sampled

    def funnel(
        self,
        stages: list[str],
        stage_names: list[str] | None = None,
        funnel_type: Literal["open", "closed", "hybrid"] = "closed",
        segments: Collection[Collection[int]] | None = None,
        segment_names: list[str] | None = None,
        show_plot: bool = True,
    ) -> Funnel:
        """
        Show a visualization of the user sequential events represented as a funnel.

        Parameters
        ----------
        show_plot : bool, default True
            If ``True``, a funnel visualization is shown.
        See other parameters' description
            :py:class:`.Funnel`

        Returns
        -------
        Funnel
            A ``Funnel`` class instance fitted to the given parameters.

        """
        self.__funnel = Funnel(eventstream=self)
        self.__funnel.fit(
            stages=stages,
            stage_names=stage_names,
            funnel_type=funnel_type,
            segments=segments,
            segment_names=segment_names,
        )
        if show_plot:
            figure = self.__funnel.plot()
            figure.show()
        return self.__funnel

    @property
    def clusters(self) -> Clusters:
        """

        Returns
        -------
        Clusters
            A blank (not fitted) instance of ``Clusters`` class to be used for cluster analysis.

        See Also
        --------
        .Clusters
        """
        if self.__clusters is None:
            self.__clusters = Clusters(eventstream=self)
        return self.__clusters

    def step_matrix(
        self,
        max_steps: int = 20,
        weight_col: str | None = None,
        precision: int = 2,
        targets: list[str] | str | None = None,
        accumulated: Literal["both", "only"] | None = None,
        sorting: list | None = None,
        threshold: float = 0,
        centered: dict | None = None,
        groups: Tuple[list, list] | None = None,
        show_plot: bool = True,
    ) -> StepMatrix:
        """
        Show a heatmap visualization of the step matrix.

        Parameters
        ----------
        show_plot : bool, default True
            If ``True``, a step matrix heatmap is shown.
        See other parameters' description
            :py:class:`.StepMatrix`

        Returns
        -------
        StepMatrix
            A ``StepMatrix`` class instance fitted to the given parameters.

        """
        self.__step_matrix = StepMatrix(eventstream=self)

        self.__step_matrix.fit(
            max_steps=max_steps,
            weight_col=weight_col,
            precision=precision,
            targets=targets,
            accumulated=accumulated,
            sorting=sorting,
            threshold=threshold,
            centered=centered,
            groups=groups,
        )
        if show_plot:
            self.__step_matrix.plot()
        return self.__step_matrix

    def step_sankey(
        self,
        max_steps: int = 10,
        threshold: int | float = 0.05,
        sorting: list | None = None,
        targets: list[str] | str | None = None,
        autosize: bool = True,
        width: int | None = None,
        height: int | None = None,
        show_plot: bool = True,
    ) -> StepSankey:
        """
        Show a Sankey diagram visualizing the user paths in stepwise manner.

        Parameters
        ----------
        show_plot : bool, default True
            If ``True``, a sankey diagram is shown.
        See other parameters' description
            :py:class:`.StepSankey`

        Returns
        -------
        StepSankey
            A ``StepSankey`` class instance fitted to the given parameters.

        """
        self.__sankey = StepSankey(eventstream=self)

        self.__sankey.fit(max_steps=max_steps, threshold=threshold, sorting=sorting, targets=targets)
        if show_plot:
            figure = self.__sankey.plot(autosize=autosize, width=width, height=height)
            figure.show()
        return self.__sankey

    def cohorts(
        self,
        cohort_start_unit: DATETIME_UNITS,
        cohort_period: Tuple[int, DATETIME_UNITS],
        average: bool = True,
        cut_bottom: int = 0,
        cut_right: int = 0,
        cut_diagonal: int = 0,
        width: float = 5.0,
        height: float = 5.0,
        show_plot: bool = True,
    ) -> Cohorts:
        """
        Show a heatmap visualization of the user appearance grouped by cohorts.

        Parameters
        ----------
        show_plot : bool, default True
            If ``True``, a cohort matrix heatmap is shown.
        See other parameters' description
            :py:class:`.Cohorts`

        Returns
        -------
        Cohorts
            A ``Cohorts`` class instance fitted to the given parameters.
        """

        self.__cohorts = Cohorts(eventstream=self)

        self.__cohorts.fit(
            cohort_start_unit=cohort_start_unit,
            cohort_period=cohort_period,
            average=average,
            cut_bottom=cut_bottom,
            cut_right=cut_right,
            cut_diagonal=cut_diagonal,
        )
        if show_plot:
            self.__cohorts.heatmap(width=width, height=height)
        return self.__cohorts

    def stattests(
        self,
        test: STATTEST_NAMES,
        groups: Tuple[list[str | int], list[str | int]],
        func: Callable,
        group_names: Tuple[str, str] = ("group_1", "group_2"),
        alpha: float = 0.05,
    ) -> StatTests:
        """
        Determine the statistical difference between the metric values in two user groups.

        Parameters
        ----------
        See parameters' description
            :py:class:`.Stattests`

        Returns
        -------
        StatTests
            A ``StatTest`` class instance fitted to the given parameters.
        """
        self.__stattests = StatTests(eventstream=self)
        self.__stattests.fit(groups=groups, func=func, test=test, group_names=group_names, alpha=alpha)
        self.__stattests.display_results()
        return self.__stattests

    def timedelta_hist(
        self,
        raw_events_only: bool = False,
        event_pair: list[str | Literal[EVENTSTREAM_GLOBAL_EVENTS]] | None = None,
        adjacent_events_only: bool = True,
        weight_col: str | None = None,
        time_agg: AGGREGATION_NAMES | None = None,
        timedelta_unit: DATETIME_UNITS = "s",
        log_scale: bool | tuple[bool, bool] | None = None,
        lower_cutoff_quantile: float | None = None,
        upper_cutoff_quantile: float | None = None,
        bins: int | Literal[BINS_ESTIMATORS] = 20,
        width: float = 6.0,
        height: float = 4.5,
        show_plot: bool = True,
    ) -> TimedeltaHist:
        """
        Plot the distribution of the time deltas between two events. Support various
        distribution types, such as distribution of time for adjacent consecutive events, or
        for a pair of pre-defined events, or median transition time from event to event per user/session.

        Parameters
        ----------
        show_plot : bool, default True
            If ``True``, histogram is shown.
        See other parameters' description
            :py:class:`.TimedeltaHist`

        Returns
        -------
        TimedeltaHist
            A ``TimedeltaHist`` class instance fitted with given parameters.

        """
        self.__timedelta_hist = TimedeltaHist(
            eventstream=self,
        )

        self.__timedelta_hist.fit(
            raw_events_only=raw_events_only,
            event_pair=event_pair,
            adjacent_events_only=adjacent_events_only,
            time_agg=time_agg,
            weight_col=weight_col,
            timedelta_unit=timedelta_unit,
            log_scale=log_scale,
            lower_cutoff_quantile=lower_cutoff_quantile,
            upper_cutoff_quantile=upper_cutoff_quantile,
            bins=bins,
        )
        if show_plot:
            self.__timedelta_hist.plot(
                width=width,
                height=height,
            )

        return self.__timedelta_hist

    def user_lifetime_hist(
        self,
        timedelta_unit: DATETIME_UNITS = "s",
        log_scale: bool | tuple[bool, bool] | None = None,
        lower_cutoff_quantile: float | None = None,
        upper_cutoff_quantile: float | None = None,
        bins: int | Literal[BINS_ESTIMATORS] = 20,
        width: float = 6.0,
        height: float = 4.5,
        show_plot: bool = True,
    ) -> UserLifetimeHist:
        """
        Plot the distribution of user lifetimes. A ``users lifetime`` is the timedelta between the first and the last
        events of the user.

        Parameters
        ----------
        show_plot : bool, default True
            If ``True``, histogram is shown.
        See other parameters' description
            :py:class:`.UserLifetimeHist`

        Returns
        -------
        UserLifetimeHist
            A ``UserLifetimeHist`` class instance with given parameters.


        """
        self.__user_lifetime_hist = UserLifetimeHist(
            eventstream=self,
        )
        self.__user_lifetime_hist.fit(
            timedelta_unit=timedelta_unit,
            log_scale=log_scale,
            lower_cutoff_quantile=lower_cutoff_quantile,
            upper_cutoff_quantile=upper_cutoff_quantile,
            bins=bins,
        )
        if show_plot:
            self.__user_lifetime_hist.plot(width=width, height=height)
        return self.__user_lifetime_hist

    def event_timestamp_hist(
        self,
        event_list: list[str] | None = None,
        raw_events_only: bool = False,
        lower_cutoff_quantile: float | None = None,
        upper_cutoff_quantile: float | None = None,
        bins: int | Literal[BINS_ESTIMATORS] = 20,
        width: float = 6.0,
        height: float = 4.5,
        show_plot: bool = True,
    ) -> EventTimestampHist:
        """
        Plot distribution of events over time. Can be useful for detecting time-based anomalies, and visualising
        general timespan of the eventstream.

        Parameters
        ----------
        show_plot : bool, default True
            If ``True``, histogram is shown.
        See other parameters' description
            :py:class:`.EventTimestampHist`


        Returns
        -------
        EventTimestampHist
            A ``EventTimestampHist`` class instance with given parameters.
        """
        self.__event_timestamp_hist = EventTimestampHist(
            eventstream=self,
        )

        self.__event_timestamp_hist.fit(
            event_list=event_list,
            raw_events_only=raw_events_only,
            lower_cutoff_quantile=lower_cutoff_quantile,
            upper_cutoff_quantile=upper_cutoff_quantile,
            bins=bins,
        )
        if show_plot:
            self.__event_timestamp_hist.plot(width=width, height=height)
        return self.__event_timestamp_hist

    def describe(self, session_col: str = "session_id", raw_events_only: bool = False) -> pd.DataFrame:
        """
        Display general eventstream information. If ``session_col`` is present in eventstream, also
        output session statistics.

        Parameters
        ----------
        session_col : str, default 'session_id'
            Specify name of the session column. If the column is present in the eventstream,
            session statistics will be added to the output.

        raw_events_only : bool, default False
            If ``True`` - statistics will only be shown for raw events.
            If ``False`` - statistics will be shown for all events presented in your data.

        Returns
        -------
        pd.DataFrame
            A dataframe containing descriptive statistics for the eventstream.


        See Also
        --------
        .EventTimestampHist : Plot the distribution of events over time.
        .TimedeltaHist : Plot the distribution of the time deltas between two events.
        .UserLifetimeHist : Plot the distribution of user lifetimes.
        .Eventstream.describe_events : Show general eventstream events statistics.


        Notes
        -----
        - All ``float`` values are rounded to 2.
        - All ``datetime`` values are rounded to seconds.

        See :ref:`Eventstream user guide<eventstream_describe>` for the details.


        """
        describer = _Describe(eventstream=self, session_col=session_col, raw_events_only=raw_events_only)
        return describer._values()

    def describe_events(
        self, session_col: str = "session_id", raw_events_only: bool = False, event_list: list[str] | None = None
    ) -> pd.DataFrame:
        """
        Display general information on eventstream events. If ``session_col`` is present in eventstream, also
        output session statistics.

        Parameters
        ----------
        session_col : str, default 'session_id'
            Specify name of the session column. If the column is present in the eventstream,
            output session statistics.

        raw_events_only : bool, default False
            If ``True`` - statistics will only be shown for raw events.
            If ``False`` - statistics will be shown for all events presented in your data.

        event_list : list of str, optional
            Specify events to be displayed.

        Returns
        -------
        pd.DataFrame
            **Eventstream statistics**:

            - The following metrics are calculated for each event present in the eventstream
              (or the narrowed eventstream if parameters ``event_list`` or ``raw_events_only`` are used).
              Let all_events, all_users, all_sessions be the numbers of all events, users,
              and sessions present in the eventstream. Then:

                - *number_of_occurrences* - the number of occurrences of a particular event in the eventstream;
                - *unique_users* - the number of unique users who experienced a particular event;
                - *unique_sessions* - the number of unique sessions with each event;
                - *number_of_occurrences_shared* - number_of_occurrences / all_events (raw_events_only,
                  if this parameter = ``True``);
                - *unique_users_shared* - unique_users / all_users;
                - *unique_sessions_shared* - unique_sessions / all_sessions;

            - **time_to_FO_user_wise** category - timedelta between ``path_start``
              and the first occurrence (FO) of a specified event in each user path.
            - **steps_to_FO_user_wise** category - the number of steps (events) from
              ``path_start`` to the first occurrence (FO) of a specified event in each user path.
              If ``raw_events_only=True`` only raw events will be counted.
            - **time_to_FO_session_wise** category - timedelta  between ``session_start``
              and the first occurrence (FO) of a specified event in each session.
            - **steps_to_FO_session_wise** category - the number of steps (events) from
              ``session_start`` to the first occurrence (FO) of a specified event in each session.
              If ``raw_events_only=True`` only raw events will be counted.

            Agg functions for each ``first_occurrence*`` category are: mean, std, median, min, max.

        See Also
        --------
        .EventTimestampHist : Plot the distribution of events over time.
        .TimedeltaHist : Plot the distribution of the time deltas between two events.
        .UserLifetimeHist : Plot the distribution of user lifetimes.
        .Eventstream.describe : Show general eventstream statistics.

        Notes
        -----
        - All ``float`` values are rounded to 2.
        - All ``datetime`` values are rounded to seconds.

        See :ref:`Eventstream user guide<eventstream_describe_events>` for the details.

        """
        describer = _DescribeEvents(
            eventstream=self, session_col=session_col, event_list=event_list, raw_events_only=raw_events_only
        )
        return describer._values()

    @track(  # type: ignore
        tracking_info={"event_name": "transition_graph", "event_custom_name": "transition_graph_helper"},
        allowed_params=[
            "edges_norm_type",
            "targets",
            "nodes_threshold",
            "edges_threshold",
            "nodes_weight_col",
            "edges_weight_col",
            "custom_weight_cols",
            "width",
            "height",
        ],
    )
    def transition_graph(
        self,
        edges_norm_type: NormType = None,
        nodes_norm_type: NormType = None,
        targets: MutableMapping[str, str | None] | None = None,
        nodes_threshold: Threshold | None = None,
        edges_threshold: Threshold | None = None,
        nodes_weight_col: str | None = None,
        edges_weight_col: str | None = None,
        custom_weight_cols: list[str] | None = None,
        width: int = 960,
        height: int = 600,
        show_weights: bool = True,
        show_percents: bool = False,
        show_nodes_names: bool = True,
        show_all_edges_for_targets: bool = True,
        show_nodes_without_links: bool = False,
    ) -> TransitionGraph:
        """

        Parameters
        ----------
        See parameters' description
            :py:meth:`.TransitionGraph.plot`

        Returns
        -------
        TransitionGraph
            Rendered IFrame graph.

        """
        self.__transition_graph = TransitionGraph(eventstream=self)
        self.__transition_graph.plot(
            targets=targets,
            edges_norm_type=edges_norm_type,
            nodes_norm_type=nodes_norm_type,
            edges_weight_col=edges_weight_col,
            nodes_threshold=nodes_threshold,
            edges_threshold=edges_threshold,
            nodes_weight_col=nodes_weight_col,
            custom_weight_cols=custom_weight_cols,
            width=width,
            height=height,
            show_weights=show_weights,
            show_percents=show_percents,
            show_nodes_names=show_nodes_names,
            show_all_edges_for_targets=show_all_edges_for_targets,
            show_nodes_without_links=show_nodes_without_links,
        )
        return self.__transition_graph

    def preprocessing_graph(self, width: int = 960, height: int = 600) -> PreprocessingGraph:
        """
        Display the preprocessing GUI tool.

        Parameters
        ----------
        width : int, default 960
            Width of plot in pixels.
        height : int, default 600
            Height of plot in pixels.

        Returns
        -------
        PreprocessingGraph
            Rendered preprocessing graph.
        """
        if self._preprocessing_graph is None:
            self._preprocessing_graph = PreprocessingGraph(source_stream=self)
        self._preprocessing_graph.display(width=width, height=height)

        return self._preprocessing_graph

    @track(  # type: ignore
        tracking_info={"event_name": "transition_matrix", "event_custom_name": "transition_matrix_helper"},
        allowed_params=["weight_col", "norm_type"],
    )
    def transition_matrix(self, weight_col: str | None = None, norm_type: NormType = None) -> pd.DataFrame:
        """
        Get transition weights as a matrix for each unique pair of events. The calculation logic is the same
        that is used for edge weights calculation of transition graph.

        Parameters
        ----------

        weight_col : str, optional
            Weighting column for the transition weights calculation.
            See :ref:`transition graph user guide <transition_graph_weights>` for the details.

        norm_type : {"full", "node", None}, default None
            Normalization type. See :ref:`transition graph user guide <transition_graph_weights>` for the details.

        Returns
        -------
        pd.DataFrame
            Transition matrix. ``(i, j)``-th matrix value relates to the weight of i → j transition.

        Notes
        -----
        See :ref:`transition graph user guide <transition_graph_transition_matrix>` for the details.
        """

        matrix = _TransitionMatrix(eventstream=self)
        return matrix._values(weight_col=weight_col, norm_type=norm_type)<|MERGE_RESOLUTION|>--- conflicted
+++ resolved
@@ -368,13 +368,6 @@
 
         result_left_part[DELETE_COL_NAME] = get_merged_col(df=left_events, colname=DELETE_COL_NAME, suffix="_x")
 
-<<<<<<< HEAD
-        result_deleted_events[DELETE_COL_NAME] = True
-        left_delete_col = f"{DELETE_COL_NAME}_x"
-        right_delete_col = f"{DELETE_COL_NAME}_y"
-        result_right_part[DELETE_COL_NAME] = right_events[left_delete_col] | right_events[right_delete_col]
-        self.__events = pd.concat([result_left_part, result_right_part, result_deleted_events])
-=======
         right_delete_col = f"{DELETE_COL_NAME}_y"
         result_right_part[DELETE_COL_NAME] = right_events[right_delete_col]
         result_both_part[DELETE_COL_NAME] = both_events[right_delete_col]
@@ -384,7 +377,6 @@
         )
 
         self.__events = pd.concat([result_left_part, result_right_part, result_both_part])
->>>>>>> 9126beb9
         self.__events[self.schema.user_id] = self.__events[self.schema.user_id].astype(user_id_type)
 
         self.schema.custom_cols = self._get_both_custom_cols(eventstream)
