--- conflicted
+++ resolved
@@ -68,7 +68,6 @@
 
     # public API
 
-<<<<<<< HEAD
     @track(  # type: ignore
         tracking_info={"event_name": "fit"},
         scope="clusters",
@@ -76,17 +75,10 @@
             "method",
             "n_clusters",
             "X",
+            "random_state",
         ],
     )
-    def fit(
-        self,
-        method: Method,
-        n_clusters: int,
-        X: pd.DataFrame,
-    ) -> Clusters:
-=======
     def fit(self, method: Method, n_clusters: int, X: pd.DataFrame, random_state: int | None = None) -> Clusters:
->>>>>>> f21da33b
         """
         Prepare features and compute clusters for the input eventstream data.
 
