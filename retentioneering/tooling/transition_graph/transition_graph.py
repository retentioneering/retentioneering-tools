--- conflicted
+++ resolved
@@ -855,11 +855,7 @@
         self.nodes_weight_col = nodes_weight_col if nodes_weight_col else self.eventstream.schema.event_id
         self.edges_weight_col = edges_weight_col if edges_weight_col else self.eventstream.schema.event_id
 
-<<<<<<< HEAD
-        self.edges_norm_type: NormType | None = edges_norm_type
-=======
         self.nodes_norm_type = nodes_norm_type
->>>>>>> 61d29364
         self.nodelist: Nodelist = Nodelist(
             weight_cols=self.weight_cols,
             time_col=self.event_time_col,
