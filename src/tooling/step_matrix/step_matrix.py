--- conflicted
+++ resolved
@@ -437,12 +437,11 @@
         self.targets_list = targets_plot
 
     def plot(self) -> sns.heatmap:
-        return self._render_plot(self.result_data, self.fraction_title, self.result_targets, self.targets_list)
+        return self._render_plot(self.result_data, self.result_targets, self.targets_list, self.fraction_title)
 
     @property
     def values(self) -> tuple[pd.DataFrame, pd.DataFrame | None]:
 
-<<<<<<< HEAD
         """
         Dataframe with max_steps number of columns and len(event_col.unique)
         number of rows at max, or less if used thr > 0.
@@ -451,9 +450,4 @@
         -------
             pd.DataFrame
         """
-        return self.result_data, self.result_targets
-=======
-    def plot(self) -> matplotlib.axes.Axes:
-        data, targets, fraction_title, targets_list = self._get_plot_data()
-        return self._render_plot(data, targets, targets_list, fraction_title)
->>>>>>> f1890fcf
+        return self.result_data, self.result_targets