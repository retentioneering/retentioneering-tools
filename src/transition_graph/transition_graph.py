--- conflicted
+++ resolved
@@ -47,19 +47,12 @@
         targets: MutableMapping[str, str | None] | None = None,
         thresholds: dict[str, Threshold] | None = None,
     ) -> None:
-<<<<<<< HEAD
         from src.eventstream.eventstream import Eventstream
 
-        self.weights = weights if weights else {"edges": "edge_weight", "nodes": "number_of_events"}
-        self.targets = targets if targets else {"positive": None, "negative": None, "source": None}
-        self.thresholds = (
-            thresholds if thresholds else {"edges": {"count_of_events": 0.03}, "nodes": {"count_of_events": 0.03}}
-=======
         self.weights = weights if weights else {"edges": "edge_weight", "nodes": "number_of_events"}
         self.targets = targets if targets else {"positive": None, "negative": None, "source": None}
         self.thresholds = (
             thresholds if thresholds else {"edges": {"number_of_events": 0.03}, "nodes": {"number_of_events": 0.03}}
->>>>>>> 6ba54ded
         )
         sm = ServerManager()
         self.env = sm.check_env()
@@ -83,11 +76,7 @@
         self.custom_cols = self.eventstream.schema.custom_cols
 
         self.nodelist_default_col = self.weights["nodes"]
-<<<<<<< HEAD
         self.norm_type: NormType | None = norm_type
-=======
-        self.norm_type = norm_type
->>>>>>> 6ba54ded
 
         self.nodelist: Nodelist = Nodelist(
             nodelist_default_col=self.nodelist_default_col,
@@ -415,20 +404,13 @@
 
         nodes_threshold = thresholds.get("nodes", self.thresholds.get("nodes", None)) if thresholds else None
         links_threshold = thresholds.get("edges", self.thresholds.get("edges", None)) if thresholds else None
-<<<<<<< HEAD
-=======
         norm_nodes_threshold = nodes_threshold if nodes_threshold else self._get_norm_node_threshold(nodes_threshold)
         norm_links_threshold = links_threshold if links_threshold else self._get_norm_link_threshold(links_threshold)
->>>>>>> 6ba54ded
 
         self.edgelist.calculate_edgelist(
             norm_type=self.norm_type, custom_cols=self.custom_cols, data=self.eventstream.to_dataframe()
         )
         node_params = self._make_node_params(targets)
-<<<<<<< HEAD
-
-=======
->>>>>>> 6ba54ded
         cols = self.__get_nodelist_cols()
 
         nodes, links = self._make_template_data(
@@ -452,8 +434,8 @@
                 show_nodes_names=self._get_option("show_nodes_names", settings),
                 show_all_edges_for_targets=self._get_option("show_all_edges_for_targets", settings),
                 show_nodes_without_links=self._get_option("show_nodes_without_links", settings),
-                nodes_threshold=self._to_js_val(nodes_threshold),
-                links_threshold=self._to_js_val(links_threshold),
+                nodes_threshold=self._to_js_val(norm_nodes_threshold),
+                links_threshold=self._to_js_val(norm_links_threshold),
                 weight_template=weight_template if weight_template is not None else "undefined",
             )
         )
