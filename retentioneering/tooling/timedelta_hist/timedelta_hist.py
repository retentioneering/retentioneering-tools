from __future__ import annotations

import warnings
from typing import Literal, Optional

import matplotlib
import matplotlib.pyplot as plt
import numpy as np
import pandas as pd
import seaborn as sns

from retentioneering.constants import DATETIME_UNITS
from retentioneering.eventstream.types import EventstreamType
<<<<<<< HEAD
from retentioneering.tooling.timedelta_hist.constants import (
    AGGREGATION_NAMES,
    EVENTSTREAM_EVENTS,
=======
from retentioneering.tooling.constants import BINS_ESTIMATORS
from retentioneering.tooling.timedelta_hist.constants import (
    AGGREGATION_NAMES,
    EVENTSTREAM_GLOBAL_EVENTS,
>>>>>>> b5e6ab4a
)


class TimedeltaHist:
    """
    Plot the distribution of the time deltas between two events. Support various
    distribution types, such as distribution of time for adjacent consecutive events, or
    for a pair of pre-defined events, or median transition time from event to event per user/session.

    Parameters
    ----------
    event_pair : tuple of str, optional
        Specify an event pair to plot the time distance between. The first
        item corresponds to chronologically first event, the second item corresponds to the second event. If
        ``event_pair=None``, plot distribution of timedelta for all adjacent events.

        Examples: ('login', 'purchase'); ['start', 'cabinet']

        Besides the generic eventstream events, ``event_pair`` can accept special ``eventstream_start`` and
        ``eventstream_end`` events which denote the first and the last event in the entire eventstream correspondingly.

        Note that the sequence of events and ``weight_col`` is important.

    only_adjacent_event_pairs : bool, default True
        Is used only when ``event_pair`` is not ``None``; specifies whether events need to be
        adjacent to be included.

        For example, if ``event_pair=("login", "purchase")`` and ``only_adjacent_event_pairs=False``,
        then the sequence ("login", "main", "trading", "purchase") will contain a valid pair
        (which is not the case with only_adjacent_event_pairs=True)

    weight_col : str, default 'user_id'
        Specify a unit of observation, inside which time differences will be computed.
        For example:

        - If ``user_id`` - time deltas will be computed only for events inside each user path.
        - If ``session_id`` - the same, but inside each session.

    aggregation : {None, "mean", "median"}, default None
        Specify the aggregation policy for the time distances. Aggregate based on passed ``weight_col``.

        - If ``None`` - no aggregation;
        - ``mean`` and ``median`` plot distributions of ``weight_col`` unit mean or unit ``median`` timedeltas.

        For example, if session id is specified in ``weight_col``, one observation per
        session (for example, session median) will be provided for the histogram.
    timedelta_unit : :numpy_link:`DATETIME_UNITS<>`, default 's'
        Specify the units of the time differences the histogram should use. Use "s" for seconds, "m" for minutes,
        "h" for hours and "D" for days.
<<<<<<< HEAD
    log_scale_x : bool, default False
        Apply log scaling to the ``x`` axis.
    log_scale_y : bool, default False
        Apply log scaling to the ``y`` axis.
=======
    log_scale: bool | tuple of bool | None = None,

         - If ``True`` - apply log scaling to the ``x`` axis.
         - If tuple of bool - apply log scaling to the (``x``,``y``) axes correspondingly.

>>>>>>> b5e6ab4a
    lower_cutoff_quantile : float, optional
        Specify the time distance quantile as the lower boundary. The values below the boundary are truncated.
    upper_cutoff_quantile : float, optional
        Specify the time distance quantile as the upper boundary. The values above the boundary are truncated.
<<<<<<< HEAD
    bins : int or str, default 20
        Generic bin parameter that can be the name of a reference rule or
        the number of bins. Passed to :numpy_bins_link:`numpy.histogram_bin_edges<>`
    figsize : tuple of float, default (12.0, 7.0)
        Width, height in inches.
    """

    EVENTSTREAM_EVENTS_LIST = ["eventstream_start", "eventstream_end"]
=======
    bins : int or {"auto", "fd", "doane", "scott", "stone", "rice", "sturges", "sqrt"}, default 20
        Generic bin parameter that can be the name of a reference rule or
        the number of bins. Passed to :numpy_bins_link:`numpy.histogram_bin_edges<>`
    figsize : tuple of float, default (6.0, 4.5)
        Width, height in inches.
    """

    EVENTSTREAM_START = "eventstream_start"
    EVENTSTREAM_END = "eventstream_end"
>>>>>>> b5e6ab4a

    def __init__(
        self,
        eventstream: EventstreamType,
<<<<<<< HEAD
        event_pair: Optional[list[str | Literal[EVENTSTREAM_EVENTS]]] = None,
        only_adjacent_event_pairs: bool = True,
        weight_col: str = "user_id",
        aggregation: Optional[Literal[AGGREGATION_NAMES]] = None,
        timedelta_unit: DATETIME_UNITS = "s",
        log_scale_x: bool = False,
        log_scale_y: bool = False,
        lower_cutoff_quantile: Optional[float] = None,
        upper_cutoff_quantile: Optional[float] = None,
        bins: int | str = 20,
        figsize: tuple[float, float] = (12.0, 7.0),
=======
        event_pair: Optional[list[str | EVENTSTREAM_GLOBAL_EVENTS]] = None,
        only_adjacent_event_pairs: bool = True,
        weight_col: str = "user_id",
        aggregation: Optional[AGGREGATION_NAMES] = None,
        timedelta_unit: DATETIME_UNITS = "s",
        log_scale: bool | tuple[bool, bool] | None = None,
        lower_cutoff_quantile: Optional[float] = None,
        upper_cutoff_quantile: Optional[float] = None,
        bins: int | Literal[BINS_ESTIMATORS] = 20,
        figsize: tuple[float, float] = (6.0, 4.5),
>>>>>>> b5e6ab4a
    ) -> None:

        self.__eventstream = eventstream
        self.user_col = self.__eventstream.schema.user_id
        self.event_col = self.__eventstream.schema.event_name
        self.time_col = self.__eventstream.schema.event_timestamp

        if event_pair is not None:
            if type(event_pair) not in (list, tuple):
                raise TypeError("event_pair should be a tuple or a list of length 2.")
            if len(event_pair) != 2:
                raise ValueError("event_pair should be a tuple or a list of length 2.")
<<<<<<< HEAD
            if len(set(event_pair).intersection(TimedeltaHist.EVENTSTREAM_EVENTS_LIST)) == 2:
                raise ValueError(
                    "Only one event in the event_pair can be special - ``eventstream_start``" " and ``eventstream_end``"
                )
=======

            if set(event_pair) == {TimedeltaHist.EVENTSTREAM_START, TimedeltaHist.EVENTSTREAM_END}:
                raise ValueError(
                    f"event_pair = ['{TimedeltaHist.EVENTSTREAM_START}', '{TimedeltaHist.EVENTSTREAM_END}'] "
                    f"is invalid. Only one event of these two events can be a member of the event_pair."
                )
            if set(event_pair) in [{TimedeltaHist.EVENTSTREAM_START}, {TimedeltaHist.EVENTSTREAM_END}]:
                raise ValueError(
                    f"event_pair = ['{TimedeltaHist.EVENTSTREAM_START}', '{TimedeltaHist.EVENTSTREAM_END}'] and "
                    f"event_pair = ['{TimedeltaHist.EVENTSTREAM_START}', '{TimedeltaHist.EVENTSTREAM_END}'] "
                    f"are invalid. Events '{TimedeltaHist.EVENTSTREAM_START}' "
                    f"and '{TimedeltaHist.EVENTSTREAM_END}' couldn't be doubled."
                )

>>>>>>> b5e6ab4a
        self.event_pair = event_pair
        self.only_adjacent_event_pairs = only_adjacent_event_pairs
        self.weight_col = weight_col

        self.aggregation = aggregation
        self.timedelta_unit = timedelta_unit
        if lower_cutoff_quantile is not None:
            if not 0 < lower_cutoff_quantile < 1:
                raise ValueError("lower_cutoff_quantile should be a fraction between 0 and 1.")
        self.lower_cutoff_quantile = lower_cutoff_quantile
        if upper_cutoff_quantile is not None:
            if not 0 < upper_cutoff_quantile < 1:
                raise ValueError("upper_cutoff_quantile should be a fraction between 0 and 1.")
        self.upper_cutoff_quantile = upper_cutoff_quantile
        if lower_cutoff_quantile is not None and upper_cutoff_quantile is not None:
            if lower_cutoff_quantile > upper_cutoff_quantile:
                warnings.warn("lower_cutoff_quantile exceeds upper_cutoff_quantile; no data passed to the histogram")

<<<<<<< HEAD
        self.log_scale = (log_scale_x, log_scale_y)
        self.bins = bins
        self.figsize = figsize

    def _prepare_time_diff(self, data: pd.DataFrame) -> pd.DataFrame:
        if not self.only_adjacent_event_pairs:
            data = data[data[self.event_col].isin(self.event_pair)].copy()  # type: ignore

        weight_col_group = data.groupby([self.weight_col])
        data["time_passed"] = weight_col_group[self.time_col].diff() / np.timedelta64(1, self.timedelta_unit)  # type: ignore
        if self.event_pair:
            data["prev_event"] = weight_col_group[self.event_col].shift()
            data = data[(data[self.event_col] == self.event_pair[1]) & (data["prev_event"] == self.event_pair[0])]

=======
        if log_scale:
            if isinstance(log_scale, bool):
                self.log_scale = (log_scale, False)
            else:
                self.log_scale = log_scale
        else:
            self.log_scale = (False, False)
        self.bins = bins
        self.figsize = figsize
        self.bins_to_show: np.ndarray = np.array([])
        self.values_to_plot: np.ndarray = np.array([])

    def _prepare_time_diff(self, data: pd.DataFrame) -> pd.DataFrame:
        if not self.only_adjacent_event_pairs:
            data = data[data[self.event_col].isin(self.event_pair)]  # type: ignore

        weight_col_group = data.groupby([self.weight_col])
        with pd.option_context("mode.chained_assignment", None):
            data["time_passed"] = weight_col_group[self.time_col].diff() / np.timedelta64(1, self.timedelta_unit)  # type: ignore
            if self.event_pair:

                data["prev_event"] = weight_col_group[self.event_col].shift()
                data = data[(data[self.event_col] == self.event_pair[1]) & (data["prev_event"] == self.event_pair[0])]

>>>>>>> b5e6ab4a
        return data.dropna(subset="time_passed")  # type: ignore

    def _aggregate_data(self, data: pd.DataFrame) -> pd.DataFrame:
        if self.aggregation is not None:
            data = data.groupby(self.weight_col)["time_passed"].agg(self.aggregation).reset_index()
        return data

    def _remove_cutoff_values(self, series: pd.Series) -> pd.Series:
        idx = [True] * len(series)
        if self.upper_cutoff_quantile is not None:
            idx &= series <= series.quantile(self.upper_cutoff_quantile)
        if self.lower_cutoff_quantile is not None:
            idx &= series >= series.quantile(self.lower_cutoff_quantile)
        return series[idx]

    def _prepare_global_events_diff(self, data: pd.DataFrame) -> pd.DataFrame:
<<<<<<< HEAD
        if "eventstream_start" in self.event_pair:  # type: ignore
            global_event_time = data[self.time_col].min()
            global_event = "eventstream_start"
        else:
            global_event_time = data[self.time_col].max()
            global_event = "eventstream_end"
=======
        if self.EVENTSTREAM_START in self.event_pair:  # type: ignore
            global_event_time = data[self.time_col].min()
            global_event = self.EVENTSTREAM_START
        else:
            global_event_time = data[self.time_col].max()
            global_event = self.EVENTSTREAM_END
>>>>>>> b5e6ab4a

        global_events = data.groupby([self.weight_col]).first().reset_index().copy()
        global_events[self.time_col] = global_event_time
        global_events[self.event_col] = global_event

        data = data[data[self.event_col].isin(self.event_pair)].copy()  # type: ignore
        data = pd.concat([data, global_events]).sort_values([self.weight_col, self.time_col]).reset_index(drop=True)
        return data

<<<<<<< HEAD
    @property
    def values(self) -> tuple[np.ndarray, np.ndarray]:
        """
        Calculate values for the histplot.

        Returns
        -------
        tuple(np.ndarray, np.ndarray)

            1. The first array contains the values for histogram
            2. The first array contains the bin edges
        """
        data = self.__eventstream.to_dataframe().sort_values([self.weight_col, self.time_col])

        if self.event_pair is not None and set(TimedeltaHist.EVENTSTREAM_EVENTS_LIST).intersection(self.event_pair):
=======
    def fit(self) -> None:
        """
        Calculate values and bins for the histplot.

            1. The first array contains the values for histogram
            2. The first array contains the bin edges

        """
        data = self.__eventstream.to_dataframe().sort_values([self.weight_col, self.time_col])

        if self.event_pair is not None and set([self.EVENTSTREAM_START, self.EVENTSTREAM_END]).intersection(
            self.event_pair
        ):
>>>>>>> b5e6ab4a
            data = self._prepare_global_events_diff(data)

        data = self._prepare_time_diff(data)

        data = self._aggregate_data(data)
        values_to_plot = data["time_passed"].reset_index(drop=True)
        if self._remove_cutoff_values:  # type: ignore
            values_to_plot = self._remove_cutoff_values(values_to_plot).to_numpy()
        if self.log_scale[0]:
            log_adjustment = np.timedelta64(100, "ms") / np.timedelta64(1, self.timedelta_unit)
            values_to_plot = np.where(values_to_plot != 0, values_to_plot, values_to_plot + log_adjustment)  # type: ignore
            bins_to_show = np.power(10, np.histogram_bin_edges(np.log10(values_to_plot), bins=self.bins))
        else:
            bins_to_show = np.histogram_bin_edges(values_to_plot, bins=self.bins)
        if len(values_to_plot) == 0:
            bins_to_show = np.array([])
<<<<<<< HEAD

        return values_to_plot, bins_to_show  # type: ignore

    def plot(self) -> None:
        """
        Creates a sns.histplot based on the calculated values.

        """
        out_hist = self.values[0]
        plt.figure(figsize=self.figsize)
        plt.title(
            f"Timedelta histogram, event pair {self.event_pair}, weight column {self.weight_col}"
            f"{', group ' + self.aggregation if self.aggregation is not None else ''}"
        )
        plt.xlabel(f"Time units: {self.timedelta_unit}")
        sns.histplot(out_hist, bins=self.bins, log_scale=self.log_scale)
=======
        self.bins_to_show = bins_to_show
        self.values_to_plot = values_to_plot  # type: ignore

    @property
    def values(self) -> tuple[np.ndarray, np.ndarray]:
        """

        Returns
        -------
        tuple(np.ndarray, np.ndarray)

            1. The first array contains the values for histogram
            2. The first array contains the bin edges
        """
        return self.values_to_plot, self.bins_to_show

    def plot(self) -> matplotlib.axes.Axes:
        """
        Creates a sns.histplot based on the calculated values.

        Returns
        -------
        :matplotlib_axes:`matplotlib.axes.Axes<>`
            The matplotlib axes containing the plot.
        """

        plt.subplots(figsize=self.figsize)

        hist = sns.histplot(self.values_to_plot, bins=self.bins, log_scale=self.log_scale)
        hist.set_title(
            f"Timedelta histogram, event pair - {self.event_pair}, weight column - {self.weight_col}"
            f"{', group - ' + self.aggregation if self.aggregation is not None else ''}"
        )
        hist.set_xlabel(f"Time units: {self.timedelta_unit}")
        return hist
>>>>>>> b5e6ab4a
<|MERGE_RESOLUTION|>--- conflicted
+++ resolved
@@ -11,16 +11,10 @@
 
 from retentioneering.constants import DATETIME_UNITS
 from retentioneering.eventstream.types import EventstreamType
-<<<<<<< HEAD
-from retentioneering.tooling.timedelta_hist.constants import (
-    AGGREGATION_NAMES,
-    EVENTSTREAM_EVENTS,
-=======
 from retentioneering.tooling.constants import BINS_ESTIMATORS
 from retentioneering.tooling.timedelta_hist.constants import (
     AGGREGATION_NAMES,
     EVENTSTREAM_GLOBAL_EVENTS,
->>>>>>> b5e6ab4a
 )
 
 
@@ -70,32 +64,15 @@
     timedelta_unit : :numpy_link:`DATETIME_UNITS<>`, default 's'
         Specify the units of the time differences the histogram should use. Use "s" for seconds, "m" for minutes,
         "h" for hours and "D" for days.
-<<<<<<< HEAD
-    log_scale_x : bool, default False
-        Apply log scaling to the ``x`` axis.
-    log_scale_y : bool, default False
-        Apply log scaling to the ``y`` axis.
-=======
     log_scale: bool | tuple of bool | None = None,
 
          - If ``True`` - apply log scaling to the ``x`` axis.
          - If tuple of bool - apply log scaling to the (``x``,``y``) axes correspondingly.
 
->>>>>>> b5e6ab4a
     lower_cutoff_quantile : float, optional
         Specify the time distance quantile as the lower boundary. The values below the boundary are truncated.
     upper_cutoff_quantile : float, optional
         Specify the time distance quantile as the upper boundary. The values above the boundary are truncated.
-<<<<<<< HEAD
-    bins : int or str, default 20
-        Generic bin parameter that can be the name of a reference rule or
-        the number of bins. Passed to :numpy_bins_link:`numpy.histogram_bin_edges<>`
-    figsize : tuple of float, default (12.0, 7.0)
-        Width, height in inches.
-    """
-
-    EVENTSTREAM_EVENTS_LIST = ["eventstream_start", "eventstream_end"]
-=======
     bins : int or {"auto", "fd", "doane", "scott", "stone", "rice", "sturges", "sqrt"}, default 20
         Generic bin parameter that can be the name of a reference rule or
         the number of bins. Passed to :numpy_bins_link:`numpy.histogram_bin_edges<>`
@@ -105,24 +82,10 @@
 
     EVENTSTREAM_START = "eventstream_start"
     EVENTSTREAM_END = "eventstream_end"
->>>>>>> b5e6ab4a
 
     def __init__(
         self,
         eventstream: EventstreamType,
-<<<<<<< HEAD
-        event_pair: Optional[list[str | Literal[EVENTSTREAM_EVENTS]]] = None,
-        only_adjacent_event_pairs: bool = True,
-        weight_col: str = "user_id",
-        aggregation: Optional[Literal[AGGREGATION_NAMES]] = None,
-        timedelta_unit: DATETIME_UNITS = "s",
-        log_scale_x: bool = False,
-        log_scale_y: bool = False,
-        lower_cutoff_quantile: Optional[float] = None,
-        upper_cutoff_quantile: Optional[float] = None,
-        bins: int | str = 20,
-        figsize: tuple[float, float] = (12.0, 7.0),
-=======
         event_pair: Optional[list[str | EVENTSTREAM_GLOBAL_EVENTS]] = None,
         only_adjacent_event_pairs: bool = True,
         weight_col: str = "user_id",
@@ -133,7 +96,6 @@
         upper_cutoff_quantile: Optional[float] = None,
         bins: int | Literal[BINS_ESTIMATORS] = 20,
         figsize: tuple[float, float] = (6.0, 4.5),
->>>>>>> b5e6ab4a
     ) -> None:
 
         self.__eventstream = eventstream
@@ -146,12 +108,6 @@
                 raise TypeError("event_pair should be a tuple or a list of length 2.")
             if len(event_pair) != 2:
                 raise ValueError("event_pair should be a tuple or a list of length 2.")
-<<<<<<< HEAD
-            if len(set(event_pair).intersection(TimedeltaHist.EVENTSTREAM_EVENTS_LIST)) == 2:
-                raise ValueError(
-                    "Only one event in the event_pair can be special - ``eventstream_start``" " and ``eventstream_end``"
-                )
-=======
 
             if set(event_pair) == {TimedeltaHist.EVENTSTREAM_START, TimedeltaHist.EVENTSTREAM_END}:
                 raise ValueError(
@@ -166,7 +122,6 @@
                     f"and '{TimedeltaHist.EVENTSTREAM_END}' couldn't be doubled."
                 )
 
->>>>>>> b5e6ab4a
         self.event_pair = event_pair
         self.only_adjacent_event_pairs = only_adjacent_event_pairs
         self.weight_col = weight_col
@@ -185,22 +140,6 @@
             if lower_cutoff_quantile > upper_cutoff_quantile:
                 warnings.warn("lower_cutoff_quantile exceeds upper_cutoff_quantile; no data passed to the histogram")
 
-<<<<<<< HEAD
-        self.log_scale = (log_scale_x, log_scale_y)
-        self.bins = bins
-        self.figsize = figsize
-
-    def _prepare_time_diff(self, data: pd.DataFrame) -> pd.DataFrame:
-        if not self.only_adjacent_event_pairs:
-            data = data[data[self.event_col].isin(self.event_pair)].copy()  # type: ignore
-
-        weight_col_group = data.groupby([self.weight_col])
-        data["time_passed"] = weight_col_group[self.time_col].diff() / np.timedelta64(1, self.timedelta_unit)  # type: ignore
-        if self.event_pair:
-            data["prev_event"] = weight_col_group[self.event_col].shift()
-            data = data[(data[self.event_col] == self.event_pair[1]) & (data["prev_event"] == self.event_pair[0])]
-
-=======
         if log_scale:
             if isinstance(log_scale, bool):
                 self.log_scale = (log_scale, False)
@@ -225,7 +164,6 @@
                 data["prev_event"] = weight_col_group[self.event_col].shift()
                 data = data[(data[self.event_col] == self.event_pair[1]) & (data["prev_event"] == self.event_pair[0])]
 
->>>>>>> b5e6ab4a
         return data.dropna(subset="time_passed")  # type: ignore
 
     def _aggregate_data(self, data: pd.DataFrame) -> pd.DataFrame:
@@ -242,21 +180,12 @@
         return series[idx]
 
     def _prepare_global_events_diff(self, data: pd.DataFrame) -> pd.DataFrame:
-<<<<<<< HEAD
-        if "eventstream_start" in self.event_pair:  # type: ignore
-            global_event_time = data[self.time_col].min()
-            global_event = "eventstream_start"
-        else:
-            global_event_time = data[self.time_col].max()
-            global_event = "eventstream_end"
-=======
         if self.EVENTSTREAM_START in self.event_pair:  # type: ignore
             global_event_time = data[self.time_col].min()
             global_event = self.EVENTSTREAM_START
         else:
             global_event_time = data[self.time_col].max()
             global_event = self.EVENTSTREAM_END
->>>>>>> b5e6ab4a
 
         global_events = data.groupby([self.weight_col]).first().reset_index().copy()
         global_events[self.time_col] = global_event_time
@@ -266,23 +195,6 @@
         data = pd.concat([data, global_events]).sort_values([self.weight_col, self.time_col]).reset_index(drop=True)
         return data
 
-<<<<<<< HEAD
-    @property
-    def values(self) -> tuple[np.ndarray, np.ndarray]:
-        """
-        Calculate values for the histplot.
-
-        Returns
-        -------
-        tuple(np.ndarray, np.ndarray)
-
-            1. The first array contains the values for histogram
-            2. The first array contains the bin edges
-        """
-        data = self.__eventstream.to_dataframe().sort_values([self.weight_col, self.time_col])
-
-        if self.event_pair is not None and set(TimedeltaHist.EVENTSTREAM_EVENTS_LIST).intersection(self.event_pair):
-=======
     def fit(self) -> None:
         """
         Calculate values and bins for the histplot.
@@ -296,7 +208,6 @@
         if self.event_pair is not None and set([self.EVENTSTREAM_START, self.EVENTSTREAM_END]).intersection(
             self.event_pair
         ):
->>>>>>> b5e6ab4a
             data = self._prepare_global_events_diff(data)
 
         data = self._prepare_time_diff(data)
@@ -313,24 +224,6 @@
             bins_to_show = np.histogram_bin_edges(values_to_plot, bins=self.bins)
         if len(values_to_plot) == 0:
             bins_to_show = np.array([])
-<<<<<<< HEAD
-
-        return values_to_plot, bins_to_show  # type: ignore
-
-    def plot(self) -> None:
-        """
-        Creates a sns.histplot based on the calculated values.
-
-        """
-        out_hist = self.values[0]
-        plt.figure(figsize=self.figsize)
-        plt.title(
-            f"Timedelta histogram, event pair {self.event_pair}, weight column {self.weight_col}"
-            f"{', group ' + self.aggregation if self.aggregation is not None else ''}"
-        )
-        plt.xlabel(f"Time units: {self.timedelta_unit}")
-        sns.histplot(out_hist, bins=self.bins, log_scale=self.log_scale)
-=======
         self.bins_to_show = bins_to_show
         self.values_to_plot = values_to_plot  # type: ignore
 
@@ -365,5 +258,4 @@
             f"{', group - ' + self.aggregation if self.aggregation is not None else ''}"
         )
         hist.set_xlabel(f"Time units: {self.timedelta_unit}")
-        return hist
->>>>>>> b5e6ab4a
+        return hist