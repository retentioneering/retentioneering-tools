--- conflicted
+++ resolved
@@ -56,11 +56,7 @@
         new_users = [1]
         data_processor = LabelNewUsers(params=LabelNewUsersParams(new_users_list=new_users))
         res = apply_data_processor(res, data_processor)
-<<<<<<< HEAD
-        data_processor = LabelLostUsers(params=LabelLostUsersParams(lost_cutoff=(5, "m")))
-=======
-        data_processor = LostUsersEvents(params=LostUsersParams(timeout=(5, "m")))
->>>>>>> 67383b99
+        data_processor = LabelLostUsers(params=LabelLostUsersParams(timeout=(5, "m")))
         res = apply_data_processor(res, data_processor).to_dataframe()
         correct_result = new_lost_corr
         result_df = res[correct_result.columns].reset_index(drop=True)
@@ -80,15 +76,9 @@
     def test_add_positive_events__drop_paths(self, test_stream, add_positive_events_drop_paths_corr):
         test_stream = test_stream
         positive_events = ["event3"]
-<<<<<<< HEAD
-        data_processor = AddPositiveEvents(params=AddPositiveEventsParams(positive_target_events=positive_events))
+        data_processor = AddPositiveEvents(params=AddPositiveEventsParams(targets=positive_events))
         res = apply_data_processor(test_stream, data_processor)
-        data_processor = DropPaths(params=DropPathsParams(events_num=4))
-=======
-        data_processor = PositiveTarget(params=PositiveTargetParams(targets=positive_events))
-        res = apply_data_processor(test_stream, data_processor)
-        data_processor = DeleteUsersByPathLength(params=DeleteUsersByPathLengthParams(min_steps=4))
->>>>>>> 67383b99
+        data_processor = DropPaths(params=DropPathsParams(min_steps=4))
         res = apply_data_processor(res, data_processor).to_dataframe()
         correct_result = add_positive_events_drop_paths_corr
         result_df = res[correct_result.columns].reset_index(drop=True)
@@ -104,11 +94,7 @@
         data_processor = FilterEvents(params=FilterEventsParams(func=save_specific_users))
         res = apply_data_processor(test_stream, data_processor)
         negative_events = ["event2"]
-<<<<<<< HEAD
-        data_processor = AddNegativeEvents(params=AddNegativeEventsParams(negative_target_events=negative_events))
-=======
-        data_processor = NegativeTarget(params=NegativeTargetParams(targets=negative_events))
->>>>>>> 67383b99
+        data_processor = AddNegativeEvents(params=AddNegativeEventsParams(targets=negative_events))
         res = apply_data_processor(res, data_processor).to_dataframe()
         correct_result = filter_events_add_negative_events_corr
         result_df = res[correct_result.columns].reset_index(drop=True)
@@ -123,11 +109,7 @@
         params = {"event_name": "last_event", "func": group_events}
         data_processor = GroupEvents(params=GroupEventsParams(**params))
         res = apply_data_processor(test_stream_custom_col, data_processor)
-<<<<<<< HEAD
-        data_proccessor = DropPaths(params=DropPathsParams(cutoff=(3, "m")))
-=======
-        data_proccessor = DeleteUsersByPathLength(params=DeleteUsersByPathLengthParams(min_time=(3, "m")))
->>>>>>> 67383b99
+        data_proccessor = DropPaths(params=DropPathsParams(min_time=(3, "m")))
         res = apply_data_processor(res, data_proccessor).to_dataframe()
         correct_result = group_events_drop_paths_corr
         result_df = res[correct_result.columns].reset_index(drop=True)
