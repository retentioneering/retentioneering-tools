--- conflicted
+++ resolved
@@ -2,15 +2,10 @@
 
 import pandas as pd
 
-from src.eventstream.schema import RawDataSchema
-from src.data_processors_lib.rete import (
-    PositiveTarget,
-    PositiveTargetParams,
-)
-from tests.data_processors_lib.common import (
-    ApplyTestBase,
-    GraphTestBase,
-)
+from src.data_processors_lib.rete import PositiveTarget, PositiveTargetParams
+from src.eventstream.eventstream import Eventstream
+from src.eventstream.schema import EventstreamSchema, RawDataSchema
+from tests.data_processors_lib.common import ApplyTestBase, GraphTestBase
 
 
 class TestPositiveTarget(ApplyTestBase):
@@ -47,9 +42,11 @@
     )
 
     def test_positive_target_apply__1_event(self):
-        actual = self._apply(PositiveTargetParams(
-            positive_target_events=["event3"],
-        ))
+        actual = self._apply(
+            PositiveTargetParams(
+                positive_target_events=["event3"],
+            )
+        )
         expected = pd.DataFrame(
             [
                 [1, "positive_target_event3", "positive_target", "2022-01-01 00:03:30"],
@@ -60,9 +57,11 @@
         assert actual[expected.columns].compare(expected).shape == (0, 0)
 
     def test_positive_target_apply__2_events(self):
-        actual = self._apply(PositiveTargetParams(
-            positive_target_events=["event3", "event2"],
-        ))
+        actual = self._apply(
+            PositiveTargetParams(
+                positive_target_events=["event3", "event2"],
+            )
+        )
         expected = pd.DataFrame(
             [
                 [1, "positive_target_event2", "positive_target", "2022-01-01 00:01:02"],
@@ -107,9 +106,11 @@
     )
 
     def test_positive_target_graph__1_event(self):
-        actual = self._apply(PositiveTargetParams(
-            positive_target_events=["event3"],
-        ))
+        actual = self._apply(
+            PositiveTargetParams(
+                positive_target_events=["event3"],
+            )
+        )
         expected = pd.DataFrame(
             [
                 [1, "start", "start", "2022-01-01 00:01:00"],
@@ -139,9 +140,11 @@
         assert actual[expected.columns].compare(expected).shape == (0, 0)
 
     def test_positive_target_graph__2_events(self):
-        actual = self._apply(PositiveTargetParams(
-            positive_target_events=["event3", "event2"],
-        ))
+        actual = self._apply(
+            PositiveTargetParams(
+                positive_target_events=["event3", "event2"],
+            )
+        )
         expected = pd.DataFrame(
             [
                 [1, "start", "start", "2022-01-01 00:01:00"],
@@ -168,18 +171,8 @@
             ],
             columns=["user_id", "event_name", "event_type", "event_timestamp"],
         )
-<<<<<<< HEAD
-
-        params = {"positive_target_events": ["event3", "event2"]}
-
-        events = EventsNode(PositiveTarget(params=PositiveTargetParams(**params)))
-        graph = PGraph(source_stream=source)
-        graph.add_node(node=events, parents=[graph.root])
-
-        result = graph.combine(node=events)
-        result_df = result.to_dataframe()[correct_result_columns].reset_index(drop=True)
-
-        assert result_df.compare(correct_result).shape == (0, 0)
+
+        assert actual[expected.columns].compare(expected).shape == (0, 0)
 
 
 class TestPositiveTargetHelper:
@@ -316,7 +309,4 @@
         result = source.positive_target(positive_target_events=["event3", "event2"])
         result_df = result.to_dataframe()[correct_result_columns].reset_index(drop=True)
 
-        assert result_df.compare(correct_result).shape == (0, 0)
-=======
-        assert actual[expected.columns].compare(expected).shape == (0, 0)
->>>>>>> 45746c44
+        assert result_df.compare(correct_result).shape == (0, 0)