import pandas as pd
import pytest

from src import datasets
from src.data_processors_lib.rete import (
    FilterEvents,
    FilterEventsParams,
    StartEndEvents,
    StartEndEventsParams,
)
from src.eventstream import Eventstream
from src.graph.p_graph import EventsNode, PGraph


@pytest.fixture
def stream_simple_shop():
    def remove_start(df, schema):
        return df["event_name"] != "path_start"

    test_stream = datasets.load_simple_shop()
    graph = PGraph(source_stream=test_stream)
    node1 = EventsNode(StartEndEvents(params=StartEndEventsParams(**{})))
    node2 = EventsNode(FilterEvents(params=FilterEventsParams(filter=remove_start)))

    graph.add_node(node=node1, parents=[graph.root])
    graph.add_node(node=node2, parents=[node1])

    stream = graph.combine(node=node2)
    return stream


@pytest.fixture
def test_stream_end_path():
    df = pd.DataFrame(
        [
            [1, "event1", "2022-01-01 00:01:00"],
            [1, "event2", "2022-01-01 00:01:02"],
            [1, "event1", "2022-01-01 00:02:00"],
            [1, "event3", "2022-01-01 00:04:30"],
            [1, "path_end", "2022-01-01 00:04:30"],
            [2, "event1", "2022-01-02 00:00:00"],
            [2, "event2", "2022-01-02 00:00:05"],
            [2, "event2", "2022-01-02 00:01:05"],
            [2, "path_end", "2022-01-02 00:01:05"],
            [3, "event1", "2019-12-15 02:25:03"],
            [3, "event1", "2020-02-21 14:19:53"],
            [3, "event1", "2020-02-21 14:23:25"],
            [3, "event5", "2020-02-21 14:26:28"],
            [3, "event1", "2022-01-02 00:01:10"],
            [3, "event1", "2022-01-02 00:02:05"],
            [3, "event4", "2022-01-02 00:03:05"],
            [3, "path_end", "2022-01-02 00:03:05"],
            [4, "event1", "2019-11-21 16:19:55"],
            [4, "event2", "2020-02-28 07:59:40"],
            [4, "event1", "2020-01-29 09:10:04"],
            [4, "event1", "2022-01-02 00:03:05"],
            [4, "path_end", "2022-01-02 00:03:05"],
            [5, "event1", "2020-04-17 12:18:49"],
            [5, "event1", "2020-04-17 12:18:50"],
            [5, "path_end", "2020-04-17 12:18:50"],
            [6, "event1", "2019-11-12 10:02:06"],
            [6, "event2", "2019-11-12 10:02:34"],
            [6, "event3", "2019-11-12 10:02:36"],
            [6, "event4", "2019-11-12 10:02:39"],
            [6, "event5", "2019-11-12 10:03:04"],
            [6, "event1", "2019-11-12 10:03:06"],
            [6, "event2", "2019-11-12 10:03:34"],
            [6, "event3", "2019-11-12 10:03:38"],
            [6, "event4", "2019-11-12 10:03:39"],
            [6, "event5", "2019-11-12 10:04:40"],
            [6, "path_end", "2019-11-12 10:04:40"],
        ],
        columns=["user_id", "event", "timestamp"],
    )

<<<<<<< HEAD
    source_stream = Eventstream(
        raw_data=df,
        raw_data_schema=RawDataSchema(event_name="event", event_timestamp="timestamp", user_id="user_id"),
        schema=EventstreamSchema(),
    )
=======
    source_stream = Eventstream(source_df)
>>>>>>> 972c86d3

    return source_stream


@pytest.fixture
<<<<<<< HEAD
def test_stream():
    df = pd.DataFrame(
        [
            [1, "event1", "2022-01-01 00:01:00"],
            [1, "event2", "2022-01-01 00:01:02"],
            [1, "event1", "2022-01-01 00:02:00"],
            [1, "event3", "2022-01-01 00:04:30"],
            [2, "event1", "2022-01-02 00:00:00"],
            [2, "event2", "2022-01-02 00:00:05"],
            [2, "event2", "2022-01-02 00:01:05"],
            [3, "event1", "2022-01-02 00:01:10"],
            [3, "event1", "2022-01-02 00:02:05"],
            [3, "event4", "2022-01-02 00:03:05"],
            [4, "event1", "2022-01-02 00:03:05"],
            [5, "event1", "2020-04-17 12:18:49"],
            [6, "event1", "2019-11-12 10:03:06"],
            [6, "event2", "2019-11-12 10:03:36"],
            [6, "event3", "2019-11-12 10:03:36"],
            [6, "event4", "2019-11-12 10:03:39"],
            [6, "event5", "2019-11-12 10:03:40"],
            [5, "event1", "2020-04-17 12:18:50"],
            [6, "event1", "2019-11-12 10:03:07"],
            [6, "event2", "2019-11-12 10:03:34"],
            [6, "event3", "2019-11-12 10:03:38"],
            [6, "event4", "2019-11-12 10:03:41"],
            [6, "event5", "2019-11-12 10:03:42"],
            [4, "event1", "2019-11-21 16:19:55"],
            [4, "event2", "2020-02-28 07:59:40"],
            [4, "event1", "2020-01-29 09:10:04"],
            [3, "event1", "2019-12-15 02:25:03"],
            [3, "event5", "2020-02-21 14:26:28"],
            [3, "event1", "2020-02-21 14:19:53"],
            [3, "event1", "2020-02-21 14:23:25"],
        ],
        columns=["user_id", "event", "timestamp"],
    )
=======
def stream_simple_shop():
    def remove_start(df, schema):
        return df[schema.event_name] != "path_start"

    test_stream = datasets.load_simple_shop()
    graph = PGraph(source_stream=test_stream)
    node1 = EventsNode(StartEndEvents(params=StartEndEventsParams(**{})))
    node2 = EventsNode(FilterEvents(params=FilterEventsParams(filter=remove_start)))
>>>>>>> 972c86d3

    source_stream = Eventstream(
        raw_data=df,
        raw_data_schema=RawDataSchema(event_name="event", event_timestamp="timestamp", user_id="user_id"),
        schema=EventstreamSchema(),
    )
    return source_stream

@pytest.fixture
def test_weight_col():
    df = pd.DataFrame([
        [1, 1, "event1", "2022-01-01 00:01:00"],
        [1, 1, "event2", "2022-01-01 00:01:02"],
        [1, 2, "event1", "2022-01-01 00:02:00"],
        [1, 2, "event3", "2022-01-01 00:04:30"],
        [2, 1, "event1", "2022-01-02 00:00:00"],
        [3, 3, "event1", "2022-01-02 00:01:10"],
        [3, 1, "event3", "2022-01-02 00:02:05"],
        [3, 1, "event4", "2022-01-02 00:03:05"],
        [4, 1, "event1", "2022-01-02 00:03:05"],
        [6, 1, "event1", "2019-11-12 10:03:06"],
        [6, 3, "event2", "2019-11-12 10:03:36"],
        [6, 1, "event4", "2019-11-12 10:03:39"],
        [6, 1, "event5", "2019-11-12 10:03:40"],
        [5, 2, "event1", "2020-04-17 12:18:50"],
        [6, 3, "event1", "2019-11-12 10:03:07"],
        [6, 2, "event2", "2019-11-12 10:03:34"],
        [6, 2, "event3", "2019-11-12 10:03:37"],
        [6, 2, "event4", "2019-11-12 10:03:41"],
        [6, 3, "event5", "2019-11-12 10:03:42"],
        [4, 2, "event2", "2020-02-28 07:59:40"],
        [4, 2, "event1", "2020-01-29 09:10:04"],
        [3, 3, "event1", "2019-12-15 02:25:03"],
    ],
    columns = ["user_id", "session_id", "event", "timestamp"],
        )
    raw_data_schema = RawDataSchema(event_name="event", event_timestamp="timestamp", user_id="user_id",
                                    custom_cols=[{'custom_col': 'session_id', 'raw_data_col': 'session_id'}])
    source_stream = Eventstream(
        schema=EventstreamSchema(custom_cols=['session_id'], event_name="event", event_timestamp="timestamp",
                                 user_id="user_id"),
        raw_data_schema=raw_data_schema,
        raw_data=df)
    return source_stream
<|MERGE_RESOLUTION|>--- conflicted
+++ resolved
@@ -8,7 +8,7 @@
     StartEndEvents,
     StartEndEventsParams,
 )
-from src.eventstream import Eventstream
+from src.eventstream import Eventstream, EventstreamSchema, RawDataSchema
 from src.graph.p_graph import EventsNode, PGraph
 
 
@@ -73,21 +73,12 @@
         columns=["user_id", "event", "timestamp"],
     )
 
-<<<<<<< HEAD
-    source_stream = Eventstream(
-        raw_data=df,
-        raw_data_schema=RawDataSchema(event_name="event", event_timestamp="timestamp", user_id="user_id"),
-        schema=EventstreamSchema(),
-    )
-=======
-    source_stream = Eventstream(source_df)
->>>>>>> 972c86d3
+    source_stream = Eventstream(df)
 
     return source_stream
 
 
 @pytest.fixture
-<<<<<<< HEAD
 def test_stream():
     df = pd.DataFrame(
         [
@@ -124,22 +115,8 @@
         ],
         columns=["user_id", "event", "timestamp"],
     )
-=======
-def stream_simple_shop():
-    def remove_start(df, schema):
-        return df[schema.event_name] != "path_start"
 
-    test_stream = datasets.load_simple_shop()
-    graph = PGraph(source_stream=test_stream)
-    node1 = EventsNode(StartEndEvents(params=StartEndEventsParams(**{})))
-    node2 = EventsNode(FilterEvents(params=FilterEventsParams(filter=remove_start)))
->>>>>>> 972c86d3
-
-    source_stream = Eventstream(
-        raw_data=df,
-        raw_data_schema=RawDataSchema(event_name="event", event_timestamp="timestamp", user_id="user_id"),
-        schema=EventstreamSchema(),
-    )
+    source_stream = Eventstream(df)
     return source_stream
 
 @pytest.fixture
