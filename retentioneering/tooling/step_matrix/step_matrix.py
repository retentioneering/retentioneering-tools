from __future__ import annotations

import itertools
from copy import deepcopy
from dataclasses import dataclass
from typing import Literal, Tuple

import matplotlib
import pandas as pd
import seaborn as sns

from retentioneering.backend.tracker import track
from retentioneering.eventstream.types import EventstreamType
from retentioneering.tooling.mixins.ended_events import EndedEventsMixin


@dataclass
class CenteredParams:
    event: str
    left_gap: int
    occurrence: int

    def __post_init__(self) -> None:
        if self.occurrence < 1:
            raise ValueError("Occurrence in 'centered' dictionary must be >=1")
        if self.left_gap < 1:
            raise ValueError("left_gap in 'centered' dictionary must be >=1")


class StepMatrix(EndedEventsMixin):
    """
    Step matrix is a matrix where its ``(i, j)`` element shows the frequency
    of event ``i`` occurring as ``j``-th step in user trajectories. This class
    provides methods for step matrix calculation and visualization.

    Parameters
    ----------
    eventstream : EventstreamType

    See Also
    --------
    .Eventstream.step_matrix : Call StepMatrix tool as an eventstream method.
    .StepSankey : A class for the visualization of user paths in stepwise manner using Sankey diagram.
    .CollapseLoops : Find loops and create new synthetic events in the paths of all users having such sequences.

    Notes
    -----
    See :doc:`StepMatrix user guide</user_guides/step_matrix>` for the details.
    """

    __eventstream: EventstreamType
    ENDED_EVENT = "ENDED"
    max_steps: int
    weight_col: str
    precision: int
    targets: list[str] | str | None = None
    accumulated: Literal["both", "only"] | None = None
    sorting: list | None = None
    threshold: float
    centered: CenteredParams | None = None
    groups: Tuple[list, list] | None = None

    __result_data: pd.DataFrame
    __result_targets: pd.DataFrame | None
    _fraction_title: str | None
    _targets_list: list[list[str]] | None

    @track(  # type: ignore
        tracking_info={"event_name": "init"},
        scope="step_matrix",
        allowed_params=[
            "max_steps",
            "weight_col",
            "precision",
            "targets",
            "accumulated",
            "sorting",
            "threshold",
            "centered",
            "groups",
        ],
    )
    def __init__(
        self,
        eventstream: EventstreamType,
    ) -> None:
        super().__init__()

        self.__eventstream = eventstream
        self.user_col = self.__eventstream.schema.user_id
        self.event_col = self.__eventstream.schema.event_name
        self.time_col = self.__eventstream.schema.event_timestamp
        self.event_index_col = self.__eventstream.schema.event_index

        self.__result_data = pd.DataFrame()
        self.__result_targets = None
        self._fraction_title = None
        self._targets_list = None

    def _pad_to_center(self, df_: pd.DataFrame) -> pd.DataFrame | None:
        if self.centered is None:
            return None

        center_event = self.centered.event
        occurrence = self.centered.occurrence
        window = self.centered.left_gap
        position = df_.loc[(df_[self.event_col] == center_event) & (df_["occurrence_counter"] == occurrence)][
            "event_rank"
        ].min()
        shift = position - window - 1
        df_["event_rank"] = df_["event_rank"] - shift
        return df_

    @staticmethod
    def _align_index(df1: pd.DataFrame, df2: pd.DataFrame) -> tuple[pd.DataFrame, pd.DataFrame]:
        df1 = df1.align(df2)[0].fillna(0)  # type: ignore
        df2 = df2.align(df1)[0].fillna(0)  # type: ignore
        return df1, df2  # type: ignore

    def _pad_cols(self, df: pd.DataFrame) -> pd.DataFrame:
        """
        Parameters
        ----------
        df : pd.Dataframe

        Returns
        -------
        pd.Dataframe
            With columns from 0 to ``max_steps``.
        """
        df = df.copy()
        if max(df.columns) < self.max_steps:  # type: ignore
            for col in range(max(df.columns) + 1, self.max_steps + 1):  # type: ignore
                df[col] = 0
        # add missing cols if needed:
        if min(df.columns) > 1:  # type: ignore
            for col in range(1, min(df.columns)):  # type: ignore
                df[col] = 0
        # sort cols
        return df[list(range(1, self.max_steps + 1))]

    def _step_matrix_values(
        self, data: pd.DataFrame
    ) -> tuple[pd.DataFrame, pd.DataFrame | None, str | None, list[list[str]] | None]:
        data = data.copy()

        # ALIGN DATA IF CENTRAL
        if self.centered is not None:
            data, fraction_title = self._center_matrix(data)
        else:
            fraction_title = ""

        # calculate step matrix elements:
        piv = self._generate_step_matrix(data)

        # ADD ROWS FOR TARGETS:
        if self.targets:
            piv_targets, targets = self._process_targets(data)
        else:
            targets, piv_targets = None, None

        return piv, piv_targets, fraction_title, targets

    def _generate_step_matrix(self, data: pd.DataFrame) -> pd.DataFrame:
        agg = data.groupby(["event_rank", self.event_col])[self.weight_col].nunique().reset_index()
        agg[self.weight_col] /= data[self.weight_col].nunique()
        agg = agg[agg["event_rank"] <= self.max_steps]
        agg.columns = ["event_rank", "event_name", "freq"]  # type: ignore
        piv = agg.pivot(index="event_name", columns="event_rank", values="freq").fillna(0)
        # add missing cols if number of events < max_steps:
        piv = self._pad_cols(piv)
        piv.columns.name = None
        piv.index.name = None
        # MAKE TERMINATED STATE ACCUMULATED:
        if self.ENDED_EVENT in piv.index:
            piv.loc[self.ENDED_EVENT] = piv.loc[self.ENDED_EVENT].cumsum().fillna(0)
        return piv

    def _process_targets(self, data: pd.DataFrame) -> tuple[pd.DataFrame | None, list[list[str]] | None]:
        if self.targets is None:
            return None, None

        # format targets to list of lists. E.g. [['a', 'b'], 'c'] -> [['a', 'b'], ['c']]
        targets = []
        if isinstance(self.targets, list):
            for t in self.targets:
                if isinstance(t, list):
                    targets.append(t)
                else:
                    targets.append([t])
        else:
            targets.append([self.targets])

        # obtain flatten list of targets. E.g. [['a', 'b'], 'c'] -> ['a', 'b', 'c']
        targets_flatten = list(itertools.chain(*targets))

        agg_targets = data.groupby(["event_rank", self.event_col])[self.time_col].count().reset_index()
        agg_targets[self.time_col] /= data[self.weight_col].nunique()
        agg_targets.columns = ["event_rank", "event_name", "freq"]  # type: ignore
        agg_targets = agg_targets[agg_targets["event_rank"] <= self.max_steps]
        piv_targets = agg_targets.pivot(index="event_name", columns="event_rank", values="freq").fillna(0)
        piv_targets = self._pad_cols(piv_targets)
        # if target is not present in dataset add zeros:
        for i in targets_flatten:
            if i not in piv_targets.index:
                piv_targets.loc[i] = 0
        piv_targets = piv_targets.loc[targets_flatten].copy()
        piv_targets.columns.name = None
        piv_targets.index.name = None
        ACC_INDEX = "ACC_"

        if self.accumulated == "only":
            piv_targets.index = map(lambda x: ACC_INDEX + x, piv_targets.index)  # type: ignore
            for i in piv_targets.index:
                piv_targets.loc[i] = piv_targets.loc[i].cumsum().fillna(0)

            # change names is targets list:
            for target in targets:
                for j, item in enumerate(target):
                    target[j] = ACC_INDEX + item
        if self.accumulated == "both":
            for i in piv_targets.index:
                piv_targets.loc[ACC_INDEX + i] = piv_targets.loc[i].cumsum().fillna(0)  # type: ignore

            # add accumulated targets to the list:
            targets_not_acc = deepcopy(targets)
            for target in targets:
                for j, item in enumerate(target):
                    target[j] = ACC_INDEX + item
            targets = targets_not_acc + targets
        return piv_targets, targets

    def _center_matrix(self, data: pd.DataFrame) -> tuple[pd.DataFrame, str]:
        if self.centered is None:
            return pd.DataFrame(), ""

        center_event = self.centered.event
        occurrence = self.centered.occurrence
        if center_event not in data[self.event_col].unique():
            error_text = 'Event "{}" from \'centered\' dict not found in the column: "{}"'.format(
                center_event, self.event_col
            )
            raise ValueError(error_text)
        # keep only users who have center_event at least N = occurrence times
        data["occurrence"] = data[self.event_col] == center_event
        data["occurrence_counter"] = data.groupby(self.weight_col)["occurrence"].cumsum() * data["occurrence"]
        users_to_keep = data[data["occurrence_counter"] == occurrence][self.weight_col].unique()
        if len(users_to_keep) == 0:
            raise ValueError(f'no records found with event "{center_event}" occurring N={occurrence} times')

        fraction_used = len(users_to_keep) / data[self.weight_col].nunique() * 100
        if fraction_used < 100:
            fraction_title = f"({fraction_used:.1f}% of total records)"
        else:
            fraction_title = ""
        data = data[data[self.weight_col].isin(users_to_keep)].copy()
        data = data.groupby(self.weight_col).apply(self._pad_to_center)  # type: ignore
        data = data[data["event_rank"] > 0].copy()
        return data, fraction_title

    @staticmethod
    def _sort_matrix(step_matrix: pd.DataFrame) -> pd.DataFrame:
        x = step_matrix.copy()
        order = []
        for i in x.columns:
            new_r = x[i].idxmax()  # type: ignore
            order.append(new_r)
            x = x.drop(new_r)  # type: ignore
            if x.shape[0] == 0:
                break
        order.extend(list(set(step_matrix.index) - set(order)))
        return step_matrix.loc[order]

    def _render_plot(
        self,
        data: pd.DataFrame,
        targets: pd.DataFrame | None,
        targets_list: list[list[str]] | None,
        fraction_title: str | None,
    ) -> matplotlib.axes.Axes:
        n_rows = 1 + (len(targets_list) if targets_list else 0)
        n_cols = 1
        title_part1 = "centered" if self.centered else ""
        title_part2 = "differential " if self.groups else ""
        title = f"{title_part1} {title_part2}step matrix {fraction_title}"
        grid_specs = (
            {"wspace": 0.08, "hspace": 0.04, "height_ratios": [data.shape[0], *list(map(len, targets_list))]}
            if targets is not None and targets_list is not None
            else {}
        )
        figure, axs = sns.mpl.pyplot.subplots(
            n_rows,
            n_cols,
            sharex=True,
            figsize=(
                round(data.shape[1] * 0.7),
                round((len(data) + (len(targets) if targets is not None else 0)) * 0.6),
            ),
            gridspec_kw=grid_specs,
        )
        heatmap = sns.heatmap(
            data,
            yticklabels=data.index,
            annot=True,
            fmt=f".{self.precision}f",
            ax=axs[0] if targets is not None else axs,
            cmap="RdGy",
            center=0,
            cbar=False,
        )
        heatmap.set_title(title, fontsize=16)
        if targets is not None and targets_list is not None:
            target_cmaps = itertools.cycle(["BrBG", "PuOr", "PRGn", "RdBu"])
            for n, i in enumerate(targets_list):
                sns.heatmap(
                    targets.loc[i],
                    yticklabels=targets.loc[i].index,
                    annot=True,
                    fmt=f".{self.precision}f",
                    ax=axs[1 + n],
                    cmap=next(target_cmaps),
                    center=0,
                    vmin=targets.loc[i].values.min(),
                    vmax=targets.loc[i].values.max() or 1,
                    cbar=False,
                )

            for ax in axs:
                sns.mpl.pyplot.sca(ax)
                sns.mpl.pyplot.yticks(rotation=0)

                # add vertical lines for central step-matrix
                if self.centered is not None:
                    centered_position = self.centered.left_gap
                    ax.vlines(
                        [centered_position - 0.02, centered_position + 0.98],
                        *ax.get_ylim(),
                        colors="Black",
                        linewidth=0.7,
                    )

        else:
            sns.mpl.pyplot.sca(axs)
            sns.mpl.pyplot.yticks(rotation=0)
            # add vertical lines for central step-matrix
            if self.centered is not None:
                centered_position = self.centered.left_gap
                axs.vlines(
                    [centered_position - 0.02, centered_position + 0.98], *axs.get_ylim(), colors="Black", linewidth=0.7
                )
        return axs

<<<<<<< HEAD
    def fit(
        self,
        max_steps: int = 20,
        weight_col: str | None = None,
        precision: int = 2,
        targets: list[str] | str | None = None,
        accumulated: Literal["both", "only"] | None = None,
        sorting: list | None = None,
        threshold: float = 0,
        centered: dict | None = None,
        groups: Tuple[list, list] | None = None,
    ) -> None:
=======
    @track(  # type: ignore
        tracking_info={"event_name": "fit"},
        scope="step_matrix",
    )
    def fit(self) -> None:
>>>>>>> 8f2fdfef
        """
        Calculates the step matrix internal values with the defined parameters.
        Applying ``fit`` method is necessary for the following usage
        of any visualization or descriptive ``StepMatrix`` methods.

        Parameters
        ----------
        max_steps : int, default 20
            Maximum number of steps in ``user path`` to include.
        weight_col : str, optional
            Aggregation column for edge weighting. If ``None``, specified ``user_id``
            from ``eventstream.schema`` will be used. For example, can be specified as
            ``session_id`` if ``eventstream`` has such ``custom_col``.
        precision : int, default 2
            Number of decimal digits after 0 to show as fractions in the ``heatmap``.
        targets : list of str or str, optional
            List of event names to include in the bottom of ``step_matrix`` as individual rows.
            Each specified target will have separate color-coding space for clear visualization.
            `Example: ['product_page', 'cart', 'payment']`

            If multiple targets need to be compared and plotted using the same color-coding scale,
            such targets must be combined in a sub-list.
            `Example: ['product_page', ['cart', 'payment']]`
        accumulated : {"both", "only"}, optional
            Option to include accumulated values for targets.

            - If ``None``, accumulated tartes are not shown.
            - If ``both``, show step values and accumulated values.
            - If ``only``, show targets only as accumulated.
        sorting : list of str, optional
            - If list of event names specified - lines in the heatmap will be shown in
              the passed order.
            - If ``None`` - rows will be ordered according to i`th value (first row,
              where 1st element is max; second row, where second element is max; etc)
        threshold : float, default 0
            Used to remove rare events. Aggregates all rows where all values are
            less than the specified threshold.
        centered : dict, optional
            Parameter used to align user paths at a specific event at a specific step.
            Has to contain three keys:
            - ``event``: str, name of event to align.
            - ``left_gap``: int, number of events to include before specified event.
            - ``occurrence`` : int which occurrence of event to align (typical 1).

            If not ``None`` - only users who have selected events with the specified
            ``occurrence`` in their paths will be included.
            ``Fraction`` of such remaining users is specified in the title of centered
            step_matrix.
            `Example: {'event': 'cart', 'left_gap': 8, 'occurrence': 1}`
        groups : tuple[list, list], optional
            Can be specified to plot differential step_matrix. Must contain
            a tuple of two elements (g_1, g_2): where g_1 and g_2 are collections
            of user_id`s. Two separate step_matrices M1 and M2 will be calculated
            for users from g_1 and g_2, respectively. Resulting matrix will be the matrix
            M = M1-M2.

        Notes
        -----
        During step matrix calculation an artificial ``ENDED`` event is created. If a path already
        contains ``path_end`` event (See :py:class:`.AddStartEndEvents`), it
        will be temporarily replaced with ``ENDED`` (within step matrix only). Otherwise, ``ENDED``
        event will be explicitly added to the end of each path.

        Event ``ENDED`` is cumulated so that the values in its row are summed up from
        the first step to the last. ``ENDED`` row is always placed at the last line of step matrix.
        This design guarantees that the sum of any step matrix's column is 1
        (0 for a differential step matrix).

        """
        self.max_steps = max_steps
        self.precision = precision
        self.targets = targets
        self.accumulated = accumulated
        self.sorting = sorting
        self.threshold = threshold
        self.centered = CenteredParams(**centered) if centered else None
        self.groups = groups
        self.weight_col = weight_col or self.__eventstream.schema.user_id
        weight_col = self.weight_col or self.user_col
        data = self.__eventstream.to_dataframe()

        data = self._add_ended_events(data=data, schema=self.__eventstream.schema, weight_col=self.weight_col)
        data["event_rank"] = data.groupby(weight_col).cumcount() + 1

        # BY HERE WE NEED TO OBTAIN FINAL DIFF piv and piv_targets before sorting, thresholding and plotting:

        if self.groups:
            data_pos = data[data[weight_col].isin(self.groups[0])].copy()
            if len(data_pos) == 0:
                raise IndexError("Users from positive group are not present in dataset")
            piv_pos, piv_targets_pos, fraction_title, targets_plot = self._step_matrix_values(data=data_pos)

            data_neg = data[data[weight_col].isin(self.groups[1])].copy()
            if len(data_pos) == 0:
                raise IndexError("Users from negative group are not present in dataset")
            piv_neg, piv_targets_neg, fraction_title, targets_plot = self._step_matrix_values(data=data_neg)

            piv_pos, piv_neg = self._align_index(piv_pos, piv_neg)
            piv = piv_pos - piv_neg

            if self.targets and piv_targets_pos and piv_targets_neg:
                piv_targets_pos, piv_targets_neg = self._align_index(piv_targets_pos, piv_targets_neg)
                piv_targets = piv_targets_pos - piv_targets_neg
            else:
                piv_targets = None

        else:
            piv, piv_targets, fraction_title, targets_plot = self._step_matrix_values(data=data)

        threshold_index = "THRESHOLDED_"

        if self.threshold != 0:
            # find if there are any rows to threshold:
            thresholded = piv.loc[(piv.abs() < self.threshold).all(axis=1) & (piv.index != self.ENDED_EVENT)].copy()
            if len(thresholded) > 0:
                piv = piv.loc[(piv.abs() >= self.threshold).any(axis=1) | (piv.index == self.ENDED_EVENT)].copy()
                threshold_index = f"{threshold_index}{len(thresholded)}"
                piv.loc[threshold_index] = thresholded.sum()

        if self.sorting is None:
            piv = self._sort_matrix(piv)

            keep_in_the_end = []
            keep_in_the_end.append(self.ENDED_EVENT) if (self.ENDED_EVENT in piv.index) else None
            keep_in_the_end.append(threshold_index) if (threshold_index in piv.index) else None

            events_order = [*(i for i in piv.index if i not in keep_in_the_end), *keep_in_the_end]
            piv = piv.loc[events_order]

        else:
            if {*self.sorting} != {*piv.index}:
                raise ValueError(
                    "The sorting list provided does not match the list of events. "
                    "Run with `sorting` = None to get the actual list"
                )

            piv = piv.loc[self.sorting]

        if self.centered:
            window = self.centered.left_gap
            piv.columns = [f"{int(i) - window - 1}" for i in piv.columns]  # type: ignore
            if self.targets and piv_targets is not None:
                piv_targets.columns = [f"{int(i) - window - 1}" for i in piv_targets.columns]  # type: ignore

        self.__result_data = piv
        self.__result_targets = piv_targets
        self._fraction_title = fraction_title
        self._targets_list = targets_plot

    @track(  # type: ignore
        tracking_info={"event_name": "plot"},
        scope="step_matrix",
    )
    def plot(self) -> matplotlib.axes.Axes:
        """
        Create a heatmap plot based on the calculated step matrix values.
        Should be used after :py:func:`fit`.

        Returns
        -------
        matplotlib.axes.Axes

        """
        axes = self._render_plot(self.__result_data, self.__result_targets, self._targets_list, self._fraction_title)
        return axes

    @property
    def values(self) -> tuple[pd.DataFrame, pd.DataFrame | None]:
        """
        Returns the calculated step matrix as a pd.DataFrame.
        Should be used after :py:func:`fit`.

        Returns
        -------
        tuple[pd.DataFrame, pd.DataFrame | None]
            1. Stands for the step matrix.
            2. Stands for a separate step matrix related for target events only.
        """
        return self.__result_data, self.__result_targets

    @property
    def params(self) -> dict:
        """
        Returns the parameters used for the last fitting.
        Should be used after :py:func:`fit`.

        """
        return {
            "max_steps": self.max_steps,
            "weight_col": self.weight_col,
            "precision": self.precision,
            "targets": self.targets,
            "accumulated": self.accumulated,
            "sorting": self.sorting,
            "threshold": self.threshold,
            "centered": self.centered,
            "groups": self.groups,
        }<|MERGE_RESOLUTION|>--- conflicted
+++ resolved
@@ -350,7 +350,22 @@
                 )
         return axs
 
-<<<<<<< HEAD
+    @track(  # type: ignore
+        tracking_info={"event_name": "fit"},
+        scope="step_matrix",
+        allowed_params=[
+            "max_steps",
+            "weight_col",
+            "precision",
+            "targets",
+            "accumulated",
+            "sorting",
+            "threshold",
+            "centered",
+            "groups",
+        ],
+
+    )
     def fit(
         self,
         max_steps: int = 20,
@@ -363,13 +378,6 @@
         centered: dict | None = None,
         groups: Tuple[list, list] | None = None,
     ) -> None:
-=======
-    @track(  # type: ignore
-        tracking_info={"event_name": "fit"},
-        scope="step_matrix",
-    )
-    def fit(self) -> None:
->>>>>>> 8f2fdfef
         """
         Calculates the step matrix internal values with the defined parameters.
         Applying ``fit`` method is necessary for the following usage
