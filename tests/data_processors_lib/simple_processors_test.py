from __future__ import annotations

import unittest

import pandas as pd

<<<<<<< HEAD
from src.data_processors_lib.simple_processors.filter_events import (
    FilterEvents,
    FilterEventsParams,
)
from src.data_processors_lib.simple_processors.group_events import (
    GroupEvents,
    GroupEventsParams,
)
=======
from src.data_processors_lib.rete.filter_events import FilterEvents, FilterEventsParams
from src.data_processors_lib.rete.simple_group import SimpleGroup, SimpleGroupParams
>>>>>>> 67145cc3
from src.eventstream.eventstream import Eventstream
from src.eventstream.schema import EventstreamSchema, RawDataSchema
from src.graph.p_graph import EventsNode, PGraph


class SimpleProcessorsTest(unittest.TestCase):
    def test_group_events(self):
        source_df = pd.DataFrame(
            [
                {"event_name": "pageview", "event_timestamp": "2021-10-26 12:00", "user_id": "1"},
                {"event_name": "cart_btn_click", "event_timestamp": "2021-10-26 12:02", "user_id": "1"},
                {"event_name": "pageview", "event_timestamp": "2021-10-26 12:03", "user_id": "1"},
                {"event_name": "plus_icon_click", "event_timestamp": "2021-10-26 12:04", "user_id": "1"},
            ]
        )

        source = Eventstream(
            raw_data_schema=RawDataSchema(
                event_name="event_name", event_timestamp="event_timestamp", user_id="user_id"
            ),
            raw_data=source_df,
            schema=EventstreamSchema(),
        )

        source_df = source.to_dataframe()

        def filter_(df: pd.DataFrame, schema: EventstreamSchema) -> pd.Series[bool]:
            return df[schema.event_name].isin(["cart_btn_click", "plus_icon_click"])

        params = GroupEventsParams(
            event_name="add_to_cart",
            event_type="group_alias",
            filter=filter_,
        )

        group = GroupEvents(params=params)

        result = group.apply(source)
        result_df = result.to_dataframe()

        events_names: list[str] = result_df[result.schema.event_name].to_list()
        events_type: list[str] = result_df[result.schema.event_type].to_list()
        refs: list[str] = result_df["ref_0"].to_list()

        self.assertEqual(events_names, ["add_to_cart", "add_to_cart"])
        self.assertEqual(events_type, ["group_alias", "group_alias"])
        self.assertEqual(refs, [source_df.iloc[1][source.schema.event_id], source_df.iloc[3][source.schema.event_id]])

    def test_delete_factory(self):
        source_df = pd.DataFrame(
            [
                {"event_name": "pageview", "event_timestamp": "2021-10-26 12:00", "user_id": "1"},
                {"event_name": "cart_btn_click", "event_timestamp": "2021-10-26 12:02", "user_id": "1"},
                {"event_name": "pageview", "event_timestamp": "2021-10-26 12:03", "user_id": "1"},
                {"event_name": "plus_icon_click", "event_timestamp": "2021-10-26 12:04", "user_id": "1"},
            ]
        )

        source = Eventstream(
            raw_data_schema=RawDataSchema(
                event_name="event_name", event_timestamp="event_timestamp", user_id="user_id"
            ),
            raw_data=source_df,
            schema=EventstreamSchema(),
        )

        def filter_(df: pd.DataFrame, schema: EventstreamSchema) -> pd.Series[bool]:
            return ~df[schema.event_name].isin(["cart_btn_click", "plus_icon_click"])

        delete_factory = FilterEvents(FilterEventsParams(filter=filter_))

        result = delete_factory.apply(source)
        result_df = result.to_dataframe(show_deleted=True)
        events_names: list[str] = result_df[result.schema.event_name].to_list()

        self.assertEqual(events_names, ["cart_btn_click", "plus_icon_click"])


class TestSimpleProcessorsGraph:
<<<<<<< HEAD
    def test_group_events_graph(self):
        source_df = pd.DataFrame([
            [1, 'event1', '2022-01-01 00:00:00'],
            [1, 'event2', '2022-01-01 00:00:01'],
            [1, 'event3', '2022-01-01 00:00:02'],
            [2, 'event4', '2022-01-02 00:00:00'],
        ], columns=['user_id', 'event', 'timestamp']
=======
    def test_simple_group_graph(self):
        source_df = pd.DataFrame(
            [
                [1, "event1", "2022-01-01 00:00:00"],
                [1, "event2", "2022-01-01 00:00:01"],
                [1, "event3", "2022-01-01 00:00:02"],
                [2, "event4", "2022-01-02 00:00:00"],
            ],
            columns=["user_id", "event", "timestamp"],
>>>>>>> 67145cc3
        )

        correct_result_columns = ["user_id", "event_name", "event_type", "event_timestamp"]
        correct_result = pd.DataFrame(
            [
                [1, "event1", "raw", "2022-01-01 00:00:00"],
                [1, "event_new", "group_alias", "2022-01-01 00:00:01"],
                [1, "event3", "raw", "2022-01-01 00:00:02"],
                [2, "event_new", "group_alias", "2022-01-02 00:00:00"],
            ],
            columns=correct_result_columns,
        )
        stream = Eventstream(
            raw_data_schema=RawDataSchema(event_name="event", event_timestamp="timestamp", user_id="user_id"),
            raw_data=source_df,
            schema=EventstreamSchema(),
        )
        stream_orig = stream.to_dataframe()

        def filter_(df, schema):
            return (df[schema.user_id].isin([2])) | (df.event_name.str.contains("event2"))

        graph = PGraph(source_stream=stream)

<<<<<<< HEAD
        event_agg = EventsNode(
            GroupEvents(params=GroupEventsParams(**{
                'event_name': 'event_new',
                'filter': filter_
            }))
        )
=======
        event_agg = EventsNode(SimpleGroup(params=SimpleGroupParams(**{"event_name": "event_new", "filter": filter_})))
>>>>>>> 67145cc3

        graph.add_node(node=event_agg, parents=[graph.root])
        res = graph.combine(node=event_agg).to_dataframe()[correct_result_columns].reset_index(drop=True)

        assert res.compare(correct_result).shape == (0, 0)
        # checking that the original stream remains immutable
        assert stream_orig.compare(stream.to_dataframe()).shape == (0, 0)

    def test_delete_graph(self):
        source_df = pd.DataFrame(
            [
                [1, "event1", "2022-01-01 00:00:00"],
                [1, "event2", "2022-01-01 00:00:01"],
                [1, "event3", "2022-01-01 00:00:02"],
                [2, "event4", "2022-01-02 00:00:00"],
            ],
            columns=["user_id", "event", "timestamp"],
        )

        correct_result_columns = ["user_id", "event_name", "event_type", "event_timestamp"]
        correct_result = pd.DataFrame(
            [
                [1, "event1", "raw", "2022-01-01 00:00:00"],
                [1, "event3", "raw", "2022-01-01 00:00:02"],
            ],
            columns=correct_result_columns,
        )

        stream = Eventstream(
            raw_data_schema=RawDataSchema(event_name="event", event_timestamp="timestamp", user_id="user_id"),
            raw_data=source_df,
            schema=EventstreamSchema(),
        )
        stream_orig = stream.to_dataframe()

        def filter_(df, schema):
            return ~((df[schema.user_id].isin([2])) | (df.event_name.str.contains("event2")))

        graph = PGraph(source_stream=stream)

        delete_conditional = EventsNode(FilterEvents(params=FilterEventsParams(filter=filter_)))

        graph.add_node(node=delete_conditional, parents=[graph.root])
        res = graph.combine(node=delete_conditional).to_dataframe()[correct_result_columns].reset_index(drop=True)

        assert res.compare(correct_result).shape == (0, 0)
        # checking that the original stream remains immutable
        assert stream_orig.compare(stream.to_dataframe()).shape == (0, 0)<|MERGE_RESOLUTION|>--- conflicted
+++ resolved
@@ -4,22 +4,17 @@
 
 import pandas as pd
 
-<<<<<<< HEAD
-from src.data_processors_lib.simple_processors.filter_events import (
+from src.data_processors_lib.rete.filter_events import (
     FilterEvents,
     FilterEventsParams,
 )
-from src.data_processors_lib.simple_processors.group_events import (
+from src.data_processors_lib.rete.group_events import (
     GroupEvents,
     GroupEventsParams,
 )
-=======
-from src.data_processors_lib.rete.filter_events import FilterEvents, FilterEventsParams
-from src.data_processors_lib.rete.simple_group import SimpleGroup, SimpleGroupParams
->>>>>>> 67145cc3
 from src.eventstream.eventstream import Eventstream
 from src.eventstream.schema import EventstreamSchema, RawDataSchema
-from src.graph.p_graph import EventsNode, PGraph
+from src.graph.p_graph import PGraph, EventsNode
 
 
 class SimpleProcessorsTest(unittest.TestCase):
@@ -96,7 +91,6 @@
 
 
 class TestSimpleProcessorsGraph:
-<<<<<<< HEAD
     def test_group_events_graph(self):
         source_df = pd.DataFrame([
             [1, 'event1', '2022-01-01 00:00:00'],
@@ -104,51 +98,36 @@
             [1, 'event3', '2022-01-01 00:00:02'],
             [2, 'event4', '2022-01-02 00:00:00'],
         ], columns=['user_id', 'event', 'timestamp']
-=======
-    def test_simple_group_graph(self):
-        source_df = pd.DataFrame(
-            [
-                [1, "event1", "2022-01-01 00:00:00"],
-                [1, "event2", "2022-01-01 00:00:01"],
-                [1, "event3", "2022-01-01 00:00:02"],
-                [2, "event4", "2022-01-02 00:00:00"],
-            ],
-            columns=["user_id", "event", "timestamp"],
->>>>>>> 67145cc3
         )
 
-        correct_result_columns = ["user_id", "event_name", "event_type", "event_timestamp"]
-        correct_result = pd.DataFrame(
-            [
-                [1, "event1", "raw", "2022-01-01 00:00:00"],
-                [1, "event_new", "group_alias", "2022-01-01 00:00:01"],
-                [1, "event3", "raw", "2022-01-01 00:00:02"],
-                [2, "event_new", "group_alias", "2022-01-02 00:00:00"],
-            ],
-            columns=correct_result_columns,
+        correct_result_columns = ['user_id', 'event_name', 'event_type', 'event_timestamp']
+        correct_result = pd.DataFrame([
+            [1, 'event1', 'raw', '2022-01-01 00:00:00'],
+            [1, 'event_new', 'group_alias', '2022-01-01 00:00:01'],
+            [1, 'event3', 'raw', '2022-01-01 00:00:02'],
+            [2, 'event_new', 'group_alias', '2022-01-02 00:00:00'],
+        ], columns=correct_result_columns
         )
         stream = Eventstream(
-            raw_data_schema=RawDataSchema(event_name="event", event_timestamp="timestamp", user_id="user_id"),
+            raw_data_schema=RawDataSchema(
+                event_name='event', event_timestamp='timestamp', user_id='user_id'
+            ),
             raw_data=source_df,
             schema=EventstreamSchema(),
         )
         stream_orig = stream.to_dataframe()
 
         def filter_(df, schema):
-            return (df[schema.user_id].isin([2])) | (df.event_name.str.contains("event2"))
+            return (df[schema.user_id].isin([2])) | (df.event_name.str.contains('event2'))
 
         graph = PGraph(source_stream=stream)
 
-<<<<<<< HEAD
         event_agg = EventsNode(
             GroupEvents(params=GroupEventsParams(**{
                 'event_name': 'event_new',
                 'filter': filter_
             }))
         )
-=======
-        event_agg = EventsNode(SimpleGroup(params=SimpleGroupParams(**{"event_name": "event_new", "filter": filter_})))
->>>>>>> 67145cc3
 
         graph.add_node(node=event_agg, parents=[graph.root])
         res = graph.combine(node=event_agg).to_dataframe()[correct_result_columns].reset_index(drop=True)
@@ -158,41 +137,42 @@
         assert stream_orig.compare(stream.to_dataframe()).shape == (0, 0)
 
     def test_delete_graph(self):
-        source_df = pd.DataFrame(
-            [
-                [1, "event1", "2022-01-01 00:00:00"],
-                [1, "event2", "2022-01-01 00:00:01"],
-                [1, "event3", "2022-01-01 00:00:02"],
-                [2, "event4", "2022-01-02 00:00:00"],
-            ],
-            columns=["user_id", "event", "timestamp"],
+        source_df = pd.DataFrame([
+            [1, 'event1', '2022-01-01 00:00:00'],
+            [1, 'event2', '2022-01-01 00:00:01'],
+            [1, 'event3', '2022-01-01 00:00:02'],
+            [2, 'event4', '2022-01-02 00:00:00'],
+        ], columns=['user_id', 'event', 'timestamp']
         )
 
-        correct_result_columns = ["user_id", "event_name", "event_type", "event_timestamp"]
-        correct_result = pd.DataFrame(
-            [
-                [1, "event1", "raw", "2022-01-01 00:00:00"],
-                [1, "event3", "raw", "2022-01-01 00:00:02"],
-            ],
-            columns=correct_result_columns,
+        correct_result_columns = ['user_id', 'event_name', 'event_type', 'event_timestamp']
+        correct_result = pd.DataFrame([
+            [1, 'event1', 'raw', '2022-01-01 00:00:00'],
+            [1, 'event3', 'raw', '2022-01-01 00:00:02'],
+        ], columns=correct_result_columns
         )
 
         stream = Eventstream(
-            raw_data_schema=RawDataSchema(event_name="event", event_timestamp="timestamp", user_id="user_id"),
+            raw_data_schema=RawDataSchema(
+                event_name='event', event_timestamp='timestamp', user_id='user_id'
+            ),
             raw_data=source_df,
             schema=EventstreamSchema(),
         )
         stream_orig = stream.to_dataframe()
 
         def filter_(df, schema):
-            return ~((df[schema.user_id].isin([2])) | (df.event_name.str.contains("event2")))
+            return ~((df[schema.user_id].isin([2])) |
+                    (df.event_name.str.contains('event2')))
 
         graph = PGraph(source_stream=stream)
 
-        delete_conditional = EventsNode(FilterEvents(params=FilterEventsParams(filter=filter_)))
+        delete_conditional = EventsNode(FilterEvents(
+            params=FilterEventsParams(filter=filter_)))
 
         graph.add_node(node=delete_conditional, parents=[graph.root])
-        res = graph.combine(node=delete_conditional).to_dataframe()[correct_result_columns].reset_index(drop=True)
+        res = graph.combine(node=delete_conditional).to_dataframe()[correct_result_columns].reset_index(
+            drop=True)
 
         assert res.compare(correct_result).shape == (0, 0)
         # checking that the original stream remains immutable
