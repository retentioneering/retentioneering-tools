from __future__ import annotations

import logging
from typing import Any, Callable, List

import pandas as pd
from pandas import DataFrame

from src.data_processor.data_processor import DataProcessor
from src.eventstream.eventstream import Eventstream
from src.eventstream.schema import EventstreamSchema
from src.params_model import ParamsModel

log = logging.getLogger(__name__)
EventstreamFilter = Callable[[DataFrame, EventstreamSchema], Any]


def _default_func_negative(eventstream, negative_target_events) -> pd.DataFrame:
    user_col = eventstream.schema.user_id
    time_col = eventstream.schema.event_timestamp
    event_col = eventstream.schema.event_name
    df = eventstream.to_dataframe(copy=True)

    data_neg = df[df[event_col].isin(negative_target_events)]
    data_neg = (
        data_neg.groupby(user_col, as_index=False)
        .apply(lambda group: group.nsmallest(1, columns=time_col))
        .reset_index(drop=True)
<<<<<<< HEAD
=======
    )

>>>>>>> cd11e69d
    return data_neg


class NegativeTargetParams(ParamsModel):
    negative_target_events: List[str]
    negative_function: Callable = _default_func_negative


class NegativeTarget(DataProcessor):
    params: NegativeTargetParams

    def __init__(self, params: NegativeTargetParams):
        super().__init__(params=params)

    def apply(self, eventstream: Eventstream) -> Eventstream:
        type_col = eventstream.schema.event_type
        event_col = eventstream.schema.event_name

        negative_function = self.params.negative_function
        negative_target_events = self.params.negative_target_events

<<<<<<< HEAD
        negative_targets = negative_function(eventstream, negative_target_events)
        negative_targets[type_col] = 'negative_target'
        negative_targets[event_col] = 'negative_target_' + negative_targets[event_col]
        negative_targets['ref'] = None

        eventstream = Eventstream(
            raw_data=negative_targets,
=======
        df = eventstream.to_dataframe(copy=True)

        negative_targets = negative_function(eventstream, negative_target_events)
        negative_targets[type_col] = "negative_target"
        negative_targets[event_col] = "negative_target_" + negative_targets[event_col]

        negative_targets["event_type"] = "negative_target"
        negative_targets["ref"] = negative_targets[eventstream.schema.event_id]
        df = pd.concat([df, negative_targets])

        eventstream = Eventstream(
>>>>>>> cd11e69d
            raw_data_schema=eventstream.schema.to_raw_data_schema(),
            raw_data=df,
            relations=[{"raw_col": "ref", "eventstream": eventstream}],
        )
        return eventstream<|MERGE_RESOLUTION|>--- conflicted
+++ resolved
@@ -26,11 +26,8 @@
         data_neg.groupby(user_col, as_index=False)
         .apply(lambda group: group.nsmallest(1, columns=time_col))
         .reset_index(drop=True)
-<<<<<<< HEAD
-=======
     )
 
->>>>>>> cd11e69d
     return data_neg
 
 
@@ -52,7 +49,6 @@
         negative_function = self.params.negative_function
         negative_target_events = self.params.negative_target_events
 
-<<<<<<< HEAD
         negative_targets = negative_function(eventstream, negative_target_events)
         negative_targets[type_col] = 'negative_target'
         negative_targets[event_col] = 'negative_target_' + negative_targets[event_col]
@@ -60,19 +56,6 @@
 
         eventstream = Eventstream(
             raw_data=negative_targets,
-=======
-        df = eventstream.to_dataframe(copy=True)
-
-        negative_targets = negative_function(eventstream, negative_target_events)
-        negative_targets[type_col] = "negative_target"
-        negative_targets[event_col] = "negative_target_" + negative_targets[event_col]
-
-        negative_targets["event_type"] = "negative_target"
-        negative_targets["ref"] = negative_targets[eventstream.schema.event_id]
-        df = pd.concat([df, negative_targets])
-
-        eventstream = Eventstream(
->>>>>>> cd11e69d
             raw_data_schema=eventstream.schema.to_raw_data_schema(),
             raw_data=df,
             relations=[{"raw_col": "ref", "eventstream": eventstream}],
