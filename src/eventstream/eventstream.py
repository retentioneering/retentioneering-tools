--- conflicted
+++ resolved
@@ -466,7 +466,6 @@
             groups=groups,
         ).plot()
 
-<<<<<<< HEAD
     def unpaired_group_test(
                 self,
                 groups,
@@ -485,7 +484,7 @@
         if plot_groups:
             test_setup.plot_groups()
         return test_setup.print_test_results()
-=======
+
     def step_sankey(
         self,
         max_steps: int = 10,
@@ -519,4 +518,3 @@
             self.__cohorts = Cohorts(eventstream=self)
 
         return self.__cohorts
->>>>>>> 60a6b3aa
