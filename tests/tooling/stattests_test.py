<<<<<<< HEAD
import math

from src.tooling.stattests import StatTests
from tests.tooling.fixtures.stattests import continuous_data, cutted_data, simple_data
from tests.tooling.fixtures.stattests_corr import (
    chi2_contingency_corr,
    fisher_exact_corr,
    ks_2samp_corr,
    ztest_corr,
)


class TestStatTest:
    def test_stattest__ttest_p_val(self, simple_data):
        st = simple_data.stattests(
            groups=([1, 2, 3, 4], [5, 6, 7, 8]),
            func=lambda x: x.shape[0],
            group_names=("group_1", "group_2"),
            test="ttest",
        )
        st.fit()
        correct = 0.13545
        result = st.values()["p_val"]
        assert math.isclose(result, correct, abs_tol=0.001)

    def test_stattest__ttest_mean(self, simple_data):
        correct = 7.0
        st = simple_data.stattests(
            groups=([1, 2, 3, 4], [5, 6, 7, 8]),
            func=lambda x: x.shape[0],
            group_names=("group_1", "group_2"),
            test="ttest",
        )
        st.fit()
        result = st.values()["group_one_mean"]
        assert math.isclose(result, correct, abs_tol=0.1)

    def test_stattest__ttest_greatest(self, simple_data):
        correct = True
        st = simple_data.stattests(
            groups=([1, 2, 3, 4], [5, 6, 7, 8]),
            func=lambda x: x.shape[0],
            group_names=("group_1", "group_2"),
            test="ttest",
        )
        st.fit()
        result = st.values()["is_group_one_greatest"]
        assert correct == result

    def test_stattest__mannwhitneyu_p_val(self, simple_data):
        correct = 0.1859
        st = simple_data.stattests(
            groups=([1, 2, 3, 4], [5, 6, 7, 8]),
            func=lambda x: x.shape[0],
            group_names=("group_1", "group_2"),
            test="mannwhitneyu",
        )
        st.fit()
        result = st.values()["p_val"]

        assert math.isclose(result, correct, abs_tol=0.001)

    def test_stattest__ks_2samp(self, continuous_data, ks_2samp_corr):
        correct = ks_2samp_corr["p_val"]
        st = continuous_data.stattests(
            groups=([1, 2, 3, 4], [5, 6, 7, 8]),
            func=lambda x: x["seconds"].mean(),
            group_names=("group_1", "group_2"),
            test="ks_2samp",
        )
        st.fit()
        result = st.values()["p_val"]
        assert math.isclose(result, correct, abs_tol=0.001)

    def test_stattest__chi2_contingency(self, simple_data, chi2_contingency_corr):
        correct = chi2_contingency_corr["p_val"]
        st = simple_data.stattests(
            groups=([1, 2, 3, 4], [5, 6, 7, 8]),
            func=lambda x: "payment_done" in x["event"].values,
            group_names=("group_1", "group_2"),
            test="chi2_contingency",
        )
        st.fit()
        result = st.values()["p_val"]
        assert math.isclose(result, correct, abs_tol=0.1)

    def test_stattest__ztest(self, simple_data, ztest_corr):
        correct = ztest_corr["p_val"]
        st = simple_data.stattests(
            groups=([1, 2, 3, 4], [5, 6, 7, 8]),
            func=lambda x: x.shape[0],
            group_names=("group_1", "group_2"),
            test="ztest",
        )
        st.fit()
        result = st.values()["p_val"]
        assert math.isclose(result, correct, abs_tol=0.001)

    def test_stattest__fisher_exact(self, cutted_data, fisher_exact_corr):
        correct = fisher_exact_corr["p_val"]
        st = cutted_data.stattests(
            groups=([1, 2, 3, 4], [5, 6, 7, 8]),
            func=lambda x: "payment_done" in x["event"].values,
            group_names=("group_1", "group_2"),
            test="fisher_exact",
        )
        st.fit()
        result = st.values()["p_val"]
        assert math.isclose(result, correct, abs_tol=0.001)

    def test_stattest__ttest_alpha(self, simple_data):
        correct = 0.4390
        st = simple_data.stattests(
            groups=([1, 2, 3, 4], [5, 6, 7, 8]),
            func=lambda x: x.shape[0],
            group_names=("group_1", "group_2"),
            test="ttest",
            alpha=0.1,
        )
        st.fit()
        result = st.values()["power_estimated"]
        assert math.isclose(result, correct, abs_tol=0.001)
=======
import pandas as pd
import pytest

from src.eventstream import Eventstream
from tests.eventstream.fixtures.eventstream import test_stattests_stream_1


class TestEventstreamStattests:
    def test_stattests_working(self, test_stattests_stream_1):
        source = test_stattests_stream_1
        try:
            source.stattests(
                groups=([1, 2, 3, 4], [5, 6, 7, 8]),
                func=lambda x: x.shape[0],
                group_names=("group_1", "group_2"),
                test="ttest",
            )
        except Exception as e:
            pytest.fail("Runtime error in Eventstream.stattests. " + str(e))
        try:
            source.stattests(
                groups=([1, 2, 3, 4], [5, 6, 7, 8]),
                func=lambda x: x.shape[0],
                group_names=("group_1", "group_2"),
                test="chi2_contingency",
            )
        except Exception as e:
            pytest.fail("Runtime error in Eventstream.stattests. " + str(e))
>>>>>>> b8cd7f78
<|MERGE_RESOLUTION|>--- conflicted
+++ resolved
@@ -1,4 +1,3 @@
-<<<<<<< HEAD
 import math
 
 from src.tooling.stattests import StatTests
@@ -121,12 +120,6 @@
         st.fit()
         result = st.values()["power_estimated"]
         assert math.isclose(result, correct, abs_tol=0.001)
-=======
-import pandas as pd
-import pytest
-
-from src.eventstream import Eventstream
-from tests.eventstream.fixtures.eventstream import test_stattests_stream_1
 
 
 class TestEventstreamStattests:
@@ -149,5 +142,4 @@
                 test="chi2_contingency",
             )
         except Exception as e:
-            pytest.fail("Runtime error in Eventstream.stattests. " + str(e))
->>>>>>> b8cd7f78
+            pytest.fail("Runtime error in Eventstream.stattests. " + str(e))