--- conflicted
+++ resolved
@@ -96,14 +96,9 @@
         """
         Calculate values for the histplot.
 
-<<<<<<< HEAD
-            1. The first array contains the values for histogram.
-            2. The first array contains the bin edges.
-=======
         Returns
         -------
         None
->>>>>>> 4a5f6aa6
 
         """
         data = self.__eventstream.to_dataframe()
@@ -133,11 +128,7 @@
         -------
         tuple(np.ndarray, np.ndarray)
 
-<<<<<<< HEAD
-            1. The first array contains the values for histogram
-=======
             1. The first array contains the values for histogram.
->>>>>>> 4a5f6aa6
             2. The first array contains the bin edges.
 
         """
