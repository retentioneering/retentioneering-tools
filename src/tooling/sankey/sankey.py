--- conflicted
+++ resolved
@@ -16,13 +16,9 @@
 
     Parameters
     ----------
-<<<<<<< HEAD
-    max_steps: int > 1 (optional, default 10)
-=======
     eventstream : EventstreamType
     max_steps : int, default 10
->>>>>>> bcd4bbef
-        Maximum number of steps in trajectories to include.
+        Maximum number of steps in trajectories to include. Should be > 1.
     thresh : float | int, default 0.05
         Used to remove rare events from the plot. An event is collapsed to ``thresholded_N`` artificial event if
         its maximum frequency across all the steps is less than or equal to ``thresh``. The frequency is considered
