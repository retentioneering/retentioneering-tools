from __future__ import annotations

from collections.abc import Iterable
from dataclasses import asdict
from typing import Any, Callable, Dict, Optional, TypedDict

from pydantic import BaseModel, Field, ValidationError, validator
from pydantic.fields import ModelField

from src.widget import WIDGET_MAPPING, WIDGET_TYPE
<<<<<<< HEAD


class ParamsModel(
    BaseModel,
    # ParamsModelWidget
):
=======

CUSTOM_WIDGET = Optional[Dict[str, Dict]]


class CustomWidgetDataType(TypedDict):
    @classmethod  # type: ignore
    def __get_validators__(cls):
        yield cls.validate

    @classmethod  # type: ignore
    def validate(cls, value, field: ModelField):
        custom_widgets = field.field_info.extra["custom_widgets"]
        custom_fields = custom_widgets.keys()
        required_params_for_widget = ["widget", "serialize", "parse"]
        for custom_field in custom_fields:
            widget_params = custom_widgets[custom_field]
            if not all([x in required_params_for_widget for x in widget_params]):
                raise ValidationError("Not all fields in <%s>" % custom_field)
        return custom_widgets


class ParamsModel(BaseModel):
    custom_widgets: CustomWidgetDataType = Field(custom_widgets=None)

    @classmethod
    def _validate_custom_widgets(cls, value: Any) -> bool:
        if isinstance(value, dict) and all(
            [x in inner.keys() for x in ["widget", "serialize", "parse"] for inner in value.values()]
        ):
            return True
        return False

>>>>>>> 02c8b9e7
    @validator("*")
    def validate_subiterable(cls, value: Any) -> Any:
        if cls._validate_custom_widgets(value):
            return value
        array_types = (Iterable, dict)
        if isinstance(value, array_types):
            try:
                if isinstance(value, dict):
                    subvalue = list(value.values())[0]
                else:
                    subvalue = next(iter(value))
                if (isinstance(subvalue, array_types) or hasattr(subvalue, "__getitem__")) and not isinstance(
                    subvalue, str
                ):
                    raise ValueError("Inner iterable or hashable not allowed!")
            except TypeError:
                pass
        return value

    def __init__(self, **data: Dict[str, Any]) -> None:
        super().__init__(**data)

    def _parse_schemas(self) -> dict[str, Any]:
        params_schema: dict[str, Any] = self.schema()
        properties: dict[str, dict] = params_schema.get("properties", {})
        required: list[str] = params_schema.get("required", [])
        optionals = {name: name not in required for name in properties.keys()}
        definitions = params_schema.get("definitions", {})
        widgets = {}
        print(self.custom_widgets)
        for name, params in properties.items():
            widget = None
            if name == "custom_widgets":
                pass
            elif name in self.custom_widgets:
                custom_widget = self.custom_widgets[name]  # type: ignore
                _widget = WIDGET_MAPPING[custom_widget["widget"]]

                print(name)
                print("AAAAAAAAAAAAAAAAAAAAAA")
            elif "$ref" in params:
                widget = self._parse_schema_definition(params, definitions, optional=optionals[name])
            elif "allOf" in params:
                default = params["default"]
                widget = self._parse_schema_definition(params, definitions, default=default, optional=optionals[name])

            else:
                widget = self._parse_simple_widget(name, params, optional=optionals[name])

            if widget:
                widgets[name] = asdict(widget)
        return widgets

    def _parse_schema_definition(
        self,
        params: dict[str, dict[str, Any]] | Any,
        definitions: dict[str, Any],
        default: Any | None = None,
        optional: bool = True,
    ) -> WIDGET_TYPE:
        ref: str = params.get("$ref", "") or params.get("allOf", [{}])[0].get("$ref", "")  # type: ignore
        definition_name = ref.split("/")[-1]
        definition = definitions[definition_name]
        params = definition.get("enum", [])
        kwargs = {"name": definition_name, "widget": "enum", "default": default, "optional": optional, "params": params}
        return WIDGET_MAPPING["enum"](**kwargs)

    def _parse_simple_widget(self, name: str, params: dict[str, Any], optional: bool = False) -> WIDGET_TYPE:
        widget_type = params.get("type")
        value = getattr(self, name, None)
        try:
            widget: Callable = WIDGET_MAPPING[widget_type]  # type: ignore
            return widget(optional=optional, name=name, widget=widget_type, value=value)

        except KeyError:
            raise Exception("Not found widget. Define new widget for %s and add it to mapping." % widget_type)

    def _parse_custom_widget(self, name: str, params: dict[str, Any]) -> WIDGET_TYPE:
        pass

    def get_widgets(self):
        return self._parse_schemas()<|MERGE_RESOLUTION|>--- conflicted
+++ resolved
@@ -8,14 +8,6 @@
 from pydantic.fields import ModelField
 
 from src.widget import WIDGET_MAPPING, WIDGET_TYPE
-<<<<<<< HEAD
-
-
-class ParamsModel(
-    BaseModel,
-    # ParamsModelWidget
-):
-=======
 
 CUSTOM_WIDGET = Optional[Dict[str, Dict]]
 
@@ -48,7 +40,6 @@
             return True
         return False
 
->>>>>>> 02c8b9e7
     @validator("*")
     def validate_subiterable(cls, value: Any) -> Any:
         if cls._validate_custom_widgets(value):
@@ -78,7 +69,6 @@
         optionals = {name: name not in required for name in properties.keys()}
         definitions = params_schema.get("definitions", {})
         widgets = {}
-        print(self.custom_widgets)
         for name, params in properties.items():
             widget = None
             if name == "custom_widgets":
@@ -86,9 +76,6 @@
             elif name in self.custom_widgets:
                 custom_widget = self.custom_widgets[name]  # type: ignore
                 _widget = WIDGET_MAPPING[custom_widget["widget"]]
-
-                print(name)
-                print("AAAAAAAAAAAAAAAAAAAAAA")
             elif "$ref" in params:
                 widget = self._parse_schema_definition(params, definitions, optional=optionals[name])
             elif "allOf" in params:
