from __future__ import annotations

import warnings
<<<<<<< HEAD
from typing import Optional
=======
from typing import Literal, Optional
>>>>>>> b5e6ab4a

import matplotlib
import matplotlib.pyplot as plt
import numpy as np
import pandas as pd
import seaborn as sns

from retentioneering.eventstream.types import EventstreamType
from retentioneering.tooling.constants import BINS_ESTIMATORS


class EventTimestampHist:
    """
    A class for visualize the distribution of events over time.

    Parameters
    ----------
    raw_events_only : bool, default False
        If ``True`` - statistics will be shown only for raw events.
        If ``False`` - for all events presented in your data.
    event_list : list of str, optional
        Specify the events to be displayed.
    lower_cutoff_quantile : float, optional
        Specify the time distance quantile as the lower boundary. The values below the boundary are truncated.
    upper_cutoff_quantile : float, optional
        Specify the time distance quantile as the upper boundary. The values above the boundary are truncated.
    bins : int or str, default 20
        Generic bin parameter that can be the name of a reference rule or
        the number of bins. Passed to :numpy_bins_link:`numpy.histogram_bin_edges<>`
    figsize : tuple of float, default (12.0, 7.0)
        Width, height in inches.

    """

    def __init__(
        self,
        eventstream: EventstreamType,
        raw_events_only: bool = True,
        event_list: list[str] | None = None,
        lower_cutoff_quantile: Optional[float] = None,
        upper_cutoff_quantile: Optional[float] = None,
<<<<<<< HEAD
        bins: int | str = 20,
=======
        bins: int | Literal[BINS_ESTIMATORS] = 20,
>>>>>>> b5e6ab4a
        figsize: tuple[float, float] = (12.0, 7.0),
    ) -> None:
        self.__eventstream = eventstream
        self.user_col = self.__eventstream.schema.user_id
        self.event_col = self.__eventstream.schema.event_name
        self.time_col = self.__eventstream.schema.event_timestamp

        self.event_list = event_list
        self.raw_events_only = raw_events_only

        if lower_cutoff_quantile is not None:
            if not 0 < lower_cutoff_quantile < 1:
                raise ValueError("lower_cutoff_quantile should be a fraction between 0 and 1.")
        self.lower_cutoff_quantile = lower_cutoff_quantile

        if upper_cutoff_quantile is not None:
            if not 0 < upper_cutoff_quantile < 1:
                raise ValueError("upper_cutoff_quantile should be a fraction between 0 and 1.")
        self.upper_cutoff_quantile = upper_cutoff_quantile

        if lower_cutoff_quantile is not None and upper_cutoff_quantile is not None:
            if lower_cutoff_quantile > upper_cutoff_quantile:
                warnings.warn("lower_cutoff_quantile exceeds upper_cutoff_quantile; no data passed to the histogram")
        self.bins = bins
        self.figsize = figsize
<<<<<<< HEAD
=======
        self.bins_to_show: np.ndarray = np.array([])
        self.values_to_plot: np.ndarray = np.array([])
>>>>>>> b5e6ab4a

    def _remove_cutoff_values(self, series: pd.Series) -> pd.Series:
        idx = [True] * len(series)
        if self.upper_cutoff_quantile is not None:
            idx &= series <= series.quantile(self.upper_cutoff_quantile)
        if self.lower_cutoff_quantile is not None:
            idx &= series >= series.quantile(self.lower_cutoff_quantile)
        return series[idx]

<<<<<<< HEAD
    @property
    def values(self) -> tuple[np.ndarray, np.ndarray]:
        """
        Calculate values for the histplot.

        Returns
        -------
        tuple(np.ndarray, np.ndarray)

=======
    def fit(self) -> None:
        """
        Calculate values for the histplot.

>>>>>>> b5e6ab4a
            1. The first array contains the values for histogram
            2. The first array contains the bin edges

        """
        data = self.__eventstream.to_dataframe()

        if self.raw_events_only:
            data = data[data["event_type"].isin(["raw"])]
        if self.event_list:
            data = data[data[self.event_col].isin(self.event_list)]

        values_to_plot = data[self.time_col]
        if self._remove_cutoff_values:  # type: ignore
            values_to_plot = self._remove_cutoff_values(values_to_plot).to_numpy()

        bins_to_show = np.histogram_bin_edges(pd.to_numeric(values_to_plot), bins=self.bins)
        bins_to_show = pd.to_datetime(bins_to_show).round("s")
        if len(values_to_plot) == 0:
            bins_to_show = np.array([])
<<<<<<< HEAD
        return values_to_plot, np.array(bins_to_show)  # type: ignore

    def plot(self) -> None:
        """
        Create a sns.histplot based on the calculated values.

        """
        out_hist = self.values[0]
        plt.figure(figsize=self.figsize)
        plt.title("Event timestamp histogram")
        sns.histplot(out_hist, bins=self.bins)
=======

        self.bins_to_show = bins_to_show  # type: ignore
        self.values_to_plot = values_to_plot  # type: ignore

    @property
    def values(self) -> tuple[np.ndarray, np.ndarray]:
        """

        Returns
        -------
        tuple(np.ndarray, np.ndarray)

            1. The first array contains the values for histogram
            2. The first array contains the bin edges

        """
        return self.values_to_plot, self.bins_to_show

    def plot(self) -> matplotlib.axes.Axesne:
        """
        Create a sns.histplot based on the calculated values.

        Returns
        -------
        :matplotlib_axes:`matplotlib.axes.Axes<>`
            The matplotlib axes containing the plot.

        """

        plt.figure(figsize=self.figsize)

        hist = sns.histplot(self.values_to_plot, bins=self.bins)
        hist.set_title("Event timestamp histogram")

        return hist
>>>>>>> b5e6ab4a
<|MERGE_RESOLUTION|>--- conflicted
+++ resolved
@@ -1,11 +1,7 @@
 from __future__ import annotations
 
 import warnings
-<<<<<<< HEAD
-from typing import Optional
-=======
 from typing import Literal, Optional
->>>>>>> b5e6ab4a
 
 import matplotlib
 import matplotlib.pyplot as plt
@@ -47,11 +43,7 @@
         event_list: list[str] | None = None,
         lower_cutoff_quantile: Optional[float] = None,
         upper_cutoff_quantile: Optional[float] = None,
-<<<<<<< HEAD
-        bins: int | str = 20,
-=======
         bins: int | Literal[BINS_ESTIMATORS] = 20,
->>>>>>> b5e6ab4a
         figsize: tuple[float, float] = (12.0, 7.0),
     ) -> None:
         self.__eventstream = eventstream
@@ -77,11 +69,8 @@
                 warnings.warn("lower_cutoff_quantile exceeds upper_cutoff_quantile; no data passed to the histogram")
         self.bins = bins
         self.figsize = figsize
-<<<<<<< HEAD
-=======
         self.bins_to_show: np.ndarray = np.array([])
         self.values_to_plot: np.ndarray = np.array([])
->>>>>>> b5e6ab4a
 
     def _remove_cutoff_values(self, series: pd.Series) -> pd.Series:
         idx = [True] * len(series)
@@ -91,22 +80,10 @@
             idx &= series >= series.quantile(self.lower_cutoff_quantile)
         return series[idx]
 
-<<<<<<< HEAD
-    @property
-    def values(self) -> tuple[np.ndarray, np.ndarray]:
-        """
-        Calculate values for the histplot.
-
-        Returns
-        -------
-        tuple(np.ndarray, np.ndarray)
-
-=======
     def fit(self) -> None:
         """
         Calculate values for the histplot.
 
->>>>>>> b5e6ab4a
             1. The first array contains the values for histogram
             2. The first array contains the bin edges
 
@@ -126,19 +103,6 @@
         bins_to_show = pd.to_datetime(bins_to_show).round("s")
         if len(values_to_plot) == 0:
             bins_to_show = np.array([])
-<<<<<<< HEAD
-        return values_to_plot, np.array(bins_to_show)  # type: ignore
-
-    def plot(self) -> None:
-        """
-        Create a sns.histplot based on the calculated values.
-
-        """
-        out_hist = self.values[0]
-        plt.figure(figsize=self.figsize)
-        plt.title("Event timestamp histogram")
-        sns.histplot(out_hist, bins=self.bins)
-=======
 
         self.bins_to_show = bins_to_show  # type: ignore
         self.values_to_plot = values_to_plot  # type: ignore
@@ -173,5 +137,4 @@
         hist = sns.histplot(self.values_to_plot, bins=self.bins)
         hist.set_title("Event timestamp histogram")
 
-        return hist
->>>>>>> b5e6ab4a
+        return hist