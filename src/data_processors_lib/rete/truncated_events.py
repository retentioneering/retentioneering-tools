from __future__ import annotations

from typing import Optional, Tuple

import numpy as np
import pandas as pd
from pandas import DataFrame

from src.data_processor.data_processor import DataProcessor
from src.data_processors_lib.rete.constants import DATETIME_UNITS
from src.eventstream.eventstream import Eventstream
from src.params_model import ParamsModel


class TruncatedParams(ParamsModel):
    left_truncated_cutoff: Optional[Tuple[float, DATETIME_UNITS]]
    right_truncated_cutoff: Optional[Tuple[float, DATETIME_UNITS]]


class TruncatedEvents(DataProcessor):
    params: TruncatedParams

    def __init__(self, params: TruncatedParams):
        super().__init__(params=params)

    def apply(self, eventstream: Eventstream) -> Eventstream:
        events: DataFrame = eventstream.to_dataframe(copy=True)
        user_col = eventstream.schema.user_id
        time_col = eventstream.schema.event_timestamp
        type_col = eventstream.schema.event_type
        event_col = eventstream.schema.event_name

        left_truncated_cutoff, left_truncated_unit = None, None
        right_truncated_cutoff, right_truncated_unit = None, None

        if self.params.left_truncated_cutoff:
            left_truncated_cutoff, left_truncated_unit = self.params.left_truncated_cutoff

        if self.params.right_truncated_cutoff:
            right_truncated_cutoff, right_truncated_unit = self.params.right_truncated_cutoff
        truncated_events = pd.DataFrame()

        if not left_truncated_cutoff and not right_truncated_cutoff:
            raise ValueError("Either left_truncated_cutoff or right_truncated_cutoff must be specified!")

        userpath = (
            events.groupby(user_col)[time_col].agg([np.min, np.max]).rename(columns={"amin": "start", "amax": "end"})
        )

        if left_truncated_cutoff:
<<<<<<< HEAD
            timedelta = (userpath["end"] - events[time_col].min()) / np.timedelta64(  # type: ignore
=======
            timedelta = (userpath["end"] - events[time_col].min()) / np.timedelta64(
>>>>>>> ab815174
                1, left_truncated_unit  # type: ignore
            )
            left_truncated_events = (
                userpath[timedelta < left_truncated_cutoff][["start"]]
                .rename(columns={"start": time_col})  # type: ignore
                .reset_index()
            )
            left_truncated_events[event_col] = "truncated_left"
            left_truncated_events[type_col] = "truncated_left"
            left_truncated_events["ref"] = None
            truncated_events = pd.concat([truncated_events, left_truncated_events])

        if right_truncated_cutoff:
<<<<<<< HEAD
            timedelta = (events[time_col].max() - userpath["start"]) / np.timedelta64(  # type: ignore
=======
            timedelta = (events[time_col].max() - userpath["start"]) / np.timedelta64(
>>>>>>> ab815174
                1, right_truncated_unit  # type: ignore
            )
            right_truncated_events = (
                userpath[timedelta < right_truncated_cutoff][["end"]]
                .rename(columns={"end": time_col})  # type: ignore
                .reset_index()
            )
            right_truncated_events[event_col] = "truncated_right"
            right_truncated_events[type_col] = "truncated_right"
            right_truncated_events["ref"] = None
            truncated_events = pd.concat([truncated_events, right_truncated_events])

        eventstream = Eventstream(
            raw_data_schema=eventstream.schema.to_raw_data_schema(),
            raw_data=truncated_events,
            relations=[{"raw_col": "ref", "eventstream": eventstream}],
        )
        return eventstream<|MERGE_RESOLUTION|>--- conflicted
+++ resolved
@@ -48,11 +48,7 @@
         )
 
         if left_truncated_cutoff:
-<<<<<<< HEAD
-            timedelta = (userpath["end"] - events[time_col].min()) / np.timedelta64(  # type: ignore
-=======
             timedelta = (userpath["end"] - events[time_col].min()) / np.timedelta64(
->>>>>>> ab815174
                 1, left_truncated_unit  # type: ignore
             )
             left_truncated_events = (
@@ -66,11 +62,7 @@
             truncated_events = pd.concat([truncated_events, left_truncated_events])
 
         if right_truncated_cutoff:
-<<<<<<< HEAD
-            timedelta = (events[time_col].max() - userpath["start"]) / np.timedelta64(  # type: ignore
-=======
             timedelta = (events[time_col].max() - userpath["start"]) / np.timedelta64(
->>>>>>> ab815174
                 1, right_truncated_unit  # type: ignore
             )
             right_truncated_events = (
