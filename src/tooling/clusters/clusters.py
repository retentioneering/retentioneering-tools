from __future__ import annotations

from functools import partial
from typing import Any, List, Literal, Tuple, cast

import matplotlib.pylab as plt
import numpy as np
import pandas as pd
import plotly.graph_objects as go
import seaborn as sns
import umap.umap_ as umap
from matplotlib import rcParams
from numpy import ndarray, unique
from sklearn.cluster import KMeans
from sklearn.feature_extraction.text import CountVectorizer, TfidfVectorizer
from sklearn.manifold import TSNE
from sklearn.mixture import GaussianMixture

from src.eventstream.types import EventstreamSchemaType, EventstreamType
from src.tooling.clusters.segments import Segments

FeatureType = Literal["tfidf", "count", "frequency", "binary", "time", "time_fraction", "external", "markov"]
NgramRange = Tuple[int, int]
Method = Literal["kmeans", "gmm"]
PlotType = Literal["cluster_bar"]
PlotProjectionMethod = Literal["tsne", "umap"]


class Clusters:
    """
    Class gathers tools for cluster analysis.

    Parameters
    ----------
    eventstream : EventstreamType
    user_clusters : dict[str | int, list[int]] | None = None
        - If ``dict`` Clusters can work with results of external clustering.
        - If ``None`` with the method :py:func:`create_clusters`

    """

    __eventstream: EventstreamType
    __clusters_list: ndarray
    __segments: Segments | None

    def __init__(self, eventstream: EventstreamType, user_clusters: dict[str | int, list[int]] | None = None):
        self.__eventstream: EventstreamType = eventstream
        self.__segments = None
        self._user_clusters = user_clusters
        if user_clusters:
            self._set_user_clusters(user_clusters)
        else:
            self.__clusters_list = ndarray(shape=(0, 0))
        self.__projection = None

    # public API
    def extract_features(
        self, feature_type: FeatureType = "tfidf", ngram_range: NgramRange | None = None
    ) -> pd.DataFrame:
        """
        Calculates vectorized user paths.

        Parameters
        ----------
        feature_type : {"tfidf", "count", "frequency", "binary", "markov"}, default="tfidf"

            - ``tfidf`` see details in :sklearn_tfidf:`sklearn documentation<>`
            - ``count`` see details in :sklearn_countvec:`sklearn documentation<>`
            - ``frequency`` an alias for ``count``.
            - ``binary`` uses the same CountVectorizer as ``count``, but with ``binary=True`` flag.
            - | ``markov`` available for bigrams only. The vectorized values are
              | associated with the transition probabilities in the corresponding Markov chain.
              | For Example: Assume a users has the following transitions: A->B 3 times, A->C 1 time, and A->A 4 times.
              | Then the vectorized values for these bigrams are 0.375, 0.125, 0.5.
        ngram_range : Tuple(int, int), default=(1, 1)
            The lower and upper boundary of the range of n-values for different word n-grams or char n-grams to be
            extracted. For example, ngram_range=(1, 1) means only single events, (1, 2) means single events
            and bigrams. Doesn't work for ``markov`` feature_type.

        Returns
        -------
        pd.DataFrame
            A DataFrame with the vectorized values. Index contains user_id, columns contain n-grams.
        """
        extract_features_partial = partial(self._extract_features, eventstream=self.__eventstream)
        return extract_features_partial(feature_type=feature_type, ngram_range=ngram_range)

    def create_clusters(
        self,
        feature_type: FeatureType = "tfidf",
        ngram_range: NgramRange = (1, 1),
        n_clusters: int = 8,
        method: Method = "kmeans",
        refit_cluster: bool = True,
        targets: list[str] | None = None,
        vector: pd.DataFrame | None = None,
<<<<<<< HEAD
    ) -> sns.barplot:
        """

        Plots bar charts with cluster sizes.

        Parameters
        ----------
        feature_type : {"tfidf", "count", "frequency", "binary", "markov"}, default="tfidf"
            See :py:func:`extract_features`
        ngram_range : Tuple(int, int), default=(1, 1)
            See :py:func:`extract_features`
        n_clusters : int, default=8
        method : {"kmeans", "gmm"}, default="kmeans"
            Clustarisation algorithm
        refit_cluster : bool, default=True
        targets : list[str], optional
        vector : pd.DataFrame, optional

        Returns
        -------
        sns.barplot

        """

=======
    ) -> go.Figure:
>>>>>>> 972c86d3
        if self._user_clusters:
            targets_bool = [[True] * x for x in [len(y) for y in self._user_clusters.values()]]
            target_names: list[str] = list(map(str, list(self._user_clusters.keys())))
        else:
            target_names, targets_bool = self._prepare_clusters(
                feature_type=feature_type,
                method=method,
                n_clusters=n_clusters,
                ngram_range=ngram_range,
                refit_cluster=refit_cluster,
                targets=targets,
                vector=vector,
            )

        return self._cluster_bar(
            clusters=self.__clusters_list,  # type: ignore
            target=cast(List[List[bool]], targets_bool),  # @TODO: fix types. Vladimir Makhanov
            target_names=target_names,
        )

    def set_user_clusters(self, user_clusters: dict[str | int, list[int]]) -> None:
        self._set_user_clusters(user_clusters=user_clusters)

    @property
    def user_clusters(self) -> dict[str | int, list[int]] | None:
        return self._user_clusters

    @user_clusters.setter
    def user_clusters(self, user_clusters: dict[str | int, list[int]]) -> None:
        self._set_user_clusters(user_clusters=user_clusters)

    @property
    def calculated_clusters(self) -> dict:
        clusters = unique(self.__clusters_list)
        readable_data: dict[str | int, list[str | int]] = {x: list() for x in clusters}
        for row_num, cluster in enumerate(self.__clusters_list):
            readable_data[cluster].append(row_num)
        return readable_data

    def filter_clusters(self, cluster_id: int | str) -> EventstreamType:
        """
        Filters eventstream against one or several clusters.

        Parameters
        ----------
        cluster_id : int or str
            Cluster ID or list of cluster IDs for filtering.

        Returns
        -------
        EventstreamType
            Filtered eventstream with users from specified clusters.

        """
        from src.eventstream.eventstream import Eventstream

        eventstream: Eventstream = self.__eventstream  # type: ignore
        cluster_events = []
        if self._user_clusters:
            cluster_events = self._user_clusters[cluster_id]
        else:
            pass
        df = self.__eventstream.to_dataframe()
        df = df[df[self.__eventstream.schema.event_id].isin(cluster_events)]
        es = Eventstream(
            raw_data=df,
            raw_data_schema=eventstream.schema.to_raw_data_schema(),
            schema=eventstream.schema.copy(),
        )
        return es

    def projection(
        self,
        method: PlotProjectionMethod = "tsne",
        targets: list[str] | None = None,
        ngram_range: NgramRange | None = None,
        feature_type: FeatureType = "tfidf",
<<<<<<< HEAD
        plot_type=None,
        **kwargs,
=======
        plot_type: Literal["targets", "clusters"] | None = None,
        **kwargs: Any,
>>>>>>> 972c86d3
    ) -> pd.DataFrame:
        """
        Does dimension reduction of user trajectories and draws projection plane.

        Parameters
        ----------
        method : {'umap', 'tsne'} (optional, default 'tsne')
            Type of manifold transformation.
        targets : list or tuple of str (optional, default  ())
            Vector of event_names as str. If user reach any of the specified events, the dot corresponding
            to this user will be highlighted as converted on the resulting projection plot
        ngram_range : tuple, (optional, default (1,1))
            The lower and upper boundaries of the range of n-values for different
            word n-grams or char n-grams to be extracted before dimension-reduction.
            For example ngram_range=(1, 1) means only single events, (1, 2) means single events
            and bigrams. Doesn't work for ``markov`` feature_type.
        feature_type : {'tfidf', 'count', 'binary', 'frequency', 'markov'}, default='tfidf'
            Type of vectorizer to use before dimension-reduction. Available vectorization methods:
        plot_type : {'targets', 'clusters', None} (optional, default None)
            Type of color-coding used for projection visualization:

            - ``clusters`` colors trajectories with different colors depending on cluster number.
            - | ``targets`` colors trajectories based on reach to any event provided in 'targets' parameter.
              | Must provide ``targets`` parameter in this case.
            - If ``None``, then only calculates TSNE without visualization.
        **kwargs :

        Returns
        --------
        pd.Dataframe, numpy.ndarray
            Values and plot in the low-dimensional space for user trajectories indexed by user IDs.
        """

        if targets is None:
            targets = []
        if ngram_range is None:
            ngram_range = (1, 1)

        event_col = self.__eventstream.schema.event_name
        index_col = self.__eventstream.schema.user_id

        if plot_type == "clusters":
            if self.__clusters_list.any():
                targets_mapping = self.__clusters_list
                legend_title = "cluster number:"
            else:
                raise AttributeError(
                    "Run .rete.get_clusters() before using plot_type='clusters' to obtain clusters mapping"
                )

        elif plot_type == "targets":
            if (not targets) and (len(targets) < 1):
                raise ValueError(
                    "When plot_type ='targets' must provide parameter targets as list of target event names"
                )
            else:
                targets = [list(pd.core.common.flatten(targets))]  # type: ignore
                legend_title = "conversion to (" + " | ".join(targets[0]).strip(" | ") + "):"  # type: ignore
                targets_mapping = (
                    self.__eventstream.to_dataframe()
                    .groupby(index_col)[event_col]
                    .apply(lambda x: bool(set(*targets) & set(x)))
                    .to_frame()
                    .sort_index()[event_col]
                    .values
                )
        else:
            raise ValueError("Unexpected plot type: %s. Allowed values: clusters, targets" % plot_type)

        features = self.extract_features(feature_type=feature_type, ngram_range=ngram_range)

        if method == "tsne":
            projection: pd.DataFrame = self._learn_tsne(features, **kwargs)
        elif method == "umap":
            projection = self._learn_umap(features, **kwargs)
        else:
            raise ValueError("Unknown method: %s. Allowed methods: tsne, umap" % method)

        self.__projection = projection

        # return only embeddings is no plot_type:
        if plot_type is None:
            return projection

        self._plot_projection(
            projection=projection.values,
            targets=targets_mapping,  # type: ignore
            legend_title=legend_title,
        )

        return projection

    # inner functions

    def _plot_projection(self, projection: ndarray, targets: ndarray, legend_title: str) -> tuple:
        rcParams["figure.figsize"] = 8, 6

        scatter = sns.scatterplot(
            x=projection[:, 0],
            y=projection[:, 1],
            hue=targets,
            legend="full",
            palette=sns.color_palette("bright")[0 : np.unique(targets).shape[0]],  # noqa
        )

        # move legend outside the box
        scatter.legend(bbox_to_anchor=(1.05, 1), loc=2, borderaxespad=0.0).set_title(legend_title)
        plt.setp(scatter.get_legend().get_title(), fontsize="12")

        return (
            scatter,
            projection,
        )

    def _learn_tsne(self, data: pd.DataFrame, **kwargs: Any) -> pd.DataFrame:
        """
        Calculates TSNE transformation for given matrix features.

        Parameters
        --------
        data: np.array
            Array of features.
        kwargs: optional
            Parameters for ``sklearn.manifold.TSNE()``
        Returns
        -------
        Calculated TSNE transform
        Return type
        -------
        np.ndarray
        """

        TSNE_PARAMS = [
            "angle",
            "early_exaggeration",
            "init",
            "learning_rate",
            "method",
            "metric",
            "min_grad_norm",
            "n_components",
            "n_iter",
            "n_iter_without_progress",
            "n_jobs",
            "perplexity",
            "verbose",
        ]

        kwargs = {k: v for k, v in kwargs.items() if k in TSNE_PARAMS}
        res = TSNE(random_state=0, **kwargs).fit_transform(data.values)
        return pd.DataFrame(res, index=data.index.values)

    def _learn_umap(self, data: pd.DataFrame, **kwargs: Any) -> pd.DataFrame:
        """
        Calculates UMAP transformation for given matrix features.
        Parameters
        --------
        data: np.array
            Array of features.
        kwargs: optional
            Parameters for ``umap.UMAP()``
        Returns
        -------
        Calculated UMAP transform
        Return type
        -------
        np.ndarray
        """
        reducer = umap.UMAP()
        _umap_filter = reducer.get_params()
        kwargs = {k: v for k, v in kwargs.items() if k in _umap_filter}
        embedding = umap.UMAP(random_state=0, **kwargs).fit_transform(data.values)
        return pd.DataFrame(embedding, index=data.index.values)

    def _set_user_clusters(self, user_clusters: dict[str | int, list[int]]) -> None:
        # @TODO: add some validation. Vladimir Makhanov
        self._user_clusters = user_clusters

        correct_data = {}
        for cluster, rows in user_clusters.items():
            _ = {row: cluster for row in rows}
            correct_data.update(_)

        correct_data = dict(sorted(correct_data.items()))
        self.__clusters_list = ndarray(list(correct_data.values()))

    def __get_vectorizer(
        self,
        feature_type: Literal["count", "frequency", "tfidf", "binary", "markov"],
        ngram_range: NgramRange,
        corpus: pd.DataFrame | pd.Series[Any],
    ) -> TfidfVectorizer | CountVectorizer:
        if feature_type == "tfidf":
            return TfidfVectorizer(ngram_range=ngram_range, token_pattern="[^~]+").fit(corpus)  # type: ignore
        elif feature_type in ["count", "frequency"]:
            return CountVectorizer(ngram_range=ngram_range, token_pattern="[^~]+").fit(corpus)  # type: ignore
        else:
            return CountVectorizer(ngram_range=ngram_range, token_pattern="[^~]+", binary=True).fit(  # type: ignore
                corpus
            )

    def _extract_features(
        self, eventstream: EventstreamType, feature_type: FeatureType = "tfidf", ngram_range: NgramRange | None = None
    ) -> pd.DataFrame:
        if ngram_range is None:
            ngram_range = (1, 1)
        index_col = eventstream.schema.user_id
        event_col = eventstream.schema.event_name
        time_col = eventstream.schema.event_timestamp

        events = eventstream.to_dataframe()
        vec_data = None

        if (
            feature_type == "count"
            or feature_type == "frequency"
            or feature_type == "tfidf"
            or feature_type == "binary"
        ):
            events, vec_data = self._sklearn_vectorization(
                events, feature_type, ngram_range, index_col, eventstream.schema
            )

        elif feature_type == "markov":
            events, vec_data = self._markov_vectorization(events, index_col, eventstream.schema)

        if feature_type in ["time", "time_fraction"]:
            events.sort_values(by=[index_col, time_col], inplace=True)
            events.reset_index(inplace=True)
            events["time_diff"] = events.groupby(index_col)[time_col].diff().dt.total_seconds()  # type: ignore
            events["time_length"] = events["time_diff"].shift(-1)
            if feature_type == "time_fraction":
                vec_data = (
                    events.groupby([index_col])
                    .apply(lambda x: x.groupby(event_col)["time_length"].sum() / x["time_length"].sum())
                    .unstack(fill_value=0)
                )
            elif feature_type == "time":
                vec_data = (
                    events.groupby([index_col])
                    .apply(lambda x: x.groupby(event_col)["time_length"].sum())
                    .unstack(fill_value=0)
                )

        if vec_data is not None:
            vec_data.columns = [col + "_" + feature_type for col in vec_data.columns]

        return cast(pd.DataFrame, vec_data)

    def _sklearn_vectorization(
        self,
        events: pd.DataFrame,
        feature_type: Literal["count", "frequency", "tfidf", "binary", "markov"],
        ngram_range: NgramRange,
        index_col: str,
        schema: EventstreamSchemaType,
    ) -> tuple[pd.DataFrame, pd.DataFrame]:
        event_col = schema.event_name
        corpus = events.groupby(index_col)[event_col].apply(lambda x: "~~".join([el.lower() for el in x]))
        vectorizer = self.__get_vectorizer(feature_type=feature_type, ngram_range=ngram_range, corpus=corpus)
        vocabulary_items = sorted(vectorizer.vocabulary_.items(), key=lambda x: x[1])
        cols: list[str] = [dict_key[0] for dict_key in vocabulary_items]
        sorted_index_col = sorted(events[index_col].unique())
        vec_data = pd.DataFrame(index=sorted_index_col, columns=cols, data=vectorizer.transform(corpus).todense())
        vec_data.index.rename(index_col, inplace=True)
        if feature_type == "frequency":
            # @FIXME: legacy todo without explanation, idk why. Vladimir Makhanov
            sum = cast(Any, vec_data.sum(axis=1))
            vec_data = vec_data.div(sum, axis=0).fillna(0)
        return events, vec_data

    @staticmethod
    def _markov_vectorization(
        events: pd.DataFrame, index_col: str, schema: EventstreamSchemaType
    ) -> tuple[pd.DataFrame, pd.DataFrame]:
        event_col = schema.event_name
        event_index_col = schema.event_index
        time_col = schema.event_timestamp

        next_event_col = "next_" + event_col
        next_time_col = "next_" + time_col
        events = events.sort_values([index_col, event_index_col])
        events[[next_event_col, next_time_col]] = events.groupby(index_col)[[event_col, time_col]].shift(-1)
        vec_data = (
            events.groupby([index_col, event_col, next_event_col])[event_index_col]
            .count()
            .reset_index()
            .rename(columns={event_index_col: "count"})
            .assign(bigram=lambda df_: df_[event_col] + "~" + df_[next_event_col])
            .assign(left_event_count=lambda df_: df_.groupby([index_col, event_col])["count"].transform("sum"))
            .assign(bigram_weight=lambda df_: df_["count"] / df_["left_event_count"])
            .pivot(index=index_col, columns="bigram", values="bigram_weight")
            .fillna(0)
        )
        vec_data.index.rename(index_col, inplace=True)
        del events[next_event_col]
        del events[next_time_col]
        return events, vec_data

    # TODO: add save
    def _cluster_bar(self, clusters: ndarray, target: list[list[bool]], target_names: list[str]) -> go.Figure:
        """
        Plots bar charts with cluster sizes and average target conversion rate.

        Parameters
        ----------
        data : pd.DataFrame
            Feature matrix.
        clusters : "np.array"
            Array of cluster IDs.
        target: "np.array"
            Boolean vector, if ``True``, then user has `positive_target_event` in trajectory.
        target: list[np.ndarray]
            Boolean vector, if ``True``, then user has `positive_target_event` in trajectory.
        kwargs: optional
            Width and height of plot.
        Returns
        -------
        Saves plot to ``retention_config.experiments_folder``

        PNG
        """
        cl = pd.DataFrame([clusters, *target], index=["clusters", *target_names]).T
        cl["cluster size"] = 1
        for t_n in target_names:
            cl[t_n] = cl[t_n].astype(int)

        bars = (
            cl.groupby("clusters").agg({"cluster size": "sum", **{t_n: "mean" for t_n in target_names}}).reset_index()
        )
        bars["cluster size"] /= bars["cluster size"].sum()

        bars = bars.melt("clusters", var_name="type", value_name="value")
        bars = bars[bars["type"] != " "].copy()

        fig_x_size = round((1 + bars["clusters"].nunique() ** 0.7 * bars["type"].nunique() ** 0.7))
        rcParams["figure.figsize"] = fig_x_size, 6

        bar = sns.barplot(x="clusters", y="value", hue="type", data=bars)

        # move legend outside the box
        bar.legend(bbox_to_anchor=(1.05, 1), loc=2, borderaxespad=0.0)

        y_value = ["{:,.2f}".format(x * 100) + "%" for x in bar.get_yticks()]

        bar.set_yticks(bar.get_yticks().tolist())
        bar.set_yticklabels(y_value)
        bar.set(ylabel=None)

        # adjust the limits
        ymin, ymax = bar.get_ylim()
        if ymax > 1:
            bar.set_ylim(ymin, 1.05)

        return bar

    def _kmeans(self, features: pd.DataFrame, n_clusters: int = 8, random_state: int = 0) -> np.ndarray:

        km = KMeans(random_state=random_state, n_clusters=n_clusters)

        cl = km.fit_predict(features.values)

        return cl

    def _gmm(self, features: pd.DataFrame, n_clusters: int = 8, random_state: int = 0) -> np.ndarray:

        km = GaussianMixture(random_state=random_state, n_components=n_clusters)

        cl = km.fit_predict(features.values)

        return cl

    def _prepare_clusters(
        self,
        feature_type: FeatureType,
        method: Method,
        n_clusters: int,
        ngram_range: NgramRange,
        refit_cluster: bool,
        targets: list[str] | None,
        vector: pd.DataFrame | None,
    ) -> tuple[list[str], list[ndarray]]:
        user_col = self.__eventstream.schema.user_id
        event_col = self.__eventstream.schema.event_name
        if feature_type == "external" and not isinstance(vector, pd.DataFrame):  # type: ignore
            raise ValueError("Vector is not a DataFrame!")
        if feature_type == "external" and vector is not None:
            # Check consistency and copy vector to features
            if np.all(np.all(vector.dtypes == "float") and vector.isna().sum().sum() == 0):
                features = vector.copy()
            else:
                raise ValueError(
                    "Vector is wrong formatted! NaN should be replaced with 0 and dtypes all must be float!"
                )
        else:
            features = self._extract_features(
                eventstream=self.__eventstream,
                feature_type=feature_type,
                ngram_range=ngram_range,
            )
        users_ids: pd.Series = features.index.to_series()
        if self.__segments is None or refit_cluster:
            if method == "kmeans":
                clusters_list = self._kmeans(features=features, n_clusters=n_clusters)
            elif method == "gmm":
                clusters_list = self._gmm(
                    features=features,
                    n_clusters=n_clusters,
                )
            else:
                raise ValueError("Unknown method: %s" % method)

            self.__clusters_list = clusters_list

            users_clusters = users_ids.to_frame().reset_index(drop=True)
            users_clusters["segment"] = pd.Series(clusters_list)

            self.__segments = Segments(
                eventstream=self.__eventstream,
                segments_df=users_clusters,
            )
        events = self.__eventstream.to_dataframe()
        grouped_events = events.groupby(user_col)[event_col]
        target_names, targets_bool = self._prepare_targets(event_col, grouped_events, targets)  # type: ignore
        return target_names, targets_bool

    def _prepare_targets(
        self, event_col: str, grouped_events: pd.DataFrame, targets: list[str] | list[list[str]] | None
    ) -> tuple[list[str], list[ndarray]]:
        if targets is not None:
            targets_bool = []
            target_names = []

            formated_targets: list[list[str]] = []
            # format targets to list of lists:
            for n, i in enumerate(targets):
                if type(i) != list:  # type: ignore
                    formated_targets.append([i])  # type: ignore
                else:
                    formated_targets.append(i)  # type: ignore

            for t in formated_targets:
                # get name
                target_names.append("CR: " + " ".join(t))
                # get bool vector
                targets_bool.append(
                    (grouped_events.apply(lambda x: bool(set(t) & set(x))).to_frame().sort_index()[event_col].values)
                )

        else:
            targets_bool = [np.array([False] * len(self.__clusters_list))]
            target_names = [" "]
        return target_names, targets_bool<|MERGE_RESOLUTION|>--- conflicted
+++ resolved
@@ -94,7 +94,6 @@
         refit_cluster: bool = True,
         targets: list[str] | None = None,
         vector: pd.DataFrame | None = None,
-<<<<<<< HEAD
     ) -> sns.barplot:
         """
 
@@ -119,9 +118,6 @@
 
         """
 
-=======
-    ) -> go.Figure:
->>>>>>> 972c86d3
         if self._user_clusters:
             targets_bool = [[True] * x for x in [len(y) for y in self._user_clusters.values()]]
             target_names: list[str] = list(map(str, list(self._user_clusters.keys())))
@@ -199,13 +195,8 @@
         targets: list[str] | None = None,
         ngram_range: NgramRange | None = None,
         feature_type: FeatureType = "tfidf",
-<<<<<<< HEAD
-        plot_type=None,
-        **kwargs,
-=======
         plot_type: Literal["targets", "clusters"] | None = None,
         **kwargs: Any,
->>>>>>> 972c86d3
     ) -> pd.DataFrame:
         """
         Does dimension reduction of user trajectories and draws projection plane.
