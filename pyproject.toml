[build-system]
requires = ["setuptools>=42"]
build-backend = "setuptools.build_meta"

[tool.black]
line-length = 120

[tool.pyright]
useLibraryCodeForTypes = false
#strict = ['**']
typeCheckingMode = 'basic'
stubPath = './typings'
exclude = [
    '**/__init__.py',
    './typings',
    './examples',
    './.tox',
<<<<<<< HEAD
    './tests',
    './examples'
=======
    './tests'
>>>>>>> 34497460
]
strictListInference = true
strictDictionaryInference = true
strictSetInference = true
strictParameterNoneValue = true
reportUntypedFunctionDecorator = "error"
reportUntypedClassDecorator = "error"
reportUntypedBaseClass = "error"
#reportUnusedVariable = "error"
reportUnusedClass = "error"
reportUnnecessaryCast = "error"
reportUnnecessaryComparison = "error"
reportUnnecessaryContains = "error"
reportUnnecessaryIsInstance = "error"
reportImportCycles = "error"
reportDuplicateImport = "error"<|MERGE_RESOLUTION|>--- conflicted
+++ resolved
@@ -15,13 +15,8 @@
     './typings',
     './examples',
     './.tox',
-<<<<<<< HEAD
     './tests',
     './examples'
-=======
-    './tests'
->>>>>>> 34497460
-]
 strictListInference = true
 strictDictionaryInference = true
 strictSetInference = true
