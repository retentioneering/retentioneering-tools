--- conflicted
+++ resolved
@@ -81,20 +81,12 @@
 
     See Also
     --------
-<<<<<<< HEAD
-    :py:meth:`.Eventstream.transition_graph`
+    .Eventstream.transition_graph : Call TransitionGraph tool as an eventstream method.
 
     Notes
     -----
     See :doc:`transition graph user guide</user_guides/transition_graph>` for the details.
-=======
-    .Eventstream.transition_graph : Call TransitionGraph tool as an eventstream method.
-
-    Notes
-    -----
-    See :doc:`TransitionGraph user guide</user_guides/transition_graph>` for the details.
-
->>>>>>> 4a5f6aa6
+
     """
 
     _weights: MutableMapping[str, str] | None = None
@@ -601,7 +593,6 @@
         -----
         To get the definition of ``show_*`` visual parameters see
         :ref:`Settings block <transition_graph_visual_settings>` in the control of transition graph interface.
-
 
         """
         if targets:
