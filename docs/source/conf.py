import datetime

# If extensions (or modules to document with autodoc) are in another directory,
# add these directories to sys.path here. If the directory is relative to the
# documentation root, use os.path.abspath to make it absolute, like shown here.
#
import os
import sys
from typing import Any

sys.path.insert(0, os.path.abspath("../.."))


# -- Project information -----------------------------------------------------
actual_year = datetime.datetime.now().year

project = "Retentioneering"
copyright = f'2018-{actual_year}, "Data Driven Lab" LLC'
author = '"Data Driven Lab" LLC'

# The short X.Y version
version = ""
# The full version, including alpha/beta/rc tags
release = "3.0.0"

# -- General configuration ---------------------------------------------------

# Add any Sphinx extension module names here, as strings. They can be
# extensions coming with Sphinx (named 'sphinx.ext.*') or your custom
# ones.
extensions = [
    "sphinx.ext.autodoc",
    "numpydoc",
    "sphinx.ext.napoleon",
    "sphinx.ext.viewcode",
    "sphinx.ext.extlinks",
    "sphinx.ext.autosectionlabel",
]

# -- Options for HTML output -------------------------------------------------

numpydoc_show_inherited_class_members = False
numpydoc_class_members_toctree = False
numpydoc_show_class_members = False
html_theme = "pydata_sphinx_theme"
html_favicon = "_static/favicon.ico"

html_context = {"default_mode": "light"}
html_theme_options = {
    "logo": {"image_light": "rete_logo.svg", "image_dark": "rete_logo_white.svg"},
    "show_toc_level": 1,
    # "use_edit_page_button": True
}

autodoc_typehints = "none"
# Add any paths that contain custom static files (such as style sheets) here,
# relative to this directory. They are copied after the builtin static files,
# so a file named "default.css" will overwrite the builtin "default.css".
html_static_path = ["_static"]
pygments_style = "sphinx"
# -- Options for HTMLHelp output ---------------------------------------------

# Output file base name for HTML help builder.
htmlhelp_basename = "RetentioneeringToolsdoc"

# Add any paths that contain _templates here, relative to this directory.
templates_path = ["_templates"]
# The suffix(es) of source filenames.
# You can specify multiple suffix as a list of string:
#
source_suffix = ".rst"

# The master toctree document.
master_doc = "index"

# Make sure the automatically created targets are unique
autosectionlabel_prefix_document = True

html_css_files = [
    "css/custom.css",
]

# This is a solution for deeply nested lists while building the doc as a pdf-file.
# https://stackoverflow.com/a/28454426
latex_elements = {"preamble": "\\usepackage{enumitem}\\setlistdepth{99}"}


extlinks = {
    "numpy_link": ("https://numpy.org/doc/stable/reference/arrays.datetime.html#datetime-units/%s", None),
    "sklearn_tfidf": (
        "https://scikit-learn.org/stable/modules/generated/sklearn.feature_extraction.text.TfidfVectorizer.html%s",
        None,
    ),
    "sklearn_countvec": (
        "https://scikit-learn.org/stable/modules/generated/sklearn.feature_extraction.text.CountVectorizer.html%s",
        None,
    ),
    "numpy_timedelta_link": (
        "https://numpy.org/doc/stable/reference/arrays.datetime.html"
        "#:~:text=There%%20are%%20two,numbers%%20of%%20days/%s",
        None,
    ),
    "plotly_autosize": ("https://plotly.com/python/reference/layout/#layout-autosize/%s", None),
    "plotly_width": ("https://plotly.com/python/reference/layout/#layout-width/%s", None),
    "plotly_height": ("https://plotly.com/python/reference/layout/#layout-height/%s", None),
    "mannwhitneyu": ("https://docs.scipy.org/doc/scipy/reference/generated/scipy.stats.mannwhitneyu.html%s", None),
    "scipy_chi2": ("https://docs.scipy.org/doc/scipy/reference/generated/scipy.stats.chi2_contingency.html%s", None),
    "scipy_fisher": ("https://docs.scipy.org/doc/scipy/reference/generated/scipy.stats.fisher_exact.html%s", None),
    "scipy_ks": ("https://docs.scipy.org/doc/scipy/reference/generated/scipy.stats.ks_2samp.html%s", None),
    "statsmodel_ttest": (
        "https://www.statsmodels.org/dev/generated/statsmodels.stats.weightstats.ttest_ind.html%s",
        None,
    ),
    "statsmodel_ztest": ("https://www.statsmodels.org/dev/generated/statsmodels.stats.weightstats.ztest.html%s", None),
    "numpy_random_choice": (
        "https://numpy.org/doc/stable/reference/random/generated/numpy.random.RandomState.choice.html%s",
        None,
    ),
    "numpy_random_seed": ("https://numpy.org/doc/stable/reference/random/generated/numpy.random.seed.html%s", None),
    "pandas_copy": (
        "https://pandas.pydata.org/docs/reference/api/pandas.DataFrame.html"
        "#:~:text=If%%20None%%2C%%20infer.-,copybool,-or%%20None%%2C%%20default%s",
        None,
    ),
    "sklearn_kmeans": ("https://scikit-learn.org/stable/modules/generated/sklearn.cluster.KMeans.html%s", None),
    "sklearn_gmm": ("https://scikit-learn.org/stable/modules/generated/sklearn.mixture.GaussianMixture.html%s", None),
    "sklearn_tsne": ("https://scikit-learn.org/stable/modules/generated/sklearn.manifold.TSNE.html%s", None),
    "umap": ("https://umap-learn.readthedocs.io/en/latest/index.html%s", None),
    "numpy_bins_link": (
        "https://numpy.org/doc/stable/reference/generated/numpy.histogram_bin_edges.html#numpy.histogram_bin_edges%s",
        None,
    ),
<<<<<<< HEAD
=======
    "matplotlib_axes": ("https://matplotlib.org/stable/api/axes_api.html#matplotlib.axes.Axes%s", None),
>>>>>>> b5e6ab4a
}


def setup(app: Any) -> None:
    app.add_css_file("css/custom.css")
    app.add_css_file("css/dataframe.css")
    app.add_js_file("js/custom.js")
    # js for copying button on hovering code blocks
    app.add_js_file("https://cdn.jsdelivr.net/npm/clipboard@1/dist/clipboard.min.js")<|MERGE_RESOLUTION|>--- conflicted
+++ resolved
@@ -130,10 +130,7 @@
         "https://numpy.org/doc/stable/reference/generated/numpy.histogram_bin_edges.html#numpy.histogram_bin_edges%s",
         None,
     ),
-<<<<<<< HEAD
-=======
     "matplotlib_axes": ("https://matplotlib.org/stable/api/axes_api.html#matplotlib.axes.Axes%s", None),
->>>>>>> b5e6ab4a
 }
 
 
