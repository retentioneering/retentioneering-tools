[tool.poetry]
name = "retentioneering"
<<<<<<< HEAD
version = "3.0.0rc1"
=======
version = "3.0.0b4"
>>>>>>> f5a6a74e
description = "universal framework for data processing"
authors = ["Retentioneering User Trajectory Analysis Lab <you@example.com>"]
packages = [
    { include = "retentioneering"}
]

[[tool.poetry.source]]
name = "main"
url = "https://pypi.python.org/simple"

[tool.poetry.dependencies]
python = ">=3.8,<3.11"
virtualenv = ">=20.17"
numpy = ">=1.21.5,<1.24"
pandas = "^1.5.0"
jupyterlab = "^3.4.7"
notebook = "^6.4.12"
pandas-stubs = "^1.4.4"
pydantic = "^1.10.2"
networkx = "^2.8.6"
plotly = "^5.10.0"
seaborn = "^0.12.1"
umap-learn = "^0.5.3"
statsmodels = "^0.13.5"
scipy = ">=1.3,<1.9"
ipywidgets = "8.0.4"

[tool.poetry.group.dev.dependencies]
poetry-dynamic-versioning = "^0.21.4"
pre-commit = "^2.20.0"
poetry = "^1.2.1"
pytest = "^7.1.3"
tox-poetry = "^0.4.1"
mypy = "^0.971"
types-requests = "^2.28.11.16"


[build-system]
requires = ["poetry-core>=1.0.0", "poetry-dynamic-versioning"]
build-backend = "poetry_dynamic_versioning.backend"

[tool.poetry-dynamic-versioning]
enable = true
vcs = "git"
format-jinja = "{{ serialize_pep440(base, stage, revision) }}"

[tool.poetry-dynamic-versioning.substitution]
files = ["retentioneering/__version__.py"]

[tool.black]
line-length = 120

[tool.pyright]
useLibraryCodeForTypes = false
typeCheckingMode = 'basic'
stubPath = './typings'
exclude = [
    '**/__init__.py',
    './typings',
    './examples',
    './.tox',
    './tests',
    './examples',
    './venv'
    ]
strictListInference = true
strictDictionaryInference = true
strictSetInference = true
strictParameterNoneValue = true
reportUntypedFunctionDecorator = "error"
reportUntypedClassDecorator = "error"
reportUntypedBaseClass = "error"
reportUnusedClass = "error"
reportUnnecessaryCast = "error"
reportUnnecessaryComparison = "error"
reportUnnecessaryContains = "error"
reportUnnecessaryIsInstance = "error"
reportImportCycles = "error"
reportDuplicateImport = "error"

[tool.pytest.ini_options]
addopts = "-rfs"
filterwarnings = [
    "ignore::DeprecationWarning",
    "ignore::pytest.PytestExperimentalApiWarning",
    "ignore::FutureWarning",
    "ignore::UserWarning",
#    "ignore::pandas.errors.SettingWithCopyWarning",
]<|MERGE_RESOLUTION|>--- conflicted
+++ resolved
@@ -1,10 +1,6 @@
 [tool.poetry]
 name = "retentioneering"
-<<<<<<< HEAD
 version = "3.0.0rc1"
-=======
-version = "3.0.0b4"
->>>>>>> f5a6a74e
 description = "universal framework for data processing"
 authors = ["Retentioneering User Trajectory Analysis Lab <you@example.com>"]
 packages = [
@@ -40,7 +36,6 @@
 tox-poetry = "^0.4.1"
 mypy = "^0.971"
 types-requests = "^2.28.11.16"
-
 
 [build-system]
 requires = ["poetry-core>=1.0.0", "poetry-dynamic-versioning"]
