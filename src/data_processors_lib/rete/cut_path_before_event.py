from __future__ import annotations

import logging
from typing import Any, Callable, List

import pandas as pd
from pandas import DataFrame

from src.data_processor.data_processor import DataProcessor
from src.eventstream.eventstream import Eventstream
from src.eventstream.schema import EventstreamSchema
from src.params_model import ParamsModel

log = logging.getLogger(__name__)

EventstreamFilter = Callable[[DataFrame, EventstreamSchema], Any]


class CutPathBeforeEventParams(ParamsModel):
    cutoff_events: List[str]
    cut_shift: int
    min_cjm: int


class CutPathBeforeEvent(DataProcessor):
    params: CutPathBeforeEventParams

    def __init__(self, params: CutPathBeforeEventParams):
        super().__init__(params=params)

    def apply(self, eventstream: Eventstream) -> Eventstream:
        user_col = eventstream.schema.user_id
        time_col = eventstream.schema.event_timestamp
        event_col = eventstream.schema.event_name
        id_col = eventstream.schema.event_id

        cutoff_events = self.params.cutoff_events
        min_cjm = self.params.min_cjm
        cut_shift = self.params.cut_shift

        df = eventstream.to_dataframe(copy=True)

        df["_point"] = 0
        df.loc[df[event_col].isin(cutoff_events), "_point"] = 1
        df["_point"] = df.groupby([user_col, time_col])._point.transform(max)

        _cumsum = df.groupby([user_col])._point.cumsum()
        df_cut = df[_cumsum > 0]
        ids_to_del = df[_cumsum == 0][id_col].to_list()

        df_cut["num_groups"] = df_cut.groupby([user_col])[time_col].transform(
            lambda x: x.diff().astype(int).ne(0).cumsum()
        )

        # calc event_id that should be deleted
        if cut_shift > 0:
<<<<<<< HEAD
            ids_to_del = ids_to_del + df_cut[df_cut['num_groups'] <= cut_shift][id_col].to_list()
            df_cut = df_cut[df_cut['num_groups'] > cut_shift]
        df_to_del = df.loc[df[id_col].apply(lambda x: x in ids_to_del)]
        # calc user_id that should be deleted
        if min_cjm > 0:
            df_cut = df_cut.groupby([user_col])[['num_groups']].max().reset_index()
            users_to_del = df_cut[df_cut['num_groups'] < min_cjm][user_col].to_list()
            df_users_to_del = df.loc[df[user_col].apply(lambda x: x in users_to_del)]
            df_to_del = pd.concat([df_to_del, df_users_to_del])
            df_to_del.drop_duplicates(inplace=True)

        df_to_del['ref'] = df_to_del[eventstream.schema.event_id]
        eventstream.soft_delete(events=df_to_del)

        eventstream = Eventstream(
            raw_data=df_to_del,
=======
            ids_to_del = ids_to_del + df_cut[df_cut["num_groups"] <= cut_shift][id_col].to_list()
            df_cut = df_cut[df_cut["num_groups"] > cut_shift]

        if min_cjm > 0:
            df_cut = df_cut.groupby([user_col])[["num_groups"]].max().reset_index()
            users_to_del = df_cut[df_cut["num_groups"] < min_cjm][user_col].to_list()
            # TODO dasha - после fix поменять на soft
            df = df.loc[df[user_col].apply(lambda x: x in users_to_del)]  # type: ignore

        # TODO dasha - после fix поменять на soft
        df = df.loc[df[id_col].apply(lambda x: x in ids_to_del)]  # type: ignore
        df["ref"] = df[eventstream.schema.event_id]

        eventstream = Eventstream(
>>>>>>> cd11e69d
            raw_data_schema=eventstream.schema.to_raw_data_schema(),
            raw_data=df,
            relations=[{"raw_col": "ref", "eventstream": eventstream}],
        )
        return eventstream<|MERGE_RESOLUTION|>--- conflicted
+++ resolved
@@ -3,7 +3,6 @@
 import logging
 from typing import Any, Callable, List
 
-import pandas as pd
 from pandas import DataFrame
 
 from src.data_processor.data_processor import DataProcessor
@@ -54,39 +53,22 @@
 
         # calc event_id that should be deleted
         if cut_shift > 0:
-<<<<<<< HEAD
-            ids_to_del = ids_to_del + df_cut[df_cut['num_groups'] <= cut_shift][id_col].to_list()
-            df_cut = df_cut[df_cut['num_groups'] > cut_shift]
+            ids_to_del = ids_to_del + df_cut[df_cut["num_groups"] <= cut_shift][id_col].to_list()
+            df_cut = df_cut[df_cut["num_groups"] > cut_shift]
         df_to_del = df.loc[df[id_col].apply(lambda x: x in ids_to_del)]
         # calc user_id that should be deleted
         if min_cjm > 0:
             df_cut = df_cut.groupby([user_col])[['num_groups']].max().reset_index()
-            users_to_del = df_cut[df_cut['num_groups'] < min_cjm][user_col].to_list()
+            users_to_del = df_cut[df_cut["num_groups"] < min_cjm][user_col].to_list()
             df_users_to_del = df.loc[df[user_col].apply(lambda x: x in users_to_del)]
             df_to_del = pd.concat([df_to_del, df_users_to_del])
             df_to_del.drop_duplicates(inplace=True)
 
-        df_to_del['ref'] = df_to_del[eventstream.schema.event_id]
+        df_to_del["ref"] = df_to_del[eventstream.schema.event_id]
         eventstream.soft_delete(events=df_to_del)
 
         eventstream = Eventstream(
             raw_data=df_to_del,
-=======
-            ids_to_del = ids_to_del + df_cut[df_cut["num_groups"] <= cut_shift][id_col].to_list()
-            df_cut = df_cut[df_cut["num_groups"] > cut_shift]
-
-        if min_cjm > 0:
-            df_cut = df_cut.groupby([user_col])[["num_groups"]].max().reset_index()
-            users_to_del = df_cut[df_cut["num_groups"] < min_cjm][user_col].to_list()
-            # TODO dasha - после fix поменять на soft
-            df = df.loc[df[user_col].apply(lambda x: x in users_to_del)]  # type: ignore
-
-        # TODO dasha - после fix поменять на soft
-        df = df.loc[df[id_col].apply(lambda x: x in ids_to_del)]  # type: ignore
-        df["ref"] = df[eventstream.schema.event_id]
-
-        eventstream = Eventstream(
->>>>>>> cd11e69d
             raw_data_schema=eventstream.schema.to_raw_data_schema(),
             raw_data=df,
             relations=[{"raw_col": "ref", "eventstream": eventstream}],
