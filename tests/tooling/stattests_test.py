--- conflicted
+++ resolved
@@ -1,6 +1,5 @@
 import math
 
-<<<<<<< HEAD
 from src.tooling.stattests import StatTests
 from tests.tooling.fixtures.stattests import continuous_data, cutted_data, simple_data
 from tests.tooling.fixtures.stattests_corr import (
@@ -10,18 +9,12 @@
     ztest_corr,
 )
 
-=======
-import pandas as pd
-
-from src.eventstream import Eventstream
-from src.tooling.stattests import StatTests
->>>>>>> 34d0926f
 
 class TestStatTest:
     def test_stattest__ttest_p_val(self, simple_data):
         st = simple_data.stattests(
             groups=([1, 2, 3, 4], [5, 6, 7, 8]),
-            objective=lambda x: x.shape[0],
+            func=lambda x: x.shape[0],
             group_names=("group_1", "group_2"),
             test="ttest",
         )
@@ -34,7 +27,7 @@
         correct = 7.0
         st = simple_data.stattests(
             groups=([1, 2, 3, 4], [5, 6, 7, 8]),
-            objective=lambda x: x.shape[0],
+            func=lambda x: x.shape[0],
             group_names=("group_1", "group_2"),
             test="ttest",
         )
@@ -46,7 +39,7 @@
         correct = True
         st = simple_data.stattests(
             groups=([1, 2, 3, 4], [5, 6, 7, 8]),
-            objective=lambda x: x.shape[0],
+            func=lambda x: x.shape[0],
             group_names=("group_1", "group_2"),
             test="ttest",
         )
@@ -58,7 +51,7 @@
         correct = 0.1859
         st = simple_data.stattests(
             groups=([1, 2, 3, 4], [5, 6, 7, 8]),
-            objective=lambda x: x.shape[0],
+            func=lambda x: x.shape[0],
             group_names=("group_1", "group_2"),
             test="mannwhitneyu",
         )
@@ -71,7 +64,7 @@
         correct = ks_2samp_corr["p_val"]
         st = continuous_data.stattests(
             groups=([1, 2, 3, 4], [5, 6, 7, 8]),
-            objective=lambda x: x["seconds"].mean(),
+            func=lambda x: x["seconds"].mean(),
             group_names=("group_1", "group_2"),
             test="ks_2samp",
         )
@@ -83,7 +76,7 @@
         correct = chi2_contingency_corr["p_val"]
         st = simple_data.stattests(
             groups=([1, 2, 3, 4], [5, 6, 7, 8]),
-            objective=lambda x: "payment_done" in x["event"].values,
+            func=lambda x: "payment_done" in x["event"].values,
             group_names=("group_1", "group_2"),
             test="chi2_contingency",
         )
@@ -95,7 +88,7 @@
         correct = ztest_corr["p_val"]
         st = simple_data.stattests(
             groups=([1, 2, 3, 4], [5, 6, 7, 8]),
-            objective=lambda x: x.shape[0],
+            func=lambda x: x.shape[0],
             group_names=("group_1", "group_2"),
             test="ztest",
         )
@@ -107,7 +100,7 @@
         correct = fisher_exact_corr["p_val"]
         st = cutted_data.stattests(
             groups=([1, 2, 3, 4], [5, 6, 7, 8]),
-            objective=lambda x: "payment_done" in x["event"].values,
+            func=lambda x: "payment_done" in x["event"].values,
             group_names=("group_1", "group_2"),
             test="fisher_exact",
         )
@@ -115,15 +108,9 @@
         result = st.values()["p_val"]
         assert math.isclose(result, correct, abs_tol=0.001)
 
-<<<<<<< HEAD
     def test_stattest__ttest_alpha(self, simple_data):
         correct = 0.4390
         st = simple_data.stattests(
-=======
-        source = Eventstream(source_df)
-        st = StatTests(
-            eventstream=source,
->>>>>>> 34d0926f
             groups=([1, 2, 3, 4], [5, 6, 7, 8]),
             func=lambda x: x.shape[0],
             group_names=("group_1", "group_2"),
@@ -131,11 +118,5 @@
             alpha=0.1,
         )
         st.fit()
-<<<<<<< HEAD
         result = st.values()["power_estimated"]
-        assert math.isclose(result, correct, abs_tol=0.001)
-=======
-        res_p_val = st.values["p_val"]
-        assert math.isclose(res_p_val, 0.13545, abs_tol=0.0001)
-        assert st.values["is_group_one_greatest"]
->>>>>>> 34d0926f
+        assert math.isclose(result, correct, abs_tol=0.001)