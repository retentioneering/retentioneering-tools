from typing import Any, Callable

import numpy as np
import pandas as pd
from pandas import DataFrame

from src.data_processor.data_processor import DataProcessor
from src.eventstream.eventstream import Eventstream
from src.eventstream.schema import EventstreamSchema
from src.params_model import ParamsModel

EventstreamFilter = Callable[[DataFrame, EventstreamSchema], Any]


class StartEndEventsParams(ParamsModel):
    pass


class StartEndEvents(DataProcessor):
    params: StartEndEventsParams

    def __init__(self, params: StartEndEventsParams) -> None:
        super().__init__(params=params)

    def apply(self, eventstream: Eventstream) -> Eventstream:
        events: DataFrame = eventstream.to_dataframe(copy=True)
        user_col = eventstream.schema.user_id
        time_col = eventstream.schema.event_timestamp
        type_col = eventstream.schema.event_type
        event_col = eventstream.schema.event_name

        matched_events_start: DataFrame = (
            events.groupby(user_col, as_index=False)
            .apply(lambda group: group.nsmallest(1, columns=time_col))
            .reset_index(drop=True)
<<<<<<< HEAD
        matched_events_start[type_col] = 'start'
        matched_events_start[event_col] = 'start'
        # matched_events_start["ref"] = matched_events_start[eventstream.schema.event_id]
        matched_events_start["ref"] = None
=======
        )
        matched_events_start[type_col] = "start"
        matched_events_start[event_col] = "start"
        matched_events_start["ref"] = matched_events_start[eventstream.schema.event_id]
>>>>>>> cd11e69d

        matched_events_end = (
            events.groupby(user_col, as_index=False)
            .apply(lambda group: group.nlargest(1, columns=time_col))
            .reset_index(drop=True)
<<<<<<< HEAD
        matched_events_end[type_col] = 'end'
        matched_events_end[event_col] = 'end'
        # matched_events_end["ref"] = matched_events_end[eventstream.schema.event_id]
        matched_events_end["ref"] = None
=======
        )
        matched_events_end[type_col] = "end"
        matched_events_end[event_col] = "end"
        matched_events_end["ref"] = matched_events_end[eventstream.schema.event_id]

>>>>>>> cd11e69d
        matched_events = pd.concat([matched_events_start, matched_events_end])

        eventstream = Eventstream(
            raw_data_schema=eventstream.schema.to_raw_data_schema(),
            raw_data=matched_events,
            relations=[{"raw_col": "ref", "eventstream": eventstream}],
        )
        return eventstream<|MERGE_RESOLUTION|>--- conflicted
+++ resolved
@@ -1,6 +1,5 @@
 from typing import Any, Callable
 
-import numpy as np
 import pandas as pd
 from pandas import DataFrame
 
@@ -33,34 +32,20 @@
             events.groupby(user_col, as_index=False)
             .apply(lambda group: group.nsmallest(1, columns=time_col))
             .reset_index(drop=True)
-<<<<<<< HEAD
-        matched_events_start[type_col] = 'start'
-        matched_events_start[event_col] = 'start'
-        # matched_events_start["ref"] = matched_events_start[eventstream.schema.event_id]
-        matched_events_start["ref"] = None
-=======
         )
         matched_events_start[type_col] = "start"
         matched_events_start[event_col] = "start"
-        matched_events_start["ref"] = matched_events_start[eventstream.schema.event_id]
->>>>>>> cd11e69d
+        matched_events_start["ref"] = None
 
         matched_events_end = (
             events.groupby(user_col, as_index=False)
             .apply(lambda group: group.nlargest(1, columns=time_col))
             .reset_index(drop=True)
-<<<<<<< HEAD
-        matched_events_end[type_col] = 'end'
-        matched_events_end[event_col] = 'end'
-        # matched_events_end["ref"] = matched_events_end[eventstream.schema.event_id]
-        matched_events_end["ref"] = None
-=======
         )
         matched_events_end[type_col] = "end"
         matched_events_end[event_col] = "end"
-        matched_events_end["ref"] = matched_events_end[eventstream.schema.event_id]
+        matched_events_end["ref"] = None
 
->>>>>>> cd11e69d
         matched_events = pd.concat([matched_events_start, matched_events_end])
 
         eventstream = Eventstream(
