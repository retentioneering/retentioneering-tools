from __future__ import annotations

import warnings
from typing import Literal, Optional

import matplotlib
import matplotlib.pyplot as plt
import numpy as np
import pandas as pd
import seaborn as sns

from retentioneering.constants import DATETIME_UNITS
from retentioneering.eventstream.types import EventstreamType
from retentioneering.tooling.constants import BINS_ESTIMATORS


class UserLifetimeHist:
    """

    Plot the distribution of user lifetimes. A ``users lifetime`` is the timedelta between
    the first and the last events of the user.

    Parameters
    ----------
    timedelta_unit : :numpy_link:`DATETIME_UNITS<>`, default 's'
        Specify units of time differences the histogram should use. Use "s" for seconds, "m" for minutes,
        "h" for hours and "D" for days.
    log_scale : bool or tuple of bool, optional

        - If ``True`` - apply log scaling to the ``x`` axis.
        - If tuple of bool - apply log scaling to the (``x``,``y``) axes correspondingly.
    lower_cutoff_quantile : float, optional
        Specify time distance quantile as the lower boundary. The values below the boundary are truncated.
    upper_cutoff_quantile : float, optional
        Specify time distance quantile as the upper boundary. The values above the boundary are truncated.
    bins : int or str, default 20
        Generic bin parameter that can be the name of a reference rule or
        the number of bins. Passed to :numpy_bins_link:`numpy.histogram_bin_edges<>`.
    figsize : tuple of float, default (12.0, 7.0)
        Width, height in inches.



    See Also
    --------
    .EventTimestampHist : Plot the distribution of events over time.
    .TimedeltaHist : Plot the distribution of the time deltas between two events.
    .Eventstream.describe : Show general eventstream statistics.
    .Eventstream.describe_events : Show general eventstream events statistics.
    .DeleteUsersByPathLength : Filter user paths based on the path length, removing the paths that are shorter than the
                               specified number of events or cut_off.

    Notes
    -----
    See :ref:`Eventstream user guide<eventstream_user_lifetime>` for the details.

    """

    def __init__(
        self,
        eventstream: EventstreamType,
        timedelta_unit: DATETIME_UNITS = "s",
        log_scale: bool | tuple[bool, bool] | None = None,
        lower_cutoff_quantile: Optional[float] = None,
        upper_cutoff_quantile: Optional[float] = None,
        bins: int | Literal[BINS_ESTIMATORS] = 20,
        figsize: tuple[float, float] = (12.0, 7.0),
    ) -> None:
        self.__eventstream = eventstream
        self.user_col = self.__eventstream.schema.user_id
        self.event_col = self.__eventstream.schema.event_name
        self.time_col = self.__eventstream.schema.event_timestamp
        self.timedelta_unit = timedelta_unit
        if lower_cutoff_quantile is not None:
            if not 0 < lower_cutoff_quantile < 1:
                raise ValueError("lower_cutoff_quantile should be a fraction between 0 and 1.")
        self.lower_cutoff_quantile = lower_cutoff_quantile
        if upper_cutoff_quantile is not None:
            if not 0 < upper_cutoff_quantile < 1:
                raise ValueError("upper_cutoff_quantile should be a fraction between 0 and 1.")
        self.upper_cutoff_quantile = upper_cutoff_quantile
        if lower_cutoff_quantile is not None and upper_cutoff_quantile is not None:
            if lower_cutoff_quantile > upper_cutoff_quantile:
                warnings.warn("lower_cutoff_quantile exceeds upper_cutoff_quantile; no data passed to the histogram")

        if log_scale:
            if isinstance(log_scale, bool):
                self.log_scale = (log_scale, False)
            else:
                self.log_scale = log_scale
        else:
            self.log_scale = (False, False)

        self.bins = bins
        self.figsize = figsize
        self.bins_to_show: np.ndarray = np.array([])
        self.values_to_plot: np.ndarray = np.array([])

    def _remove_cutoff_values(self, series: pd.Series) -> pd.Series:
        idx = [True] * len(series)
        if self.upper_cutoff_quantile is not None:
            idx &= series <= series.quantile(self.upper_cutoff_quantile)
        if self.lower_cutoff_quantile is not None:
            idx &= series >= series.quantile(self.lower_cutoff_quantile)
        return series[idx]

    def fit(self) -> None:
        """
        Calculate values for the histplot.

<<<<<<< HEAD
            1. The first array contains the values for histogram.
            2. The first array contains the bin edges.

=======
        Returns
        -------
        None
>>>>>>> 4a5f6aa6
        """
        data = self.__eventstream.to_dataframe().groupby(self.user_col)[self.time_col].agg(["min", "max"])
        data["time_passed"] = data["max"] - data["min"]
        values_to_plot = (data["time_passed"] / np.timedelta64(1, self.timedelta_unit)).reset_index(  # type: ignore
            drop=True
        )

        if self._remove_cutoff_values:  # type: ignore
            values_to_plot = self._remove_cutoff_values(values_to_plot).to_numpy()
        if self.log_scale[0]:
            log_adjustment = np.timedelta64(100, "ms") / np.timedelta64(1, self.timedelta_unit)
            values_to_plot = np.where(values_to_plot != 0, values_to_plot, values_to_plot + log_adjustment)  # type: ignore
            bins_to_show = np.power(10, np.histogram_bin_edges(np.log10(values_to_plot), bins=self.bins))
        else:
            bins_to_show = np.histogram_bin_edges(values_to_plot, bins=self.bins)
        if len(values_to_plot) == 0:
            bins_to_show = np.array([])

        self.bins_to_show = bins_to_show
        self.values_to_plot = values_to_plot  # type: ignore

    @property
    def values(self) -> tuple[np.ndarray, np.ndarray]:
        """

        Returns
        -------
        tuple(np.ndarray, np.ndarray)
<<<<<<< HEAD

=======
>>>>>>> 4a5f6aa6
            1. The first array contains the values for histogram.
            2. The first array contains the bin edges.

        """
        return self.values_to_plot, self.bins_to_show

    def plot(self) -> matplotlib.axes.Axes:
        """
        Create a sns.histplot based on the calculated values.

        Returns
        -------
        :matplotlib_axes:`matplotlib.axes.Axes<>`
            The matplotlib axes containing the plot.

        """
        plt.subplots(figsize=self.figsize)

        hist = sns.histplot(self.values_to_plot, bins=self.bins, log_scale=self.log_scale)
        hist.set_title("User lifetime histogram")
        hist.set_xlabel(f"Time units: {self.timedelta_unit}")

        return hist<|MERGE_RESOLUTION|>--- conflicted
+++ resolved
@@ -108,15 +108,9 @@
         """
         Calculate values for the histplot.
 
-<<<<<<< HEAD
-            1. The first array contains the values for histogram.
-            2. The first array contains the bin edges.
-
-=======
         Returns
         -------
         None
->>>>>>> 4a5f6aa6
         """
         data = self.__eventstream.to_dataframe().groupby(self.user_col)[self.time_col].agg(["min", "max"])
         data["time_passed"] = data["max"] - data["min"]
@@ -145,10 +139,6 @@
         Returns
         -------
         tuple(np.ndarray, np.ndarray)
-<<<<<<< HEAD
-
-=======
->>>>>>> 4a5f6aa6
             1. The first array contains the values for histogram.
             2. The first array contains the bin edges.
 
