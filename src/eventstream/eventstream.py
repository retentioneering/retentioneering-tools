--- conflicted
+++ resolved
@@ -96,11 +96,8 @@
     __raw_data_schema: RawDataSchemaType
     __events: pd.DataFrame | pd.Series[Any]
     __clusters: Clusters | None = None
-<<<<<<< HEAD
+    __funnel: Funnel | None = None
     __cohorts: Cohorts | None = None
-=======
-    __funnel: Funnel | None = None
->>>>>>> 37db45d3
 
     def __init__(
         self,
