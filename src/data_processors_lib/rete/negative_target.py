--- conflicted
+++ resolved
@@ -1,27 +1,22 @@
 from __future__ import annotations
 
-from typing import Callable, List
+from typing import Any, Callable, List
 
 import pandas as pd
 
 from src.data_processor.data_processor import DataProcessor
-<<<<<<< HEAD
 from src.eventstream.schema import EventstreamSchema
 from src.eventstream.types import EventstreamType
-=======
-from src.eventstream.eventstream import Eventstream
->>>>>>> ff04fde2
 from src.params_model import ParamsModel
 from src.widget.widgets import ListOfString, ReteFunction
 
+EventstreamFilter = Callable[[pd.DataFrame, EventstreamSchema], Any]
 
-def _default_func_negative(eventstream: Eventstream, negative_target_events: List[str]) -> pd.DataFrame:
+
+def _default_func_negative(eventstream: EventstreamType, negative_target_events: List[str]) -> pd.DataFrame:
     """
     Filters rows with target events from the input eventstream.
 
-<<<<<<< HEAD
-def _default_func_negative(eventstream: EventstreamType, negative_target_events) -> pd.DataFrame:
-=======
     Parameters
     ----------
     eventstream : Eventstream
@@ -37,7 +32,6 @@
     pd.DataFrame
         Filtered DataFrame with negative_target_events and its timestamps.
     """
->>>>>>> ff04fde2
     user_col = eventstream.schema.user_id
     time_col = eventstream.schema.event_timestamp
     event_col = eventstream.schema.event_name
